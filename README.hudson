--- conflicted
+++ resolved
@@ -55,9 +55,6 @@
 
 Additional setup issues for Hudson, configuration:
 * smtp server: smtp.llnl.gov
-<<<<<<< HEAD
-* Enable security Access Control,  Security Realm: Hudson's own user database, Allow users to sign up,  Authorization: Matrix-based security 
-=======
 * Enable security Access Control,  Security Realm: Hudson's own user database, Allow users to sign up,  Authorization: Matrix-based security 
 
 How to setup slave machines:
@@ -74,5 +71,4 @@
 drwxr-xr-x   3 hudson-rose rose  4096 Dec 14 12:40 tmp.hudson-rose
 -bash-3.00$ rsync -av --delete tux283:/export/tmp.hudson-rose .
 
-This should setup the /export/tmp.hudson-rose directory.
->>>>>>> e5b47a58
+This should setup the /export/tmp.hudson-rose directory.