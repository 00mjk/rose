--- conflicted
+++ resolved
@@ -15,1510 +15,11 @@
 
 AM_CONFIG_HEADER(rose_config.h)
 
-<<<<<<< HEAD
-# DQ (3/20/2009): Trying to get information about what system we are on so that I
-# can detect Cygwin and OSX (and other operating systems in the future).
-AC_CANONICAL_BUILD
-# AC_CANONICAL_HOST
-# AC_CANONICAL_TARGET
-echo "Building ROSE for cpu       = $build_cpu"
-echo "Building ROSE for OS vendor = $build_vendor"
-echo "Building ROSE for OS        = $build_os"
-
-DETERMINE_OS
-
-# DQ (3/20/2009): The default is to assume Linux, so skip supporting this test.
-# AM_CONDITIONAL(ROSE_BUILD_OS_IS_LINUX,  [test "x$build_os" = xlinux-gnu])
-AM_CONDITIONAL(ROSE_BUILD_OS_IS_OSX,    [test "x$build_vendor" = xapple])
-AM_CONDITIONAL(ROSE_BUILD_OS_IS_CYGWIN, [test "x$build_os" = xcygwin])
-
-# DQ (9/10/2009): A more agressive attempt to identify the OS vendor
-# This sets up automake conditional variables for each OS vendor name.
-DETERMINE_OS_VENDOR
-
-# exit 1
-
-# This appears to be a problem for Java (and so the Fortran support).
-# CHECK_SSL
-ROSE_SUPPORT_SSL
-
-# Need the SSL automake conditional so that libssl can be added selectively for only those
-# translators that require it (since it conflicts with use of Java, and thus Fortran support).
-AM_CONDITIONAL(ROSE_USE_SSL_SUPPORT, [test "x$enable_ssl" = xyes])
-
-configure_date=`date '+%A %B %e %H:%M:%S %Y'`
-AC_SUBST(configure_date)
-# echo "In ROSE/con figure: configure_date = $configure_date"
-
-# DQ (1/27/2008): Added based on suggestion by Andreas.  This allows
-# the binary analysis to have more specific information. However, it
-# appears that it requires version 2.61 of autoconf and we are using 2.59.
-# echo "$host_cpu"
-# echo "host_cpu = $host_cpu"
-# echo "host_vendor = $host_vendor"
-# echo "ac_cv_host = $ac_cv_host"
-# echo "host = $host"
-# This does not currently work - I don't know why!
-# AC_DEFINE([ROSE_HOST_CPU],$host_cpu,[Machine CPU Name where ROSE was configured.])
-
-# DQ (9/7/2006): Allow the default prefix to be the current build tree
-# This does not appear to work properly
-# AC_PREFIX_DEFAULT(`pwd`)
-
-# echo "In configure: prefix = $prefix"
-# echo "In configure: pwd = $PWD"
-
-if test "$prefix" = NONE; then
-   echo "Setting prefix to default: $PWD"
-   prefix="$PWD"
-# else
-#   echo "prefix was exlicitly set to: $prefix"
-fi
-# echo "In configure (after testing prefix): prefix = $prefix"
-# echo "In configure (after testing prefix): prefix = $libdir"
-
-# exit 1
-
-#AC_MSG_WARN([Exiting as a test!])
-#AC_MSG_ERROR([Exiting as a test!])
-#echo "Exiting as a test!"
-#exit 1
-
-# JJW: This needs to be early as things like C++ header editing are not done for the new interface
-AC_ARG_ENABLE(new-edg-interface, AS_HELP_STRING([--enable-new-edg-interface], [Enable new (experimental) translator from EDG ASTs to Sage ASTs]))
-AM_CONDITIONAL(ROSE_USE_NEW_EDG_INTERFACE, [test "x$enable_new_edg_interface" = xyes])
-if test "x$enable_new_edg_interface" = "xyes"; then
-  AC_MSG_WARN([Using newest version of interface to translate EDG to ROSE (experimental)!])
-  AC_DEFINE([ROSE_USE_NEW_EDG_INTERFACE], [], [Whether to use the new interface to EDG])
-fi
-
-# DQ (12/29/2008): the default is new EDG interface is 3.10, this option permits the use
-# of the newer EDG 4.0 interface (which breaks some existing work).
-AC_ARG_ENABLE(edg-version4, AS_HELP_STRING([--enable-edg-version4], [Enable newest EDG version 4 (requires --enable-new-edg-interface option)]))
-AM_CONDITIONAL(ROSE_USE_EDG_VERSION_4, [test "x$enable_edg_version4" = xyes])
-if test "x$enable_edg_version4" = "xyes"; then
-  AC_MSG_WARN([Using newest EDG version 4.x (requires new interface) to translate EDG to ROSE (experimental)!])
-  AC_DEFINE([ROSE_USE_EDG_VERSION_4], [], [Whether to use the new EDG version 4.x])
-fi
-
-# DQ (1/4/2009) Added support for optional GNU language extensions in new EDG/ROSE interface.
-# This value will be substituted into EDG/4.0/src/rose_lang_feat.h in the future (not used at present!)
-AC_ARG_ENABLE(gnu-extensions, AS_HELP_STRING([--enable-gnu-extensions], [Enable internal support in ROSE for GNU language extensions]))
-if test "x$enable_gnu_extensions" = "xyes"; then
-  ROSE_SUPPORT_GNU_EXTENSIONS="TRUE"
-else
-  ROSE_SUPPORT_GNU_EXTENSIONS="FALSE"
-fi
-AC_SUBST(ROSE_SUPPORT_GNU_EXTENSIONS)
-
-# DQ (1/4/2009) Added support for optional Microsoft language extensions in new EDG/ROSE interface.
-# This value will be substituted into EDG/4.0/src/rose_lang_feat.h in the future (not used at present!)
-AC_ARG_ENABLE(microsoft-extensions, AS_HELP_STRING([--enable-microsoft-extensions], [Enable internal support in ROSE for Microsoft language extensions]))
-if test "x$enable_microsoft_extensions" = "xyes"; then
-  ROSE_SUPPORT_MICROSOFT_EXTENSIONS="TRUE"
-else
-  ROSE_SUPPORT_MICROSOFT_EXTENSIONS="FALSE"
-fi
-AC_SUBST(ROSE_SUPPORT_MICROSOFT_EXTENSIONS)
-
-
-# DQ (8/18/2009): Removed this conditional macro.
-# DQ (4/23/2009): Added support for commandline specification of using new graph IR nodes.
-# AC_ARG_ENABLE(newGraphNodes, AS_HELP_STRING([--enable-newGraphNodes], [Enable new (experimental) graph IR nodes]))
-#AM_CONDITIONAL(ROSE_USE_NEW_GRAPH_NODES, [test "x$enable_newGraphNodes" = xyes])
-#if test "x$enable_newGraphNodes" = "xyes"; then
-#  AC_MSG_WARN([Using the new graph IR nodes in ROSE (experimental)!])
-#  AC_DEFINE([ROSE_USE_NEW_GRAPH_NODES], [], [Whether to use the new graph IR nodes])
-#fi
-
-# DQ (5/2/2009): Added support for backward compatability of new IR nodes with older API.
-AC_ARG_ENABLE(use_new_graph_node_backward_compatability,
-    AS_HELP_STRING([--enable-use_new_graph_node_backward_compatability], [Enable new (experimental) graph IR nodes backward compatability API]))
-AM_CONDITIONAL(ROSE_USING_GRAPH_IR_NODES_FOR_BACKWARD_COMPATABILITY, [test "x$enable_use_new_graph_node_backward_compatability" = xyes])
-if test "x$enable_use_new_graph_node_backward_compatability" = "xyes"; then
-  AC_MSG_WARN([Using the new graph IR nodes in ROSE (experimental)!])
-  AC_DEFINE([ROSE_USING_GRAPH_IR_NODES_FOR_BACKWARD_COMPATABILITY], [], [Whether to use the new graph IR nodes compatability option with older API])
-fi
-
-
-#AM_CONDITIONAL(ROSE_USE_QROSE,test "$with_qrose" = true)
-
-# Set up for use of bison to build dot2gml tool in directory
-# src/roseIndependentSupport/dot2gml.  This is made optional
-# because it seems that many don't have the correct version of bison
-# to support the compilation of this tool.  This is it is a configure
-# option to build it (or have the makefile system have it be built).
-AC_ARG_ENABLE(dot2gml_translator,
-[--enable-dot2gml_translator   Configure option to have DOT to GML translator built (bison version specific tool).],
-[ echo "Setting up optional DOT-to-GML translator in directory: src/roseIndependentSupport/dot2gml"
-])
-AM_CONDITIONAL(DOT_TO_GML_TRANSLATOR,test "$enable_dot2gml_translator" = yes)
-
-# exit 1
-
-# Set the value of srcdir so that it will be an absolute path instead of a relative path
-# srcdir=`dirname "$0"`
-# echo "In ROSE/con figure: srcdir = $srcdir"
-# echo "In ROSE/con figure: $0"
-# Record the location of the build tree (so it can be substituted into ROSE/docs/Rose/rose.cfg)
-# topSourceDirectory=`dirname "$0"`
-# echo "In ROSE/con figure: topSourceDirectory = $topSourceDirectory"
-# AC_SUBST(topSourceDirectory)
-
-# echo "Before test for CANONICAL HOST: CC (CC = $CC)"
-
-AC_CANONICAL_HOST
-
-# DQ: added here to see if it would be defined for the template tests and avoid placing 
-# a $(CXX_TEMPLATE_REPOSITORY_PATH) directory in the top level build directory (a minor error)
-CXX_TEMPLATE_REPOSITORY_PATH='$(top_builddir)/src'
-
-# ROSE_HOME should be relative to top_srcdir or top_builddir.
-ROSE_HOME=.
-# ROSE_HOME=`pwd`/$top_srcdir
-AC_SUBST(ROSE_HOME)
-# echo "In ROSE/configure: ROSE_HOME = $ROSE_HOME"
-
-# This does not appear to exist any more
-# Support for Gabriel's QRose GUI Library
-# ROSE_SUPPORT_QROSE
-
-AC_LANG(C++)
-AX_BOOST_BASE([1.35.0], [], [echo "Boost 1.35.0 or above is required for ROSE" 1>&2; exit 1])
-AC_SUBST(ac_boost_path) dnl Hack using an internal variable from AX_BOOST_BASE -- this path should only be used to set --with-boost in distcheck
-
-# DQ (12/22/2008): Fix boost configure to handle OS with older version of Boost that will
-# not work with ROSE, and use the newer version specified by the user on the configure line.
-echo "In ROSE/configure: ac_boost_path = $ac_boost_path"
-#AC_DEFINE([ROSE_BOOST_PATH],"$ac_boost_path",[Location of Boost specified on configure line.])
-AC_DEFINE_UNQUOTED([ROSE_BOOST_PATH],"$ac_boost_path",[Location (unquoted) of Boost specified on configure line.])
-#AC_DEFINE([ROSE_WAVE_PATH],"$ac_boost_path/wave",[Location of Wave specified on configure line.])
-AC_DEFINE_UNQUOTED([ROSE_WAVE_PATH],"$ac_boost_path/wave",[Location (unquoted) of Wave specified on configure line.])
-
-# DQ (11/5/2009): Added test for GraphViz's ``dot'' program
-ROSE_SUPPORT_GRAPHVIZ
-# exit 1
-
-AX_BOOST_THREAD
-AX_BOOST_DATE_TIME
-AX_BOOST_REGEX
-AX_BOOST_PROGRAM_OPTIONS
-#AX_BOOST_SERIALIZATION
-#AX_BOOST_ASIO
-#AX_BOOST_SIGNALS
-#AX_BOOST_TEST_EXEC_MONITOR
-AX_BOOST_SYSTEM
-AX_BOOST_FILESYSTEM
-AX_BOOST_WAVE
-
-# AM_CONDITIONAL(ROSE_USE_BOOST_WAVE,test "$with_wave" = true)
-
-AX_LIB_SQLITE3
-AX_LIB_MYSQL
-
-# DQ (9/15/2009): I have moved this to before the backend compiler selection so that
-# we can make the backend selection a bit more compiler dependent. Actually we likely
-# don't need this!
-# DQ (9/17/2006): These should be the same for both C and C++ (else we will need separate macros)
-# Setup the -D<xxx> defines required to allow EDG to take the same path through the compiler 
-# specific and system specific header files as for the backend compiler.  These depend
-# upon the selection of the back-end compiler.
-# GET_COMPILER_SPECIFIC_DEFINES
-
-# Test this macro here at the start to avoid long processing times (before it fails)
-CHOOSE_BACKEND_COMPILER
-
-# For testing the configure script generation this link can be commented out
-# to improve performance of tests unrelated to backend compiler headr files.
-# DQ (9/17/2006): This must be done for BOTH C++ and C compilers (since the
-# compiler-specific header files for each can be different; as is the case 
-# for GNU).
-# GENERATE_BACKEND COMPILER_SPECIFIC_HEADERS
-# GENERATE_BACKEND_CXX_COMPILER_SPECIFIC_HEADERS
-
-# JJW (12/10/2008): We don't preprocess the header files for the new interface
-rm -rf ./include-staging
-if test x$enable_new_edg_interface = xyes; then
-  :
-else
-  GENERATE_BACKEND_C_COMPILER_SPECIFIC_HEADERS
-  GENERATE_BACKEND_CXX_COMPILER_SPECIFIC_HEADERS
-fi
-
-# echo "DONE: configure.in ...(after calling: generate backend C compiler specific headers)"
-# echo "Exiting in configure.in ...(after calling: generate backend C compiler specific headers)"
-# exit 1
-
-# AC_REQUIRE([AC_PROG_CXX])
-AC_PROG_CXX
-
-echo "In configure.in ... CXX = $CXX"
-# exit 1
-
-# DQ (9/17/2006): These should be the same for both C and C++ (else we will need separate macros)
-# Setup the -D<xxx> defines required to allow EDG to take the same path through the compiler 
-# specific and system specific header files as for the backend compiler.  These depend
-# upon the selection of the back-end compiler.
-GET_COMPILER_SPECIFIC_DEFINES
-
-# DQ (1/15/2007): These are no longer used, I think!
-# Setup the location of header files after building the 
-# default header files based on the back-end compiler.
-# ROSE_C_HEADER_OPTIONS
-# ROSE_CXX_HEADER_OPTIONS
-
-# echo "DONE: configure.in ...(after calling: rose C and Cxx header options)"
-# echo "Exiting in configure.in ...(after calling: rose C and Cxx header options)"
-# exit 1
-
-# This must go after the setup of the headers options
-# Setup the CXX_INCLUDE_STRING to be used by EDG to find the correct headers
-# SETUP_BACKEND_COMPILER_SPECIFIC_REFERENCES
-# JJW (12/10/2008): We don't preprocess the header files for the new interface,
-# but we still need to use the original C++ header directories
-SETUP_BACKEND_C_COMPILER_SPECIFIC_REFERENCES
-SETUP_BACKEND_CXX_COMPILER_SPECIFIC_REFERENCES
-
-# echo "DONE: configure.in ...(after calling: setup backend C and Cxx compiler specific references)"
-# echo "Exiting in configure.in ...(after calling: setup backend C and Cxx compiler specific references)"
-# exit 1
-
-# echo "Before test for LEX: CC (CC = $CC)"
-
-# DQ (1/15/2007): Check if longer internal make check rule is to be used (default is short tests)
-ROSE_SUPPORT_LONG_MAKE_CHECK_RULE
-
-# Make the use of longer test optional where it is used in some ROSE/tests directories
-AM_CONDITIONAL(ROSE_USE_LONG_MAKE_CHECK_RULE,test "$with_ROSE_LONG_MAKE_CHECK_RULE" = yes)
-
-# The libxml2 library is availabe in /usr/lib on most Linux systems, however this is not
-# enough when using the Intel compilers.  So we need to turn it on explicitly when we
-# expect it to work with a specific platform/compiler combination.
-
-# JJW -- use standard version in /usr/share/aclocal, and configure XML only
-# once for roseHPCT and BinaryContextLookup
-with_xml="no"
-AM_PATH_XML2(2.0.0, [with_xml="yes"])
-
-# Make the use of libxml2 explicitly controlled.
-AM_CONDITIONAL(ROSE_USE_XML,test "$with_xml" != no)
-
-# DQ (10/17/2009): This is a bug introduced (again) into ROSE which disables the Java support.
-# See elsewhere in this file where this macro is commented out and the reason explained in 
-# more details.
-# AS Check for ssl for the binary clone detection work
-# CHECK_SSL
-
-# Check for objdump for BinaryContextLookup since it doesn't normally exist on
-# Mac
-AC_CHECK_TOOL(ROSE_OBJDUMP_PATH, [objdump], [no])
-AM_CONDITIONAL(ROSE_USE_OBJDUMP, [test "$ROSE_OBJDUMP_PATH" != "no"])
-AM_CONDITIONAL(ROSE_USE_BINARYCONTEXTLOOKUP, [test "$with_xml" != "no" -a "$ROSE_OBJDUMP_PATH" != "no"])
-
-AC_C_BIGENDIAN
-AC_CHECK_HEADERS([byteswap.h machine/endian.h])
-
-# PKG_CHECK_MODULES([VALGRIND], [valgrind], [with_valgrind=yes; AC_DEFINE([ROSE_USE_VALGRIND], 1, [Use Valgrind calls in ROSE])], [with_valgrind=no])
-VALGRIND_BINARY=""
-AC_ARG_WITH(valgrind, [  --with-valgrind ... Run uninitialized field tests that use Valgrind],
-            [AC_DEFINE([ROSE_USE_VALGRIND], 1, [Use Valgrind calls in ROSE])
-             if test "x$withval" = "xyes"; then VALGRIND_BINARY="`which valgrind`"; else VALGRIND_BINARY="$withval"; fi])
-
-AC_ARG_WITH(wave-default, [  --with-wave-default ... Use Wave as the default preprocessor],
-            [AC_DEFINE([ROSE_WAVE_DEFAULT], true, [Use Wave as default in ROSE])],
-            [AC_DEFINE([ROSE_WAVE_DEFAULT], false, [Simple preprocessor as default in ROSE])]
-            )
-
-# Don't set VALGRIND here because that turns on actually running valgrind in
-# many tests, as opposed to just having the path available for
-# uninitializedField_tests
-AC_SUBST(VALGRIND_BINARY)
-AM_CONDITIONAL(USE_VALGRIND, [test "x$VALGRIND_BINARY" != "x"])
-
-# Add --disable-binary-analysis-tests flag to turn off tests that sometimes
-# sometimes break.
-AC_ARG_ENABLE(binary-analysis-tests, AS_HELP_STRING([--disable-binary-analysis-tests], [Disable tests of ROSE binary analysis code]), binary_analysis_tests="$withval", binary_analysis_tests=yes)
-AM_CONDITIONAL(USE_BINARY_ANALYSIS_TESTS, test "x$binary_analysis_tests" = "xyes")
-
-# Figure out what version of lex we have available
-# flex works better than lex (this gives a preference to flex (flex is gnu))
-AM_PROG_LEX
-AC_SUBST(LEX)
-AC_PROG_YACC
-AC_SUBST(YACC)
-
-# echo "After test for LEX: CC (CC = $CC)"
-
-# DQ (4/1/2001) Need to call this macro to avoid having "MAKE" set to "make" in the
-# top level Makefile (this is important to getting gmake to be used in the "make distcheck"
-# makefile rule.  (This does not seem to work, since calling "make distcheck" still fails and
-# only "gmake distcheck" seems to work.  I don't know why!
-AC_PROG_MAKE_SET
-
-# Call supporting macro for MySQL (more complex than SQLite, MySQL will be removed from optional use within ROSE)
-ROSE_SUPPORT_MYSQL
-# echo "In configure: with_MySQL = $with_MySQL"
-
-# Setup Automake conditional in Projects/DataBase/Makefile.am
-AM_CONDITIONAL(ROSE_USE_MYSQL_DATABASE,[test "x$MYSQL_VERSION" != "x"])
-
-# Setup Automake conditional in ROSE/projects/DataBase/Makefile.am
-AM_CONDITIONAL(ROSE_USE_SQLITE_DATABASE,[test "x$SQLITE3_VERSION" != "x"])
-
-# DQ (9/21/2009): Debugging for RH release 5
-echo "Testing the value of CC: (CC = $CC)"
-echo "Testing the value of CPPFLAGS: (CPPFLAGS = $CPPFLAGS)"
-
-# exit 1
-
-# Call supporting macro for MAPLE
-ROSE_SUPPORT_MAPLE
-
-# Setup Automake conditional in Projects/programModeling/Makefile.am
-AM_CONDITIONAL(ROSE_USE_MAPLE,test ! "$with_maple" = no)
-
-#Call supporting macro for IDA PRO
-ROSE_SUPPORT_IDA
-
-# Setup Automake conditional in projects/AstEquivalence/Makefile.am
-AM_CONDITIONAL(ROSE_USE_IDA,test ! "$with_ida" = no)
-
-# Call supporting macro to Yices Satisfiability Modulo Theories (SMT) Solver
-ROSE_SUPPORT_YICES
-
-# Setup Automake conditional in --- (not yet distributed)
-AM_CONDITIONAL(ROSE_USE_YICES,test ! "$with_yices" = no)
-
-# Call supporting macro to Intel Pin Dynamic Instrumentation
-ROSE_SUPPORT_INTEL_PIN
-
-# Setup Automake conditional in --- (not yet distributed)
-AM_CONDITIONAL(ROSE_USE_INTEL_PIN,test ! "$with_IntelPin" = no)
-
-# Call supporting macro to DWARF (libdwarf)
-ROSE_SUPPORT_DWARF
-
-# Setup Automake conditional in --- (not yet distributed)
-AM_CONDITIONAL(ROSE_USE_DWARF,test ! "$with_dwarf" = no)
-
-# Call supporting macro for libffi (Foreign Function Interface library)
-# This library is used by Peter's work on the Interpreter in ROSE.
-ROSE_SUPPORT_LIBFFI
-
-# Setup Automake conditional in projects/interpreter/Makefile.am
-AM_CONDITIONAL(ROSE_USE_LIBFFI,test ! "$with_libffi" = no)
-
-TEST_SMT_SOLVER=""
-AC_ARG_WITH(smt-solver,
-[  --with-smt-solver=PATH	Specify the path to an SMT-LIB compatible SMT solver.  Used only for testing.],
-if test "x$with_smt_solver" = "xcheck" -o "x$with_smt_solver" = "xyes"; then
-  AC_ERROR([--with-smt-solver cannot be auto-detected])
-fi
-if test "x$with_smt_solver" != "xno"; then
-  TEST_SMT_SOLVER="$with_smt_solver"
-fi,
-)
-
-AM_CONDITIONAL(ROSE_USE_TEST_SMT_SOLVER,test ! "$TEST_SMT_SOLVER" = "")
-AC_SUBST(TEST_SMT_SOLVER)
-
-# DQ (3/13/2009): Trying to get Intel Pin and ROSE to both use the same version of libdwarf.
-# DQ (3/10/2009): The Dwarf support in Intel Pin conflicts with the Dwarf support in ROSE.
-# Maybe there is a way to fix this later, for now we want to disallow it.
-# echo "with_dwarf    = $with_dwarf"
-# echo "with_IntelPin = $with_IntelPin"
-#if test "$with_dwarf" != no && test "$with_IntelPin" != no; then
-# # echo "Support for both DWARF and Intel Pin fails, these configure options are incompatable."
-#   AC_MSG_ERROR([Support for both DWARF and Intel Pin fails, these configure options are incompatable!])
-#fi
-
-ROSE_SUPPORT_PHP
-
-AM_CONDITIONAL(ROSE_USE_PHP,test ! "$with_php" = no)
-
-#TPS (03/13/08) introduced optional DB support for binary work
-HASH_ROSE_BINARY_SQL
-
-AM_CONDITIONAL(ROSE_USE_BINARY_SQL,test ! "$with_binarysql" = no)
-
-
-# Call supporting macro for Windows Source Code Analysis
-ROSE_SUPPORT_WINDOWS_ANALYSIS
-
-# Setup Automake conditional in Projects/programModeling/Makefile.am
-AM_CONDITIONAL(ROSE_USE_WINDOWS_ANALYSIS_SUPPORT,test ! "$with_wine" = no)
-
-# Control use of debugging support to convert most unions in EDG to structs.
-ROSE_SUPPORT_EDG_DEBUGGING
-
-# Call supporting macro for Omni OpenMP
-# 
-ROSE_SUPPORT_OMNI_OPENMP
-
-# Configuration commandline support for OMP project using ROSE
-#AM_CONDITIONAL(ROSE_USE_OPENMP,test ! "$with_omp_runtime_support" = no)
-AM_CONDITIONAL(ROSE_USE_OMNI_OPENMP,test ! "$with_omni_omp_runtime_support" = no)
-
-# call supporting macro for GCC 4.4.x gomp OpenMP runtime library
-# AM_CONDITIONAL is already included into the macro
-ROSE_WITH_GOMP_OPENMP_LIBRARY
-
-# Call supporting macro for GCC OpenMP
-ROSE_SUPPORT_GCC_OMP
-
-# Configuration commandline support for OpenMP in ROSE
-AM_CONDITIONAL(ROSE_USE_GCC_OMP,test ! "$with_gcc_omp" = no)
-
-
-# JJW and TP (3-17-2008) -- added MPI support
-AC_ARG_WITH(mpi,
-[--with-mpi                    Configure option to have MPI-based tools built.],
-[ echo "Setting up optional MPI-based tools"
-])
-AM_CONDITIONAL(ROSE_MPI,test "$with_mpi" = yes)
-AC_CHECK_TOOLS(MPICXX, [mpiCC mpic++ mpicxx])
-
-
-# TPS (2-11-2009) -- added PCH Support
-AC_ARG_WITH(pch,
-[--with-pch                    Configure option to have pre-compiled header support enabled.],
-[ echo "Enabling precompiled header"
-])
-AM_CONDITIONAL(ROSE_PCH,test "$with_pch" = yes)
-if test "x$with_pch" = xyes; then
-  CPPFLAGS="-U_REENTRANT $CPPFLAGS";
-  AC_MSG_NOTICE( "PCH enabled: You got the following CPPFLAGS: $CPPFLAGS" );
-if test "x$with_mpi" = xyes; then
-  AC_MSG_ERROR( "PCH Support cannot be configured together with MPI support" );
-fi
-if test "x$with_gcc_omp" = xyes; then
-  AC_MSG_ERROR( "PCH Support cannot be configured together with GCC_OMP support" );
-fi
-else
-  AC_MSG_NOTICE( "PCH disabled: No Support for PCH." );
-fi
-
-
-# TP (2-27-2009) -- support for RTED
-ROSE_SUPPORT_RTED
-
-AM_CONDITIONAL(ROSE_USE_RTED,test ! "$with_rted" = no)
-
-# TP SUPPORT FOR OPENGL
-AC_PATH_X dnl We need to do this by hand for some reason
-MDL_HAVE_OPENGL
-# echo "have_GL = '$have_GL' and have_glut = '$have_glut'"
-AM_CONDITIONAL(ROSE_USE_OPENGL, test ! "x$have_GL" = xno -a ! "x$have_glut" = xno)
-
-# Call supporting macro for python
-ROSE_SUPPORT_PYTHON
-
-AC_CHECK_PROGS(PERL, [perl])
-
-# DQ (9/4/2009): Added checking for indent command (common in Linux, but not on some platforms).
-# This command is used in the tests/roseTests/astInterfaceTests/Makefile.am file.
-AC_CHECK_PROGS(INDENT, [indent])
-AM_CONDITIONAL(ROSE_USE_INDENT, [test "x$INDENT" = "xindent"])
-echo "value of INDENT variable = $INDENT"
-
-# DQ (9/30/2009): Added checking for tclsh command (common in Linux, but not on some platforms).
-# This command is used in the src/frontend/BinaryDisassembly/Makefile.am file.
-AC_CHECK_PROGS(TCLSH, [tclsh])
-AM_CONDITIONAL(ROSE_USE_TCLSH, [test "x$TCLSH" = "xtclsh"])
-echo "value of TCLSH variable = $TCLSH"
-
-# DQ & PC (11/3/2009): Debugging the Java support.
-if false; then
-if test "x$JAVA_HOME" = "x"; then
-  JAVA="`which javac`"
-  if test -f /usr/bin/javaconfig; then # Mac Java
-    :
-  else
-    while test `readlink "$JAVA"` ; do 
-      JAVA=`readlink "$JAVA"` ; 
-   done
-
-   if test $JAVA = "gcj"; then 
-      AC_MSG_ERROR( "Error: gcj not supported. Please configure sun java as javac" );
-   fi
-
-  fi
-  JAVA_HOME="`dirname $JAVA`/.."
-fi
-fi
-# Call supporting macro for the Java path required by the Open Fortran Parser (for Fortran 2003 support)
-# Use our classpath in case the user's is messed up
-AS_SET_CATFILE([ABSOLUTE_SRCDIR], [`pwd`], [${srcdir}])
-CLASSPATH=${ABSOLUTE_SRCDIR}/src/3rdPartyLibraries/antlr-jars/antlr-2.7.7.jar:${ABSOLUTE_SRCDIR}/src/3rdPartyLibraries/antlr-jars/antlr-3.0.1.jar:${ABSOLUTE_SRCDIR}/src/3rdPartyLibraries/antlr-jars/antlr-runtime-3.0.1.jar:${ABSOLUTE_SRCDIR}/src/3rdPartyLibraries/antlr-jars/stringtemplate-3.1b1.jar:.
-export CLASSPATH
-AC_SUBST(CLASSPATH)
-ROSE_SUPPORT_JAVA # This macro uses JAVA_HOME
-
-OPEN_FORTRAN_PARSER_PATH="${ac_top_builddir}/src/3rdPartyLibraries/fortran-parser" # For the one rule that uses it
-AC_SUBST(OPEN_FORTRAN_PARSER_PATH)
-
-AX_WITH_PROG(GFORTRAN_PATH, [gfortran], [])
-
-ofp_enabled=no
-AC_MSG_CHECKING([whether Fortran support can be used])
-if test "x$USE_JAVA" = x1; then
-  CPPFLAGS="$CPPFLAGS $JAVA_JVM_INCLUDE"
-  if test "x$GFORTRAN_PATH" != "x"; then
-    AC_DEFINE([USE_ROSE_OPEN_FORTRAN_PARSER_SUPPORT], [1], [Always enable Fortran support whenever Java and gfortran are present])
-    ofp_enabled=yes
-    AC_MSG_RESULT([yes])
-    AC_DEFINE([USE_GFORTRAN_IN_ROSE], [1], [Mark that GFORTRAN is available])
-
-  # Test that we have correctly evaluated the major and minor versions numbers...
-    if test x$BACKEND_FORTRAN_COMPILER_MAJOR_VERSION_NUMBER == x; then
-      echo "Error: Could not compute the MAJOR version number of $BACKEND_FORTRAN_COMPILER"
-      exit 1
-    fi
-    if test x$BACKEND_FORTRAN_COMPILER_MINOR_VERSION_NUMBER == x; then
-      echo "Error: Could not compute the MINOR version number of $BACKEND_FORTRAN_COMPILER"
-      exit 1
-    fi
-  else
-    AC_MSG_RESULT([no ... gfortran cannot be found (try --with-gfortran)])
-  fi
-else
-  AC_MSG_RESULT([no ... Java cannot be found (try --with-java)])
-fi
-AM_CONDITIONAL(ROSE_USE_OPEN_FORTRAN_PARSER, [test "x$ofp_enabled" = "xyes"])
-AC_SUBST(GFORTRAN_PATH)
-
-AC_PROG_SWIG(1.3.31)
-SWIG_ENABLE_CXX
-#AS (10/23/07): introduced conditional use of javaport
-AC_ARG_WITH(javaport,
-   [  --with-javaport ... Enable Java bindings using Swig],
-   [with_javaport=yes],
-   [with_javaport=no])
-AM_CONDITIONAL(ENABLE_JAVAPORT,test "$with_javaport" = yes)
-
-if test "x$with_javaport" = "xyes"; then
-  if test "x$USE_JAVA" = "x0"; then
-    AC_MSG_ERROR([Trying to enable --with-javaport without --with-java also being set])
-  fi
-  if /bin/sh -c "$SWIG -version" >& /dev/null; then
-    :
-  else
-    AC_MSG_ERROR([Trying to enable --with-javaport without SWIG installed])
-  fi
-  AC_MSG_WARN([Enabling Java binding support -- SWIG produces invalid C++ code, so -fno-strict-aliasing is being added to CXXFLAGS to work around this issue.  If you are not using GCC as a compiler, this flag will need to be changed.])
-  CXXFLAGS="$CXXFLAGS -fno-strict-aliasing"
-fi
-
-# Call supporting macro for Haskell
-ROSE_SUPPORT_HASKELL
-
-# Call supporting macro for bddbddb
-ROSE_SUPPORT_BDDBDDB
-
-# Setup Automake conditional in Projects/DatalogAnalysis/Makefile.am
-AM_CONDITIONAL(ROSE_USE_BDDBDDB,test ! "$with_bddbddb" = no)
-
-# Call supporting macro for VISUALIZATION (FLTK and GraphViz)
-ROSE_SUPPORT_VISUALIZATION
-
-# if ((test ! "$with_FLTK_include" = no) || (test ! "$with_FLTK_libs" = no) || (test ! "$with_GraphViz_include" = no) || (test ! "$with_GraphViz_libs" = no)); then
-#   echo "Skipping visualization support!"
-# else
-#   echo "Setting up visualization support!"
-# fi
-
-# Setup Automake conditional in src/roseIndependentSupport/visualization/Makefile.am
-AM_CONDITIONAL(ROSE_USE_VISUALIZATION,(test ! "$with_FLTK_include" = no) || (test ! "$with_FLTK_libs" = no) || (test ! "$with_GraphViz_include" = no) || (test ! "$with_GraphViz_libs" = no))
-
-# allow either user or developer level documentation using Doxygen
-ROSE_SUPPORT_DOXYGEN
-
-# DQ (8/25/2004): Disabled fast docs option.
-# Setup Automake conditional to allow use of Doxygen Tag file to speedup
-# generation of Rose documentation this does not however provide the
-# best organized documentation so we use it as an option to speed up
-# the development of the documenation and then alternatively build the 
-# final documentation.
-# AM_CONDITIONAL(DOXYGEN_GENERATE_FAST_DOCS,test "$enable_doxygen_generate_fast_docs" = yes)
-# echo "In configure.in: enable_doxygen_generate_fast_docs = $enable_doxygen_generate_fast_docs"
-
-# Test for setup of document merge of Sage docs with Rose docs
-# Causes document build process to take longer but builds better documentation
-if (test "$enable_doxygen_generate_fast_docs" = yes) ; then
-   AC_MSG_NOTICE([Generate Doxygen documentation faster (using tag file mechanism) ...])
-else
-   AC_MSG_NOTICE([Generate Doxygen documentation slower (reading all of Sage III and Rose together) ...])
-fi
-
-AC_PROG_CXXCPP
-dnl AC_PROG_RANLIB
-# echo "In configure.in (before libtool win32 setup): libtool test for 64 bit libs = `/usr/bin/file conftest.o`"
-dnl AC_LIBTOOL_WIN32_DLL -- ROSE is probably not set up for this
-
-# echo "In configure.in (before libtool setup): disabling static libraries by default (use --enable-static or --enable-static= to override)"
-AC_DISABLE_STATIC
-
-# echo "In configure.in (before libtool setup): libtool test for 64 bit libs = `/usr/bin/file conftest.o`"
-LT_AC_PROG_SED dnl This seems to not be called, even though it is needed in the other macros
-m4_pattern_allow([LT_LIBEXT])dnl From http://www.mail-archive.com/libtool-commit@gnu.org/msg01369.html
-AC_PROG_LIBTOOL
-AC_LIBLTDL_CONVENIENCE dnl We need to use our version because libtool can't handle when we use libtool v2 but the v1 libltdl is installed on a system
-AC_SUBST(LTDLINCL)
-AC_SUBST(LIBLTDL)
-AC_LIBTOOL_DLOPEN
-AC_LIB_LTDL(recursive)
-dnl AC_LT DL_SHLIBPATH dnl Get the environment variable like LD_LIBRARY_PATH for the Fortran support to use
-dnl This seems to be an internal variable, set by different macros in different
-dnl Libtool versions, but with the same name
-AC_DEFINE_UNQUOTED(ROSE_SHLIBPATH_VAR, ["$shlibpath_var"], [Variable like LD_LIBRARY_PATH])
-
-echo 'int i;' > conftest.$ac_ext
-AC_TRY_EVAL(ac_compile);
-# echo "In configure.in (after libtool setup): libtool test for 64 bit libs = `/usr/bin/file conftest.o`"
-
-# Various functions for finding the location of librose.* (used to make the
-# ROSE executables relocatable to different locations without recompilation on
-# some platforms)
-AC_CHECK_HEADERS([dlfcn.h], [have_dladdr=yes], [have_dladdr=no])
-if test "x$have_dladdr" = "xyes"; then
-  AC_CHECK_LIB([dl], [dladdr], [], [have_dladdr=no])
-fi
-if test "x$have_dladdr" = "xyes"; then
-  AC_DEFINE([HAVE_DLADDR], [], [Whether <dlfcn.h> and -ldl contain dladdr()])
-  use_rose_in_build_tree_var=no
-else
-  AC_MSG_WARN([ROSE cannot find the locations of loaded shared libraries using your dynamic linker.  ROSE can only be used with the given build directory or prefix, and the ROSE_IN_BUILD_TREE environment variable must be used to distinguish the two cases.])
-  use_rose_in_build_tree_var=yes
-fi
-AM_CONDITIONAL(USE_ROSE_IN_BUILD_TREE_VAR, [test "x$use_rose_in_build_tree_var" = "xyes"])
-
-# exit 1
-
-# Figure out what version of lex we have available
-# flex works better than lex (this gives a preference to flex (flex is gnu))
-dnl AM_PROG_LEX
-dnl AC_SUBST(LEX)
-# This will work with flex and lex (but flex will not set LEXLIB to -ll unless it finds the gnu
-# flex library which is not often installed (and at any rate not installed on our system at CASC)).
-# Once the lex file contains its own version of yywrap then we will not need this set explicitly.
-
-# next two lines commented out by BP : 10/29/2001,
-# the flex library IS installed on our systems, setting it to -ll causes problems on
-# Linux systems
-# echo "Setting LEXLIB explicitly to -ll (even if flex is used: remove this once lex file contains it's own version of yywrap)"
-# dnl LEXLIB='-ll'
-# dnl AC_SUBST(LEXLIB)
-
-# Determine what C++ compiler is being used.
-AC_MSG_CHECKING(what the C++ compiler $CXX really is)
-BTNG_INFO_CXX_ID
-AC_MSG_RESULT($CXX_ID-$CXX_VERSION)
-
-# Define various C++ compiler options.
-# echo "Before ROSE_FLAG _ CXX_OPTIONS macro"
-ROSE_FLAG_CXX_OPTIONS
-# echo "Outside of ROSE_FLAG _ CXX_OPTIONS macro: CXX_DEBUG= $CXX_DEBUG"
-
-# Enable turning on purify and setting its options, etc.
-ROSE_SUPPORT_PURIFY
-# echo "In ROSE/configure: AUX_LINKER = $AUX_LINKER" 
-
-# Enable turning on Insure and setting its options, etc.
-ROSE_SUPPORT_INSURE
-# echo "In ROSE/configure: AUX_LINKER = $AUX_LINKER" 
-
-# DQ (7/8/2004): Added support for shared libraries using Brian's macros
-# ROSE_TEST_LIBS="-L`pwd`/src"
-
-# DQ (9/7/2006): build the directory where libs will be placed.
-# mkdir -p $prefix/libs
-# echo "Before calling \"mkdir -p $prefix/lib\": prefix = $prefix"
-# mkdir -p $prefix/lib
-
-# DQ (1/14/2007): I don't think this is required any more!
-# ROSE_TEST_LIBS="-L$prefix/lib"
-
-# DQ (1/14/2007): I don't know if this is required, but too many people are resetting this variable!
-# LIBS_WITH_RPATH="$(WAVE_LIBRARIES)"
-
-dnl PC (09/15/2006): None of the following should not be relevant any more
-dnl
-dnl echo "Calling LIBS_ADD_RPATH ROSE_TEST_LIBS = $ROSE_TEST_LIBS"
-dnl # Macro copied from Brian Gummey's implementation and turned on by default.
-dnl ROSE_LIBS_ADD_RPATH(ROSE_TEST_LIBS,LIBS_WITH_RPATH,0)
-dnl 
-dnl # This is part of support for Boost-Wave (CPP Preprocessor Library)
-dnl # Only add the Boost-Wave library to rpath if it has been set
-dnl if (test "$with_boost_wave" = yes); then
-dnl    MY_WAVE_PATH="-L$wave_libraries"
-dnl    ROSE_LIBS_ADD_RPATH(MY_WAVE_PATH,LIBS_WITH_RPATH,0)
-dnl fi
-dnl 
-dnl echo "DONE: MY_WAVE_PATH                   = $MY_WAVE_PATH"
-dnl echo "DONE: LIBS_ADD_RPATH ROSE_TEST_LIBS  = $ROSE_TEST_LIBS"
-dnl echo "DONE: LIBS_ADD_RPATH LIBS_WITH_RPATH = $LIBS_WITH_RPATH"
-dnl 
-dnl # exit 1
-dnl 
-dnl # This is part of support for QRose (specification of QT Graphics Library)
-dnl # Only add the QT library to rpath if it has been set
-dnl if (test "$ac_qt_libraries"); then
-dnl    MY_QT_PATH="-L$ac_qt_libraries"
-dnl    ROSE_LIBS_ADD_RPATH(MY_QT_PATH,LIBS_WITH_RPATH,0)
-dnl fi
-dnl 
-dnl echo "DONE: MY_QT_PATH                     = $MY_QT_PATH"
-dnl echo "DONE: LIBS_ADD_RPATH ROSE_TEST_LIBS  = $ROSE_TEST_LIBS"
-dnl echo "DONE: LIBS_ADD_RPATH LIBS_WITH_RPATH = $LIBS_WITH_RPATH"
-
-AC_SUBST(LIBS_WITH_RPATH)
-
-# DQ (exit to test rpath macro)
-# exit 1
-
-# Determine how to create C++ libraries.
-AC_MSG_CHECKING(how to create C++ libraries)
-BTNG_CXX_AR
-AC_MSG_RESULT($CXX_STATIC_LIB_UPDATE and $CXX_DYNAMIC_LIB_UPDATE)
-
-# DQ (6/23/2004) Commented out due to warning in running build
-# I do not know why in this case, INCLUDES is not generically
-# defined and automatically substituted.  It usually is.  BTNG.
-# INCLUDES='-I. -I$(srcdir) -I$(top_builddir)'
-# AC_SUBST(INCLUDES)
-
-# We don't need to select between SAGE 2 and SAGE 3 anymore (must use SAGE 3)
-# SAGE_VAR_INCLUDES_AND_LIBS
-
-# Let user specify where to find A++P++ installation.
-# Specify by --with-AxxPxx= or setting AxxPxx_PREFIX.
-# Note that the prefix specified should be that specified
-# when installing A++P++.  The prefix appendages are also
-# added here.
-# BTNG.
-AC_MSG_CHECKING(for A++P++)
-AC_ARG_WITH(AxxPxx,
-[  --with-AxxPxx=PATH	Specify the prefix where A++P++ is installed],
-,
-if test "$AxxPxx_PREFIX" ; then 
-   with_AxxPxx="$AxxPxx_PREFIX"
-else
-   with_AxxPxx=no
-fi
-)
-test "$with_AxxPxx" && test "$with_AxxPxx" != no && AxxPxx_PREFIX="$with_AxxPxx"
-AC_MSG_RESULT($AxxPxx_PREFIX)
-if test "$AxxPxx_PREFIX" ; then
-  # Note that the prefix appendages are added to AxxPxx_PREFIX to find A++ and P++.
-  AC_MSG_RESULT(using $AxxPxx_PREFIX as path to A++ Library)
-  Axx_INCLUDES="-I$AxxPxx_PREFIX/A++/lib/include"
-  Axx_LIBS="-L$AxxPxx_PREFIX/A++/lib/lib -lApp -lApp_static -lApp"
-  Pxx_INCLUDES="-I$AxxPxx_PREFIX/P++/lib/include"
-  Pxx_LIBS="-L$AxxPxx_PREFIX/P++/lib/lib -lApp -lApp_static -lApp"
-  # optional_AxxPxxSpecificExample_subdirs="EXAMPLES"
-  # we will want to setup subdirectories in the TESTS directory later so set it up now
-  # optional_AxxPxxSpecificTest_subdirs="A++Tests"
-else
-  AC_MSG_RESULT(No path specified for A++ Library)
-fi
-AC_SUBST(Axx_INCLUDES)
-AC_SUBST(Axx_LIBS)
-AC_SUBST(Pxx_INCLUDES)
-AC_SUBST(Pxx_LIBS)
-# AC_SUBST(optional_AxxPxxSpecificExample_subdirs)
-# AC_SUBST(optional_AxxPxxSpecificTest_subdirs)
-# Do not append to INCLUDES and LIBS because Axx is not needed everywhere.
-# It is only needed in EXAMPLES.
-# Set up A++/P++ directories that require A++/P++ Libraries (EXAMPLES)
-AM_CONDITIONAL(AXXPXX_SPECIFIC_TESTS,test ! "$with_AxxPxx" = no)
-
-# BTNG_CHOOSE_STL defines STL_DIR and STL_INCLUDES
-# BTNG_CHOOSE_STL
-# echo "STL_INCLUDE = $STL_INCLUDE"
-# AC _SUB ST(STL_INCLUDES)
-# AC _SUB ST(STL_DIR)
-
-# We no longer want to have the ROSE configure.in setup the PerformanceTests/Makefile
-# PerformanceTests/Makefile
-AC_ARG_WITH(PERFORMANCE_TESTS,
-   [  --with-PERFORMANCE_TESTS ... compile and run performance tests within both A++ and P++],, with_PERFORMANCE_TESTS=no )
-# BTNG_AC_LOG(with_PERFORMANCE_TESTS is $with_PERFORMANCE_TESTS)
-# with_PERFORMANCE_TESTS variable is exported so that other packages
-# (e.g. indirect addressing) can set 
-# themselves up dependent upon the use/non-use of PADRE
-export with_PERFORMANCE_TESTS;
-
-# Inclusion of PerformanceTests and/or its sublibraries.
-# if test "$with_PERFORMANCE_TESTS" = no; then
-#   # If PerformanceTests is not specified, then don't use it.
-#     echo "Skipping PerformanceTests!"
-# else
-#   # If PERFORMANCE_TESTS is specified, then configure in PERFORMANCE_TESTS
-#   # without regard to its sublibraries.
-#   # subdir_list="BenchmarkBase $subdir_list"
-#   # optional_PERFORMANCE_subdirs="TESTS/PerformanceTests/BenchmarkBase"
-#   # optional_PERFORMANCE_subdirs="TESTS/PerformanceTests"
-#   optional_PERFORMANCE_subdirs="PerformanceTests"
-#   # echo "Setup PerformanceTests! optional_PERFORMANCE_subdirs = $optional_PERFORMANCE_subdirs"
-#   AC_CONFIG_SUBDIRS(TESTS/PerformanceTests/BenchmarkBase)
-# fi
-
-dnl # PC (8/16/2006): Now we test for GCJ since MOPS uses it
-dnl AC_ARG_WITH([gcj],
-dnl [  --with-gcj .................. Specify use of Java (gcj must be in path, required for use with ROSE/projects/FiniteStateModelChecker which uses MOPS internally)], [
-dnl    AM_PROG_GCJ
-dnl    echo "GCJ = '$GCJ'"
-dnl    if test "x$GCJ" == "x" ; then
-dnl      echo "gcj not found in path; please add gcj to path or omit --with-gcj option"
-dnl      exit 1
-dnl    fi
-dnl    with_gcj=yes
-dnl ],[
-dnl    _AM_IF_OPTION([no-dependencies],, [_AM_DEPENDENCIES(GCJ)])
-dnl ]) 
-with_gcj=no ; # JJW 5-22-2008 The code that was here before broke if gcj was not present, even if the --with-gcj flag was absent
-AM_CONDITIONAL(USE_GCJ,test "$with_gcj" = yes)
-
-AC_SEARCH_LIBS(clock_gettime, [rt], [
-  RT_LIBS="$LIBS"
-  LIBS=""
-],[
-  RT_LIBS=""
-])
-AC_SUBST(RT_LIBS)
-
-# DQ (9/11/2006): Removed performance tests conditional, the performance tests were
-# removed previously, but we still have the tests/PerformanceTests directory.
-# AM_CONDITIONAL(ROSE_PERFORMANCE_TESTS,test ! "$with_PERFORMANCE_TESTS" = no)
-
-# DQ (9/11/2006): skipping use of optional_PERFORMANCE_subdirs
-# There is no configure.in in TESTS/PerformanceTests (only in TESTS/PerformanceTests/BenchmarkBase)
-# AC_CONFIG_SUBDIRS(TESTS/PerformanceTests)
-# AC_CONFIG_SUBDIRS(TESTS/PerformanceTests/BenchmarkBase)
-# AC_SUBST(optional_PERFORMANCE_subdirs)
-
-# Set up for Dan Quinlan's development test directory.
-AC_ARG_ENABLE(dq-developer-tests,
-[--enable-dq-developer-tests   Development option for Dan Quinlan (disregard).],
-[ echo "Setting up optional ROSE/developersScratchSpace/Dan directory"
-if test -d ${srcdir}/developersScratchSpace; then
-  :
-else
-  echo "This is a non-developer version of ROSE (source distributed with EDG binary)"
-  enable_dq_developer_tests=no
-fi
-])
-AM_CONDITIONAL(DQ_DEVELOPER_TESTS,test "$enable_dq_developer_tests" = yes)
-
-## This should be set after a complex test (turn it on as default)
-AC_DEFINE([HAVE_EXPLICIT_TEMPLATE_INSTANTIATION],[],[Use explicit template instantiation.])
-
-# Copied from the P++/configure.in
-# Determine how to build a C++ library.
-AC_MSG_CHECKING(how to build C++ libraries)
-BTNG_CXX_AR
-if test "$CXX_ID" = ibm; then
-  # IBM does not have a method for supporting shared libraries
-  # Here is a kludge.
-  CXX_SHARED_LIB_UPDATE="`cd ${srcdir}/../config && pwd`/mklib.aix -o"
-  BTNG_AC_LOG(CXX_SHARED_LIB_UPDATE changed to $CXX_SHARED_LIB_UPDATE especially for the IBM)
-fi
-AC_MSG_RESULT($CXX_STATIC_LIB_UPDATE and $CXX_SHARED_LIB_UPDATE)
-AC_SUBST(CXX_STATIC_LIB_UPDATE)
-AC_SUBST(CXX_SHARED_LIB_UPDATE)
-
-# The STL tests use the CC command line which specifies -ptr$(CXX_TEMPLATE_REPOSITORY_PATH) but this
-# is not defined in the shell so no substitution is done and a directory named
-# $(CXX_TEMPLATE_REPOSITORY_PATH) is built in the top level directory.  The least we can do is
-# delete it if we can't stop it from being generated.
-# AC_MSG_RESULT(deleting temporary template directory built during STL tests.)
-# rm -rf '$(CXX_TEMPLATE_REPOSITORY_PATH)'
-rm -rf Templates.DB
-
-## Setup the EDG specific stuff
-SETUP_EDG
-
-# Setup Automake conditional in Projects/DataBase/Makefile.am
-# AM_CONDITIONAL(ROSE_USE_EDG_3_3,test "$with_EDG_3_3" = yes)
-
-# Find md5 or md5sum and create a signature for ROSE binary compatibility
-AC_CHECK_PROGS(MD5, [md5 md5sum], [false])
-AC_SUBST(MD5)
-if test -e ${srcdir}/src/frontend/CxxFrontend/EDG/Makefile.am; then
-  has_edg_source=yes
-  if test "x$MD5" = "xfalse"; then
-    AC_MSG_WARN([Could not find either md5 or md5sum -- building binary EDG tarballs is disabled])
-    binary_edg_tarball_enabled=no
-  else
-    binary_edg_tarball_enabled=yes
-  fi
-else
-  has_edg_source=no
-  binary_edg_tarball_enabled=no # This is a binary release version of ROSE anyway
-fi
-
-AM_CONDITIONAL(ROSE_HAS_EDG_SOURCE, [test "x$has_edg_source" = "xyes"])
-AM_CONDITIONAL(BINARY_EDG_TARBALL_ENABLED, [test "x$binary_edg_tarball_enabled" = "xyes"])
-
-#The build_triplet_without_redhat variable is used only in src/frontend/CxxFrontend/Makefile.am to determine the binary edg name
-build_triplet_without_redhat=`${srcdir}/config/cleanConfigGuessOutput "$build" "$build_cpu" "$build_vendor"`
-AC_SUBST(build_triplet_without_redhat) dnl This is done even with EDG source, since it is used to determine the binary to make in roseFreshTest
-
-dnl ---------------------------------------------------------------------
-dnl (8/29/2007): This was added to provide more portable times upon the 
-dnl suggestion of Matt Sottile at LANL.
-dnl ---------------------------------------------------------------------
-AC_C_INLINE
-AC_HEADER_TIME
-AC_CHECK_HEADERS([sys/time.h c_asm.h intrinsics.h mach/mach_time.h])
-
-AC_CHECK_TYPE([hrtime_t],[AC_DEFINE(HAVE_HRTIME_T, 1, [Define to 1 if hrtime_t is defined in <sys/time.h>])],,[#if HAVE_SYS_TIME_H 
-#include <sys/time.h> 
-#endif])
-
-AC_CHECK_FUNCS([gethrtime read_real_time time_base_to_time clock_gettime mach_absolute_time])
-
-dnl Cray UNICOS _rtc() (real-time clock) intrinsic
-AC_MSG_CHECKING([for _rtc intrinsic])
-rtc_ok=yes
-AC_TRY_LINK([#ifdef HAVE_INTRINSICS_H
-#include <intrinsics.h>
-#endif], [_rtc()], [AC_DEFINE(HAVE__RTC,1,[Define if you have the UNICOS _rtc() intrinsic.])], [rtc_ok=no])
-AC_MSG_RESULT($rtc_ok)
-dnl ---------------------------------------------------------------------
-
-
-# Record the location of the build tree (so it can be substituted into ROSE/docs/Rose/rose.cfg)
-top_pwd=$PWD
-AC_SUBST(top_pwd)
-# echo "In ROSE/con figure: top_pwd = $top_pwd"
-
-absolute_path_srcdir="`cd $srcdir; pwd`"
-AC_SUBST(absolute_path_srcdir)
-
-# This is silly, but it is done to hide an include command (in
-# projects/compass/Makefile.am, including compass-makefile.inc in the build
-# tree) from Automake because the needed include file does not exist when
-# automake is run
-INCLUDE_COMPASS_MAKEFILE_INC="include compass_makefile.inc"
-AC_SUBST(INCLUDE_COMPASS_MAKEFILE_INC)
-
-# ROSE-HPCT module -- note that this needs the XML check to have already
-# happened
-ACROSE_ENABLE_ROSEHPCT
-
-# PC (08/20/2009): Symbolic links need to be resolved for the callgraph analysis tests
-res_top_pwd=$(cd "$top_pwd" && pwd -P)
-
-# DQ (11/10/2007): Add paths defined by automake to the generated rose.h.in and rose.h
-# header files so that this information will be available at compile time. Unclear
-# which syntax is best for the specification of these paths.
-AC_DEFINE_UNQUOTED([ROSE_COMPILE_TREE_PATH],"$res_top_pwd",[Location of ROSE Compile Tree.])
-
-# This block turns off features of libharu that don't work with Java
-with_png=no
-export with_png
-with_zlib=no
-export with_zlib
-
-# GMY (9/3/2008) QT4 & QROSE Optional Packages
-AC_ARG_WITH(QRose,
-	[--with-QRose=PATH	prefix of QRose installation],
-	[QROSE_PREFIX=$with_QRose],
-	[with_QRose=no])
-
-AC_SUBST(QROSE_PREFIX)
-AM_CONDITIONAL(ROSE_USE_QROSE,test "$with_QRose" != no)
-
-#AM_CONDITIONAL(USE_QROSE, test "$with_QRose" != no)
-#QROSE_LDFLAGS="-L${QROSE_PREFIX}/lib -lqrose"
-#QROSE_CXXFLAGS="-I${QROSE_PREFIX}/include"
-#AC_SUBST(QROSE_LDFLAGS)
-#AC_SUBST(QROSE_CXXFLAGS)
-
-echo "with_QRose = $with_QRose"
-
-AC_PATH_QT
-AC_PATH_QT_MOC
-AC_PATH_QT_RCC
-AC_PATH_QT_UIC
-AC_PATH_QT_VERSION
-
-# echo "with_qt = $with_qt"
-
-AM_CONDITIONAL(ROSE_USE_QT,test x"$with_qt" != x"no")
-AM_CONDITIONAL(ROSE_WITH_ROSEQT,test x"$with_roseQt" != x"no")
-
-AC_ARG_ENABLE(assembly-semantics, AS_HELP_STRING([--enable-assembly-semantics], [Enable semantics-based analysis of assembly code]))
-AM_CONDITIONAL(ROSE_USE_ASSEMBLY_SEMANTICS, [test "x$enable_assembly_semantics" = xyes])
-
-# Xen and Ether [RPM 2009-10-28]
-AC_ARG_WITH(ether,
-        [  --with-ether=PATH   prefix of Xen/Ether installation
-                      Xen is a hypervisor for running virtual machines (http://www.xen.org)
-                      Ether is a layer on top of Xen for accessing Windows XP OS-level data
-                      structures (http://ether.gtisc.gatech.edu)],
-        [AC_DEFINE(ROSE_USE_ETHER, 1, [Defined if Ether from Georgia Tech is available.])
-	 if test "$with_ether" = "yes"; then ETHER_PREFIX=/usr; else ETHER_PREFIX="$with_ether"; fi],
-        [with_ether=no])
-AC_SUBST(ETHER_PREFIX)
-AM_CONDITIONAL(ROSE_USE_ETHER,test "$with_ether" != "no")
-
-
-# PC (7/10/2009): The Haskell build system expects a fully numeric version number.
-PACKAGE_VERSION_NUMERIC=`echo $PACKAGE_VERSION | sed -e 's/\([[a-z]]\+\)/\.\1/; y/a-i/1-9/'`
-AC_SUBST(PACKAGE_VERSION_NUMERIC)
-
-# DQ (9/21/2009): Debugging for RH release 5
-echo "Testing the value of CC: (CC = $CC)"
-echo "Testing the value of CPPFLAGS: (CPPFLAGS = $CPPFLAGS)"
-
-echo "subdirs $subdirs"
-AC_CONFIG_SUBDIRS([libltdl src/3rdPartyLibraries/libharu-2.1.0])
-
-dnl ---------------------------------------------------------------
-dnl CLASSPATH_COND_IF(COND, SHELL-CONDITION, [IF-TRUE], [IF-FALSE])
-dnl ---------------------------------------------------------------
-dnl Automake 1.11 can emit conditional rules for AC_CONFIG_FILES,
-dnl using AM_COND_IF.  This wrapper uses it if it is available,
-dnl otherwise falls back to code compatible with Automake 1.9.6.
-AC_DEFUN([CLASSPATH_COND_IF],
-[m4_ifdef([AM_COND_IF],
-  [AM_COND_IF([$1], [$3], [$4])],
-  [if $2; then
-     m4_default([$3], [:])
-   else
-     m4_default([$4], [:])
-   fi
-])])
-
-# This list should be the same as in build (search for Makefile.in)
-CLASSPATH_COND_IF([ROSE_HAS_EDG_SOURCE], [test "x$has_edg_source" = "xyes"], [
-AC_CONFIG_FILES([
-src/frontend/CxxFrontend/EDG/Makefile
-src/frontend/CxxFrontend/EDG/EDG_3.3/Makefile
-src/frontend/CxxFrontend/EDG/EDG_3.3/misc/Makefile
-src/frontend/CxxFrontend/EDG/EDG_3.3/src/Makefile
-src/frontend/CxxFrontend/EDG/EDG_3.10/Makefile
-src/frontend/CxxFrontend/EDG/EDG_3.10/misc/Makefile
-src/frontend/CxxFrontend/EDG/EDG_3.10/src/Makefile
-src/frontend/CxxFrontend/EDG/EDG_3.10/src/disp/Makefile
-src/frontend/CxxFrontend/EDG/EDG_3.10/lib/Makefile
-src/frontend/CxxFrontend/EDG/EDG_4.0/Makefile
-src/frontend/CxxFrontend/EDG/EDG_4.0/misc/Makefile
-src/frontend/CxxFrontend/EDG/EDG_4.0/src/Makefile
-src/frontend/CxxFrontend/EDG/EDG_4.0/src/disp/Makefile
-src/frontend/CxxFrontend/EDG/EDG_4.0/lib/Makefile
-src/frontend/CxxFrontend/EDG/EDG_SAGE_Connection/Makefile
-])], [])
-
-
-# RV 9/14/2005: Removed src/3rdPartyLibraries/PDFLibrary/Makefile
-# JJW 1/30/2008: Removed rose_paths.h as it is now built by a separate Makefile included from $(top_srcdir)/Makefile.am
-AC_CONFIG_FILES([
-stamp-h
-Makefile
-rose.docs
-config/Makefile
-src/Makefile
-src/util/Makefile
-src/util/stringSupport/Makefile
-src/util/commandlineProcessing/Makefile
-src/util/support/Makefile
-src/util/graphs/Makefile
-src/3rdPartyLibraries/Makefile
-src/3rdPartyLibraries/MSTL/Makefile
-src/3rdPartyLibraries/fortran-parser/Makefile
-src/3rdPartyLibraries/antlr-jars/Makefile
-src/3rdPartyLibraries/qrose/Makefile
-src/3rdPartyLibraries/qrose/Framework/Makefile
-src/3rdPartyLibraries/qrose/QRoseLib/Makefile
-src/3rdPartyLibraries/qrose/Widgets/Makefile
-src/3rdPartyLibraries/qrose/Components/Makefile
-src/3rdPartyLibraries/qrose/Components/Common/Makefile
-src/3rdPartyLibraries/qrose/Components/Common/icons/Makefile
-src/3rdPartyLibraries/qrose/Components/QueryBox/Makefile
-src/3rdPartyLibraries/qrose/Components/SourceBox/Makefile
-src/3rdPartyLibraries/qrose/Components/TreeBox/Makefile
-src/ROSETTA/Makefile
-src/ROSETTA/src/Makefile
-src/frontend/Makefile
-src/frontend/SageIII/Makefile
-src/frontend/SageIII/sage.docs
-src/frontend/SageIII/astFixup/Makefile
-src/frontend/SageIII/astPostProcessing/Makefile
-src/frontend/SageIII/astFileIO/Makefile
-src/frontend/SageIII/astMerge/Makefile
-src/frontend/SageIII/sageInterface/Makefile
-src/frontend/SageIII/virtualCFG/Makefile
-src/frontend/SageIII/astTokenStream/Makefile
-src/frontend/SageIII/astHiddenTypeAndDeclarationLists/Makefile
-src/frontend/SageIII/astVisualization/Makefile
-src/frontend/CxxFrontend/Makefile
-src/frontend/OpenFortranParser_SAGE_Connection/Makefile
-src/frontend/PHPFrontend/Makefile
-src/frontend/BinaryDisassembly/Makefile
-src/frontend/BinaryLoader/Makefile
-src/frontend/BinaryFormats/Makefile
-src/frontend/Disassemblers/Makefile
-src/midend/Makefile
-src/midend/abstractHandle/Makefile
-src/midend/astInlining/Makefile
-src/midend/astOutlining/Makefile
-src/midend/astUtil/Makefile
-src/midend/astUtil/astInterface/Makefile
-src/midend/astUtil/astSupport/Makefile  
-src/midend/astUtil/symbolicVal/Makefile  
-src/midend/astUtil/annotation/Makefile
-src/midend/astQuery/Makefile
-src/midend/astProcessing/Makefile
-src/midend/astRewriteMechanism/Makefile
-src/midend/astDiagnostics/Makefile
-src/midend/binaryAnalyses/Makefile
-src/midend/ompLowering/Makefile
-src/midend/programAnalysis/Makefile
-src/midend/programAnalysis/CallGraphAnalysis/Makefile
-src/midend/programAnalysis/OAWrap/Makefile
-src/midend/programAnalysis/CFG/Makefile
-src/midend/programAnalysis/dataflowAnalysis/Makefile
-src/midend/programAnalysis/pointerAnal/Makefile
-src/midend/programAnalysis/valuePropagation/Makefile
-src/midend/programAnalysis/defUseAnalysis/Makefile
-src/midend/programAnalysis/dominanceAnalysis/Makefile
-src/midend/programAnalysis/staticInterproceduralSlicing/Makefile
-src/midend/programAnalysis/annotationLanguageParser/Makefile
-src/midend/programAnalysis/sideEffectAnalysis/Makefile
-src/midend/programAnalysis/distributedMemoryAnalysis/Makefile
-src/midend/programAnalysis/graphAnalysis/Makefile
-src/midend/programTransformation/Makefile
-src/midend/programTransformation/partialRedundancyElimination/Makefile
-src/midend/programTransformation/finiteDifferencing/Makefile
-src/midend/programTransformation/functionCallNormalization/Makefile
-src/midend/programTransformation/constantFolding/Makefile
-src/midend/programTransformation/implicitCodeGeneration/Makefile
-src/midend/loopProcessing/Makefile
-src/midend/loopProcessing/prepostTransformation/Makefile
-src/midend/loopProcessing/depInfo/Makefile
-src/midend/loopProcessing/depGraph/Makefile
-src/midend/loopProcessing/computation/Makefile
-src/midend/loopProcessing/slicing/Makefile
-src/midend/loopProcessing/outsideInterface/Makefile
-src/midend/loopProcessing/driver/Makefile
-src/backend/Makefile
-src/backend/unparser/Makefile
-src/backend/unparser/formatSupport/Makefile
-src/backend/unparser/languageIndependenceSupport/Makefile
-src/backend/unparser/CxxCodeGeneration/Makefile
-src/backend/unparser/FortranCodeGeneration/Makefile
-src/backend/unparser/PHPCodeGeneration/Makefile
-src/backend/asmUnparser/Makefile
-src/roseSupport/Makefile
-src/roseExtensions/Makefile
-src/roseExtensions/SQLiteConnection/Makefile
-src/roseExtensions/sqlite3x/Makefile
-src/roseExtensions/databaseConnection/Makefile
-src/roseExtensions/databaseConnection/GlobalDatabaseConnection.C
-src/roseExtensions/dataStructureTraversal/Makefile
-src/roseExtensions/highLevelGrammar/Makefile
-src/roseExtensions/qtWidgets/Makefile
-src/roseExtensions/qtWidgets/AsmInstructionBar/Makefile
-src/roseExtensions/qtWidgets/AsmView/Makefile
-src/roseExtensions/qtWidgets/AstBrowserWidget/Makefile
-src/roseExtensions/qtWidgets/AstGraphWidget/Makefile
-src/roseExtensions/qtWidgets/AstProcessing/Makefile
-src/roseExtensions/qtWidgets/BeautifiedAst/Makefile
-src/roseExtensions/qtWidgets/FlopCounter/Makefile
-src/roseExtensions/qtWidgets/InstructionCountAnnotator/Makefile
-src/roseExtensions/qtWidgets/KiviatView/Makefile
-src/roseExtensions/qtWidgets/MetricFilter/Makefile
-src/roseExtensions/qtWidgets/MetricsConfig/Makefile
-src/roseExtensions/qtWidgets/MetricsKiviat/Makefile
-src/roseExtensions/qtWidgets/NodeInfoWidget/Makefile
-src/roseExtensions/qtWidgets/ProjectManager/Makefile
-src/roseExtensions/qtWidgets/PropertyTreeWidget/Makefile
-src/roseExtensions/qtWidgets/QtGradientEditor/Makefile
-src/roseExtensions/qtWidgets/QCodeEditWidget/Makefile
-src/roseExtensions/qtWidgets/QCodeEditWidget/QCodeEdit/Makefile
-src/roseExtensions/qtWidgets/QCodeEditWidget/QCodeEdit/document/Makefile
-src/roseExtensions/qtWidgets/QCodeEditWidget/QCodeEdit/widgets/Makefile
-src/roseExtensions/qtWidgets/QCodeEditWidget/QCodeEdit/qnfa/Makefile
-src/roseExtensions/qtWidgets/RoseCodeEdit/Makefile
-src/roseExtensions/qtWidgets/RoseFileSelector/Makefile
-src/roseExtensions/qtWidgets/SrcBinView/Makefile
-src/roseExtensions/qtWidgets/TaskSystem/Makefile
-src/roseExtensions/qtWidgets/TreeModel/Makefile
-src/roseExtensions/qtWidgets/util/Makefile
-src/roseExtensions/qtWidgets/WidgetCreator/Makefile
-src/roseExtensions/roseHPCToolkit/Makefile
-src/roseExtensions/roseHPCToolkit/src/Makefile
-src/roseExtensions/roseHPCToolkit/include/Makefile
-src/roseExtensions/roseHPCToolkit/include/rosehpct/Makefile
-src/roseExtensions/roseHPCToolkit/src/util/Makefile
-src/roseExtensions/roseHPCToolkit/include/rosehpct/util/Makefile
-src/roseExtensions/roseHPCToolkit/src/xml/Makefile
-src/roseExtensions/roseHPCToolkit/include/rosehpct/xml/Makefile
-src/roseExtensions/roseHPCToolkit/src/xml-xercesc/Makefile
-src/roseExtensions/roseHPCToolkit/include/rosehpct/xml-xercesc/Makefile
-src/roseExtensions/roseHPCToolkit/src/profir/Makefile
-src/roseExtensions/roseHPCToolkit/include/rosehpct/profir/Makefile
-src/roseExtensions/roseHPCToolkit/src/gprof/Makefile
-src/roseExtensions/roseHPCToolkit/include/rosehpct/gprof/Makefile
-src/roseExtensions/roseHPCToolkit/src/xml2profir/Makefile
-src/roseExtensions/roseHPCToolkit/include/rosehpct/xml2profir/Makefile
-src/roseExtensions/roseHPCToolkit/src/sage/Makefile
-src/roseExtensions/roseHPCToolkit/include/rosehpct/sage/Makefile
-src/roseExtensions/roseHPCToolkit/src/profir2sage/Makefile
-src/roseExtensions/roseHPCToolkit/include/rosehpct/profir2sage/Makefile
-src/roseExtensions/roseHPCToolkit/docs/Makefile
-src/roseIndependentSupport/Makefile
-src/roseIndependentSupport/dot2gml/Makefile
-projects/Makefile
-projects/AstEquivalence/Makefile
-projects/AstEquivalence/gui/Makefile
-projects/autoParallelization/Makefile
-projects/autoParallelization/tests/Makefile
-projects/autoTuning/Makefile
-projects/autoTuning/tests/Makefile
-projects/autoTuning/doc/Makefile
-projects/BinQ/Makefile
-projects/CertSecureCodeProject/Makefile
-projects/compass/Makefile
-projects/compass/src/Makefile
-projects/compass/src/compassSupport/Makefile
-projects/compass/src/util/Makefile
-projects/compass/src/util/C-API/Makefile
-projects/compass/src/util/MPIAbstraction/Makefile
-projects/compass/src/util/MPIAbstraction/alt-mpi-headers/Makefile
-projects/compass/src/util/MPIAbstraction/alt-mpi-headers/mpich-1.2.7p1/Makefile
-projects/compass/src/util/MPIAbstraction/alt-mpi-headers/mpich-1.2.7p1/include/Makefile
-projects/compass/src/util/MPIAbstraction/alt-mpi-headers/mpich-1.2.7p1/include/mpi2c++/Makefile
-projects/compass/tools/Makefile
-projects/compass/tools/compass/Makefile
-projects/compass/tools/compass/doc/compass.tex
-projects/compass/tools/compass/gui/Makefile
-projects/compass/tools/compass/gui2/Makefile
-projects/compass/tools/compass/buildInterpreter/Makefile
-projects/compass/tools/compass/doc/Makefile
-projects/compass/tools/compass/tests/Makefile
-projects/compass/tools/compass/tests/C_tests/Makefile
-projects/compass/tools/compass/tests/Cxx_tests/Makefile
-projects/compass/tools/compass/tests/OpenMP_tests/Makefile
-projects/compass/tools/sampleCompassSubset/Makefile
-projects/compass/tools/compassVerifier/Makefile
-projects/BinaryCloneDetection/Makefile
-projects/BinaryCloneDetection/gui/Makefile
-projects/binCompass/Makefile
-projects/binCompass/analyses/Makefile
-projects/binCompass/graphanalyses/Makefile
-projects/binaryVisualization/Makefile
-projects/highLevelGrammars/Makefile
-projects/BabelPreprocessor/Makefile
-projects/checkPointExample/Makefile
-projects/simpleCallGraphAnalysis/Makefile
-projects/CloneDetection/Makefile
-projects/arrayOptimization/Makefile
-projects/arrayOptimization/test/Makefile
-projects/dataStructureGraphing/Makefile
-projects/programModeling/Makefile
-projects/FiniteStateModelChecker/Makefile
-projects/DatalogAnalysis/Makefile
-projects/DatalogAnalysis/src/Makefile
-projects/DatalogAnalysis/src/DBFactories/Makefile
-projects/DatalogAnalysis/relationTranslatorGenerator/Makefile
-projects/DatalogAnalysis/tests/Makefile
-projects/DistributedMemoryAnalysisCompass/Makefile
-projects/DocumentationGenerator/Makefile
-projects/RTED/Makefile
-projects/RTED/CppRuntimeSystem/Makefile
-projects/RTED/CppRuntimeSystem/DebuggerQt/Makefile
-projects/taintcheck/Makefile
-projects/C_to_Promela/Makefile
-projects/OpenMP_Translator/Makefile
-projects/OpenMP_Translator/includes/Makefile
-projects/OpenMP_Translator/tests/Makefile
-projects/OpenMP_Translator/tests/cvalidationsuite/Makefile
-projects/OpenMP_Translator/tests/developmentTests/Makefile
-projects/OpenMP_Translator/tests/epcc-c/Makefile
-projects/OpenMP_Translator/tests/npb2.3-omp-c/Makefile
-projects/OpenMP_Translator/tests/npb2.3-omp-c/BT/Makefile
-projects/OpenMP_Translator/tests/npb2.3-omp-c/CG/Makefile
-projects/OpenMP_Translator/tests/npb2.3-omp-c/EP/Makefile
-projects/OpenMP_Translator/tests/npb2.3-omp-c/FT/Makefile
-projects/OpenMP_Translator/tests/npb2.3-omp-c/IS/Makefile
-projects/OpenMP_Translator/tests/npb2.3-omp-c/LU/Makefile
-projects/OpenMP_Translator/tests/npb2.3-omp-c/MG/Makefile
-projects/OpenMP_Translator/tests/npb2.3-omp-c/SP/Makefile
-projects/MPICodeMotion/Makefile
-projects/javaport/Makefile
-projects/haskellport/Makefile
-projects/haskellport/rose.cabal.in
-projects/haskellport/Setup.hs
-projects/palette/Makefile
-projects/reverseComputation/Makefile
-projects/assemblyToSourceAst/Makefile
-projects/assemblyToSourceAst/tests/Makefile
-projects/SemanticSignatureVectors/Makefile
-projects/SemanticSignatureVectors/tests/Makefile
-projects/bugSeeding/Makefile
-projects/bugSeeding/bugSeeding.tex
-projects/UpcTranslation/Makefile
-projects/UpcTranslation/tests/Makefile
-projects/MacroRewrapper/Makefile
-projects/QtDesignerPlugins/Makefile
-projects/RoseQt/Makefile
-projects/RoseQt/AstViewer/Makefile
-projects/interpreter/Makefile
-tests/Makefile
-tests/RunTests/Makefile
-tests/RunTests/A++Tests/Makefile
-tests/RunTests/AstDeleteTests/Makefile
-tests/PerformanceTests/Makefile
-tests/CompilerOptionsTests/Makefile
-tests/CompilerOptionsTests/testCpreprocessorOption/Makefile
-tests/CompilerOptionsTests/testWave/Makefile
-tests/CompilerOptionsTests/testForSpuriousOutput/Makefile
-tests/CompilerOptionsTests/testHeaderFileOutput/Makefile
-tests/CompilerOptionsTests/testOutputFileOption/Makefile
-tests/CompilerOptionsTests/testGnuOptions/Makefile
-tests/CompilerOptionsTests/testFileNamesAndExtensions/Makefile
-tests/CompilerOptionsTests/testFileNamesAndExtensions/fileNames/Makefile
-tests/CompilerOptionsTests/testFileNamesAndExtensions/fileExtensions/Makefile
-tests/CompilerOptionsTests/testFileNamesAndExtensions/fileExtensions/caseInsensitive/Makefile
-tests/CompilerOptionsTests/testFileNamesAndExtensions/fileExtensions/caseSensitive/Makefile
-tests/CompilerOptionsTests/testGenerateSourceFileNames/Makefile
-tests/CompileTests/Makefile
-tests/CompileTests/A++Tests/Makefile
-tests/CompileTests/P++Tests/Makefile
-tests/CompileTests/A++Code/Makefile
-tests/CompileTests/OvertureCode/Makefile
-tests/CompileTests/ElsaTestCases/Makefile
-tests/CompileTests/ElsaTestCases/ctests/Makefile
-tests/CompileTests/ElsaTestCases/gnu/Makefile
-tests/CompileTests/ElsaTestCases/kandr/Makefile
-tests/CompileTests/ElsaTestCases/std/Makefile
-tests/CompileTests/C_tests/Makefile
-tests/CompileTests/C99_tests/Makefile
-tests/CompileTests/Cxx_tests/Makefile
-tests/CompileTests/C_subset_of_Cxx_tests/Makefile
-tests/CompileTests/Fortran_tests/Makefile
-tests/CompileTests/RoseExample_tests/Makefile
-tests/CompileTests/ExpressionTemplateExample_tests/Makefile
-tests/CompileTests/PythonExample_tests/Makefile
-tests/CompileTests/UPC_tests/Makefile
-tests/CompileTests/OpenMP_tests/Makefile
-tests/CompileTests/OpenMP_tests/fortran/Makefile
-tests/CompileTests/OpenMP_tests/cvalidation/Makefile
-tests/CompileTests/copyAST_tests/Makefile
-tests/CompileTests/colorAST_tests/Makefile
-tests/CompileTests/mergeAST_tests/Makefile
-tests/CompileTests/unparseToString_tests/Makefile
-tests/CompileTests/boost_tests/Makefile
-tests/CompileTests/virtualCFG_tests/Makefile
-tests/CompileTests/uninitializedField_tests/Makefile
-tests/CompileTests/sourcePosition_tests/Makefile
-tests/CompileTests/hiddenTypeAndDeclarationListTests/Makefile
-tests/CompileTests/sizeofOperation_tests/Makefile
-tests/roseTests/Makefile
-tests/roseTests/PHPTests/Makefile
-tests/roseTests/astFileIOTests/Makefile
-tests/roseTests/astInliningTests/Makefile
-tests/roseTests/astInterfaceTests/Makefile
-tests/roseTests/astMergeTests/Makefile
-tests/roseTests/astOutliningTests/Makefile
-tests/roseTests/astOutliningTests/fortranTests/Makefile
-tests/roseTests/astPerformanceTests/Makefile
-tests/roseTests/astProcessingTests/Makefile
-tests/roseTests/astQueryTests/Makefile
-tests/roseTests/astRewriteTests/Makefile
-tests/roseTests/astSymbolTableTests/Makefile
-tests/roseTests/astTokenStreamTests/Makefile
-tests/roseTests/binaryTests/Makefile
-tests/roseTests/binaryTests/SemanticVerification/Makefile
-tests/roseTests/loopProcessingTests/Makefile
-tests/roseTests/ompLoweringTests/Makefile
-tests/roseTests/programAnalysisTests/Makefile
-tests/roseTests/programAnalysisTests/defUseAnalysisTests/Makefile
-tests/roseTests/programAnalysisTests/sideEffectAnalysisTests/Makefile
-tests/roseTests/programAnalysisTests/staticInterproceduralSlicingTests/Makefile
-tests/roseTests/programAnalysisTests/testCallGraphAnalysis/Makefile
-tests/roseTests/programAnalysisTests/variableLivenessTests/Makefile
-tests/roseTests/programTransformationTests/Makefile
-tests/roseTests/roseHPCToolkitTests/Makefile
-tests/roseTests/roseHPCToolkitTests/data/01/ANALYSIS/Makefile
-tests/roseTests/roseHPCToolkitTests/data/01/Makefile
-tests/roseTests/roseHPCToolkitTests/data/01/PROFILE/Makefile
-tests/roseTests/roseHPCToolkitTests/data/01/PROGRAM/Makefile
-tests/roseTests/roseHPCToolkitTests/data/02/Makefile
-tests/roseTests/roseHPCToolkitTests/data/02/PROFILE/Makefile
-tests/roseTests/roseHPCToolkitTests/data/02/struct_ls/Makefile
-tests/roseTests/roseHPCToolkitTests/data/03/Makefile
-tests/roseTests/roseHPCToolkitTests/data/03/PROFILE/Makefile
-tests/roseTests/roseHPCToolkitTests/data/03/struct_ls/Makefile
-tests/roseTests/roseHPCToolkitTests/data/Makefile
-tests/roseTests/utilTests/Makefile
-tests/translatorTests/Makefile
-tutorial/Makefile
-tutorial/exampleMakefile
-tutorial/database/Makefile
-tutorial/roseHPCT/Makefile
-tutorial/outliner/Makefile
-tutorial/intelPin/Makefile
-exampleTranslators/Makefile
-exampleTranslators/AstCopyReplTester/Makefile
-exampleTranslators/DOTGenerator/Makefile
-exampleTranslators/PDFGenerator/Makefile
-exampleTranslators/documentedExamples/Makefile
-exampleTranslators/documentedExamples/simpleTranslatorExamples/Makefile
-exampleTranslators/documentedExamples/simpleTranslatorExamples/exampleMakefile
-exampleTranslators/documentedExamples/AstRewriteExamples/Makefile
-exampleTranslators/documentedExamples/dataBaseExamples/Makefile
-exampleTranslators/defaultTranslator/Makefile
-docs/Makefile
-docs/Rose/footer.html
-docs/Rose/leftmenu.html
-docs/Rose/AvailableDocumentation.docs
-docs/Rose/Makefile
-docs/Rose/manual.tex
-docs/Rose/ROSE_InstallationInstructions.tex
-docs/Rose/ROSE_DeveloperInstructions.tex
-docs/Rose/ROSE_DemoGuide.tex
-docs/Rose/gettingStarted.tex
-docs/Rose/rose.cfg
-docs/Rose/roseQtWidgets.doxygen
-docs/Rose/sage.cfg
-docs/Rose/Tutorial/Makefile
-docs/Rose/Tutorial/tutorial.tex
-docs/Rose/Tutorial/gettingStarted.tex
-docs/testDoxygen/test.cfg
-docs/testDoxygen/Makefile
-tools/Makefile
-scripts/Makefile
-demo/Makefile
-demo/qrose/Makefile
-binaries/Makefile
-binaries/samples/Makefile
-])
-
-
-# DQ (10/24/2009): We don't need to support EDG 3.10 anymore.
-# src/frontend/CxxFrontend/EDG_3.10/Makefile
-# src/frontend/CxxFrontend/EDG_3.10/misc/Makefile
-# src/frontend/CxxFrontend/EDG_3.10/src/Makefile
-# src/frontend/CxxFrontend/EDG_3.10/src/disp/Makefile
-# src/frontend/CxxFrontend/EDG_3.10/lib/Makefile
-
-
-# DQ (9/12/2009): Removed so that this can be added properly a little later.
-# This currently breaks "make distcheck"
-# projects/StaticDynamicAnalysis/DynamicCPU/Makefile
-
-=======
 # This macro calls all of the other macros that used to be in the body of
 # this configure.in file.  This permits other projects to call this same
 # macro and setup the variables and macros that an external project may 
 # also require.
 ROSE_SUPPORT_ROSE_PART_1
->>>>>>> 0fe471e1
 
 # Simplified the complexity by refactoring into a macro.
 ROSE_SUPPORT_ROSE_BUILD_INCLUDE_FILES
