// -*- c++ -*-

/** @page installation Installing ROSE
 *  How to install ROSE from source code.
 *
 *  @todo Watch out!  This installation guide is our first revision and almost certainly contains errors and omissions. We are
 *        working to combine all of our installation instructions into this single document, at which time those other
 *        documents will be removed. [Robb P. Matzke 2015-09-25]
 *
 *  @section installation_obtaining Obtaining ROSE
 *
 *  ROSE is free (libre) software distributed under a @ref license "modified BSD license". The ROSE team at Lawrence Livermore
 *  National Laboratory makes two kinds of public source releases both as Git repositories.
 *
 *  @li The development releases occur on the "master" branch of https://github.com/rose-compiler/rose-develop. These releases
 *      undergo a limited amount of testing and are intended for those users that require the latest bleeding edge versions
 *      and aren't afraid to get their hands dirty in source code.
 *
 *  @li Once per week the development release goes through a more extensive testing process and a release is pushed to the
 *      "master" branch of https://github.com/rose-compiler/rose if all tests pass.
 *
 *  ROSE can be downloaded with standard Git commands. <em>Do not use Github's "Download ZIP" button since this strips necessary
 *  version information from the ZIP archive.</em>
 *
 *  @code
 *  git clone https://github.com/rose-compiler/rose
 *  cd rose
 *  @endcode
 *
 *  ROSE uses a [continuous delivery](https://en.wikipedia.org/wiki/Continuous_delivery) paradigm and thus does not have
 *  monotonically increasing "x.y.z" style version numbers.  To obtain the identification for a particular version of ROSE, run
 *  "git rev-parse HEAD" in the ROSE source directory (the reported SHA1 hash can be abbreviated to 7 or so characters for
 *  convenience).
 *
 *  The repositories listed above are the official release points; other repositories might be available but are unofficial.
 *  Some members of the ROSE team also distribute custom builds in virtual machines, which can be a good way to get up and
 *  playing quickly. Query one of the ROSE mailing lists to find this information, which changes from time to time.
 *
 *
 *
 *  @section installation_hardware Hardware requirements
 *
 *  ROSE is tested and supported on [Redhat Enterprise
 *  Linux](http://www.redhat.com/en/technologies/linux-platforms/enterprise-linux) RHEL6 and RHEL7 running on Intel x86-64
 *  hardware. Some developers are able to use other operating systems and platforms.
 *
 *  ROSE consists of approximately two million lines of C++ and requires substantial resources to compile. The machine should
 *  have at least eight gigabytes of free RAM available, and the build system can make use of multiple CPU cores. Compiling the
 *  ROSE library (no projects or tests) with all features enabled will take approximately 30 minutes on a 12 core machine with
 *  48 gigabytes of RAM. Developers working on ROSE itself may want to consider using [ccache](https://ccache.samba.org) to
 *  speed up recompiles; rebuilding the library takes about two minutes on the same hardware with ccache.
 *
 *
 *
 *  @section installation_prerequisites Software dependencies
 *
 *  In order to build ROSE from source code, software dependencies should first be installed.
 *
 *  <table>
 *    <tr>
 *      <td><b>Software component</b></td>
 *      <td><b>Necessity</b></td>
 *      <td><b>Supported Versions</b></td>
 *      <td><b>Regularly tested</b></td>
 *      <td><b>Purpose</b></td>
 *    </tr>
 *
 *    <tr>
 *      <td><a href="http://git-scm.com">Git</a></td>
 *      <td>Required</td>
 *      <td>Any recent version</td>
 *      <td>1.7.2.5</td>
 *      <td>Used for cloning the ROSE release repository to your local machine. See @ref installing_git. </td>
 *    </tr>
 *
 *    <tr>
 *      <td><a href="https://www.gnu.org/software/wget">wget</a></td>
 *      <td>Required</td>
 *      <td>Any recent version</td>
 *      <td>1.12</td>
 *      <td>Used to download the EDG binary tarball, a C/C++ parser. This is currently (Sep 2015) required even when ROSE is
 *      configured without the C/C++ frontend languages. See @ref installing_wget.</td>
 *    </tr>
 *
 *    <tr>
 *      <td><a href="https://gcc.gnu.org">GNU Compiler Collection</a></td>
 *      <td>Required</td>
 *      <td>GCC-4.2.4 through 4.8.4</td>
 *      <td>GCC-4.4.5</td>
 *      <td>To compile ROSE. The gcc, g++, and gfortran compilers are required. See @ref installing_gcc. </td>
 *    </tr>
 *
 *    <tr>
 *      <td>GNU autotools</td>
 *      <td>Required (or cmake)</td>
 *      <td>automake-1.11.1 or later; autoconf-2.59 or later; libtool-1.5.6 or later</td>
 *      <td><a href="https://www.gnu.org/software/automake">automake-1.11.1</a>,
 *          <a href="http://www.gnu.org/software/autoconf/autoconf.html">autoconf-2.67</a>,
 *          <a href="https://www.gnu.org/software/libtool]">libtool-2.2.6b</a></td>
 *      <td>Automake, autoconf, and libtool are used to configure ROSE and generate makefiles. You can install either this
 *      dependency or the cmake dependency. See @ref installing_autotools.</td>
 *    </tr>
 *
 *    <tr>
 *      <td><a href="http://www.cmake.org">CMake</a></td>
 *      <td>Required (or autotools)</td>
 *      <td>2.8.12 or later</td>
 *      <td>2.8.12</td>
 *      <td>Configures ROSE and generates makefiles. You can install either this dependency or the GNU autotools. See @ref
 *      installing_cmake.</td>
 *    </tr>
 *
 *    <tr>
 *      <td><a href="http://flex.sourceforge.net">Flex</a> and <a href="https://www.gnu.org/software/bison">bison</a></td>
 *      <td>Required</td>
 *      <td>Any recent version</td>
 *      <td>flex-2.5.35, bison-2.4.1</td>
 *      <td>Generates code for lexical analyzers and parsers. See @ref installing_flexbison.</td>
 *    </tr>
 *
 *    <tr>
 *      <td>Java Virtual Machine</td>
 *      <td>Required</td>
 *      <td>Sun/Oracle version 7</td>
 *      <td>1.7.0_51</td>
 *      <td>Runtime for Java and Fortran frontends in ROSE. See @ref installing_jre.</td>
 *    </tr>
 *
 *    <tr>
 *      <td>Java Development Kit</td>
 *      <td>Required (cmake)</td>
 *      <td>Any version 7</td>
 *      <td>OpenJDK 7</td>
 *      <td>A JDK is required when configuring ROSE with cmake, even if the Java and Fortran frontends are disabled.
 *          See @ref installing_jdk. Avoid Sun/Oracle version 1.7.0_25.</td>
 *    </tr>
 *    
 *    <tr>
 *      <td><a href="https://www.python.org">Python</a></td>
 *      <td>Required</td>
 *      <td>3</td>
 *      <td>3.1.3</td>
 *      <td>ATerm support in ROSE when using autoconf regardless of whether such support is enabled. See @ref
 *      installing_python.</td>
 *    </tr>
 *
 *    <tr>
 *      <td><a href="http://www.boost.org">Boost</a></td>
 *      <td>Required</td>
 *      <td>1.47 through 1.60, except 1.48 and 1.54</td>
 *      <td>1.47 through 1.60</td>
 *      <td>C++ portable runtime features. ROSE and/or software used by ROSE requires the following Boost libraries: chrono,
 *      date_time, filesystem, iostreams, program_options, random, regex, signals, system, thread, and wave. See @ref
 *      installing_boost. More info [here](http://theboostcpplibraries.com/).</td>
 *    </tr>
 *
 *    <tr>
 *      <td><a href="http://www.stack.nl/~dimitri/doxygen">Doxygen</a></td>
 *      <td>Optional</td>
 *      <td>1.8.1 through 1.8.10</td>
 *      <td>1.8.1</td>
 *      <td>Generates local copies of the online documentation. See @ref installing_doxygen.</td>
 *    </tr>
 *
 *    <tr>
 *      <td><a href="http://graphviz.org">GraphViz</a></td>
 *      <td>Optional</td>
 *      <td>Any recent version</td>
 *      <td>?</td>
 *      <td>For visualizing graphs such as control flow graphs. See @ref installing_graphviz.</td>
 *    </tr>
 *
 *    <tr>
 *      <td><a href="http://zvtm.sourceforge.net/zgrviewer.html">ZGRViewer</a></td>
 *      <td>Optional</td>
 *      <td>Any recent version</td>
 *      <td>?</td>
 *      <td>A free Java program for interactive visualization of graphs, supporting features like zooming and panning. See @ref
 *      installing_zgrviewer.</td>
 *    </tr>
 *    
 *    <tr>
 *      <td><a href="http://www.latex-project.org">LaTeX</a></td>
 *      <td>Optional</td>
 *      <td>Any recent version</td>
 *      <td>pdfTeX 3.1415926</td>
 *      <td>For generating PDF documentation from TeX/LaTeX sources.</td>
 *    </tr>
 *
 *    <tr>
 *      <td><a href="https://github.com/kjellmf/dot2tex">dot2tex</a></td>
 *      <td>Optional</td>
 *      <td>Any recent version</td>
 *      <td>?</td>
 *      <td>Generates TeX versions of graphs for inclusion into documentation.</td>
 *    </tr>
 *
 *    <tr>
 *      <td><a href="https://www.qt.io">Qt</a></td>
 *      <td>Optional</td>
 *      <td>4</td>
 *      <td>4</td>
 *      <td>For building ROSE's tools that have a graphical user interface. See @ref installing_qt.</td>
 *    </tr>
 *
 *    <tr>
 *      <td><a href="http://www.graphicsmagick.org">GraphicsMagick</a></td>
 *      <td>Optional</td>
 *      <td>?</td>
 *      <td>?</td>
 *      <td>See @ref installing_graphicsmagick.</td>
 *    </tr>
 *
 *    <tr>
 *      <td>Relational database system</td>
 *      <td>Optional</td>
 *      <td><a href="https://sqlite.org">SQLite3</a> and/or <a href="http://www.postgresql.org">PostgreSQL</a></td>
 *      <td>SQLite-3.7.3; libpqxx-3.0; postgresql-8.4</td>
 *      <td>For tools that store results in a database. See @ref installing_database.</td>
 *    </tr>
 *
 *    <tr>
 *      <td><a href="http://cnswww.cns.cwru.edu/php/chet/readline/rltop.html">GNU readline</a></td>
 *      <td>Optional</td>
 *      <td>?</td>
 *      <td>?</td>
 *      <td>For command-line editing in interactive tools. See @ref installing_readline.</td>
 *    </tr>
 *
 *    <tr>
 *      <td><a href="https://packages.debian.org/unstable/libdevel/libmagic-dev">libmagic</a></td>
 *      <td>Optional</td>
 *      <td>3</td>
 *      <td>3</td>
 *      <td>For identifying magic numbers in binary analysis. See @ref installing_libmagic.</td>
 *    </tr>
 *
 *    <tr>
 *      <td><a href="https://github.com/jbeder/yaml-cpp">yaml-cpp</a></td>
 *      <td>Optional</td>
 *      <td>0.5.1 through 0.5.3</td>
 *      <td>0.5.1 through 0.5.3</td>
 *      <td>For reading YAML or JSON configuration files and storing results. Yaml-cpp must be compiled against the same
 *      version of boost used by ROSE. See @ref installing_yamlcpp.</td>
 *    </td>
 *
 *    <tr>
 *      <td><a href="http://dlib.net">Dlib</a></td>
 *      <td>Optional</td>
<<<<<<< HEAD
 *      <td>18.11 - 18.17</td>
 *      <td>18.10 - 18.17</td>
=======
 *      <td>18.11 - 18.18</td>
 *      <td>18.11 - 18.18</td>
>>>>>>> 53d5005f
 *      <td>For certain binary analysis algorithms. See @ref installing_dlib.</td>
 *    </tr>
 *
 *    <tr>
 *      <td><a href="http://www.webtoolkit.eu/wt">Wt</a></td>
 *      <td>Optional</td>
 *      <td>3.3.3 through 3.3.5</td>
 *      <td>3.3.3 through 3.3.5</td>
 *      <td>For binary analysis tools that present results through a web server. Wt must be compiled against the same version
 *      of Boost used by ROSE. See @ref installing_wt.</td>
 *    </tr>
 *
 *    <tr>
 *      <td><a href="http://yices.csl.sri.com">Yices</a></td>
 *      <td>Optional</td>
 *      <td>1.0.34</td>
 *      <td>1.0.34</td>
 *      <td>An SMT solver used by certain binary analysis algorithms.</td>
 *    </tr>
 *
 *    <tr>
 *      <td>Cryptography libs</td>
 *      <td>Optional</td>
 *      <td>libssl, libxml-2, libgcrypt-11</td>
 *      <td>libxml-2; libgcrypt-11</td>
 *      <td>For various analysis algorithms that use cryptographic functions. See @ref installing_crypto.</td>
 *    </tr>
 *
 *    <tr>
 *      <td><a href="http://xmlsoft.org">libxml2</a></td>
 *      <td>Optional</td>
 *      <td>Any recent version</td>
 *      <td>?</td>
 *      <td>For parsing XML files in certain tools such as roseHPCT and BinaryContextLookup. See @ref installing_libxml2.</td>
 *    </tr>
 *
 *    <tr>
 *      <td>MPI</td>
 *      <td>Optional</td>
 *      <td>?</td>
 *      <td>?</td>
 *      <td>For features in ROSE that allow for distributed parallel AST traversals.</td>
 *    </tr>
 *
 *    <tr>
 *      <td>Haskell compiler</td>
 *      <td>Optional</td>
 *      <td><a href="http://www.haskell.org/ghc">ghc</a>-6.10.x</td>
 *      <td>ghc-?</td>
 *      <td>For ROSE API Haskell bindings so that tools can be written in Haskell. ROSE does not parse or support
 *      source-to-source analysis and transformation of the Haskell language. See @ref installing_haskell.</td>
 *    </tr>
 *  </table>
 *
 *  @todo Add shell scripts to install the ROSE software dependencies on RHEL and Debian. Most of the instructions are already
 *  available in the docs/readmes directory, but it would be nice if we could include them in the interactive documentation.
 *
 *
 *
 *  @section installation_config Configuring ROSE
 *
 *  ROSE must be configured before it can be built.  Two mechanisms are supported: GNU autotools and CMake. Most tests, tools,
 *  and projects can only be built with autotools at this time (Sep 2015).  Both methods boil down to running some configuration
 *  step that detects (or is told) what optional software is available, and this produces a set of makefiles for building ROSE.
 *
 *  In the instructions that follow, "$ROSE_SRC" is the top-level directory holding the ROSE source code, and "$ROSE_BLD" is a
 *  build directory that these instructions have you create to hold files generated during the build.
 *
 *  @subsection installation_autotools Configuring with GNU autotools
 *
 *  If you desire to configure ROSE with GNU autotools instead of CMake, follow these steps:
 *
 *  @li Run "./build" in the $ROSE_SRC directory. This script takes no arguments and modifies the ROSE source tree to prepare
 *      it for using the GNU autoconf tool. This includes building the "configure" script used in the third step below.  The
 *      "build" script must be run when $ROSE_SRC is the current working directory.
 *
 *  @li Create a new directory that will serve as the build area.  The following steps use "$ROSE_BLD" to indicate this
 *      directory. The build directory can be anywhere in your filesystem, usually outside the source tree.  ROSE will take
 *      substantially less time to build if the build tree is a local disk instead of NFS.
 *
 *  @li With the current directory set to the top of the build tree ("cd $ROSE_BLD") run the "$ROSE_SRC/configure", giving it
 *      "--prefix=DIR", "--enable-languages=LIST", and "--with-boost=DIR" switches. The $ROSE_SRC directory should be an
 *      absolute path name (beginning with "/").  The "--help" switch will list all available configure switches, some of which
 *      are not routinely tested by the ROSE team. In short, "--prefix=DIR" specifies where ROSE will ultimately be installed,
 *      "--enable-languages=LIST" takes a list of languages that ROSE should support, and "--with-boost=DIR" specifies the
 *      location of the Boost headers and libraries (or you can omit this to use system-installed versions).  If you specify
 *      non-system locations for Boost or other libraries you may need to also set the LD_LIBRARY_PATH environment variable.
 *
 *  @code
 *  ROSE_SRC=/absolute/path/to/the/rose/source/tree
 *  BOOST_ROOT=/path/to/my/boost/installation/directory
 *  export LD_LIBRARY_PATH="$BOOST_ROOT/lib:$LD_LIBRARY_PATH"
 *  cd $ROSE_BLD
 *  $ROSE_SRC/configure --prefix=$HOME/my-rose-installation --enable-languages=c,c++ --with-boost=$BOOST_ROOT
 *  @endcode
 *      
 *
 *  @subsection installation_cmake Configuring with CMake
 *
 *  If you desire to configure ROSE with CMake instead of GNU autotools, Follow these steps:
 *
 *  @li Create a new directory that will serve as the build area.  The following steps use "$ROSE_BLD" to indicate this
 *      directory. The build directory can be anywhere in your filesystem, usually outside the source tree.  ROSE will take
 *      substantially less time to build if the build tree is a local disk instead of NFS.
 *
 *  @li With the current directory set to the top of the build tree (cd $ROSE_BLD), run "cmake" and give it the relative name
 *      (starting with "..", not "/") of the $ROSE_SRC directory. The "cmake" command also takes additional switches to specify
 *      the final ROSE installation directory, the locations of software dependencies, and other configuration options. You may
 *      also need to add directories to your LD_LIBRARY_PATH on Linux in order for cmake to find shared libraries that you've
 *      installed in non-standard places.
 *
 *  @code
 *  cd $ROSE_BLD
 *  ROSE_SRC=../relative/path/to/the/rose/source/tree
 *  BOOST_ROOT=/path/to/my/boost/installation/directory
 *  export LD_LIBRARY_PATH="$BOOST_ROOT/lib:$LD_LIBRARY_PATH"
 *  cmake $ROSE_SRC -DCMAKE_INSTALL_PREFIX=$HOME/my-rose-installation -DBOOST_ROOT=$BOOST_ROOT
 *  @endcode
 *
 *
 *
 *  @section installation_build Building the library
 *
 *  To build and install the ROSE library, run "cd $ROSE_BLD" and then "make install-rose-library" (equivalently, "make -C
 *  $ROSE_BLD install-rose-library"). If you run "make" without specifying the "install-rose-library" target then additional
 *  tests, projects, and tutorials are also built. Projects are typically not tested to the same degree as the core
 *  library. You may specify an amount of parallelism with make's "-j N" switch.  Ensure that your machine meets the minimum
 *  hardware requirements before starting. A parallel build will require more than the minimum.
 *
 *  If you encounter errors about downloading EDG binary tarballs, see @ref installing_edg.
 *
 *  If you modify a ROSE header file then run "make -C $ROSE_BLD clean" before rebuilding if you're using GNU automake (not
 *  necessary for CMake).
 *
 *  If you're installing a different version of ROSE (or you've made modifications and are re-running "make install"), it is
 *  prudent to first remove the original installation directory to prevent the new installation from containing a mix of old
 *  and new versions.
 *
 *  The "check" targets in the makefiles run a variety of tests, most of which are also run by the automated continuous
 *  integration and release testing.
 *
 *
 *
 *  @section installation_using Using the library
 *
 *  Once the ROSE library has been configured, built, and installed it can be used. Any program that uses ROSE will likely need
 *  to be compiled with the same switches and software components as ROSE itself.  The easiest way to get this information is
 *  by running "rose-config --help".
 *
 *  Here's an example makefile:
 *
 *  @includelineno SampleMakefile
 *
 *
 *
 *  @section installation_nextsteps Next steps
 *
 *  If you're interested in source code analysis or source-to-source translation, read the [ROSE
 *  tutorial](http://rosecompiler.org/ROSE_Tutorial/ROSE-Tutorial.pdf). If you're interested in binary analysis try @ref
 *  binary_tutorial.
 *
 *  This page is generated from $ROSE/docs/Rose/Installation/100_Installation.dox */

/** @defgroup software_dependencies Software dependencies
 *
 *  Software on which ROSE depends. */<|MERGE_RESOLUTION|>--- conflicted
+++ resolved
@@ -247,13 +247,8 @@
  *    <tr>
  *      <td><a href="http://dlib.net">Dlib</a></td>
  *      <td>Optional</td>
-<<<<<<< HEAD
- *      <td>18.11 - 18.17</td>
- *      <td>18.10 - 18.17</td>
-=======
  *      <td>18.11 - 18.18</td>
  *      <td>18.11 - 18.18</td>
->>>>>>> 53d5005f
  *      <td>For certain binary analysis algorithms. See @ref installing_dlib.</td>
  *    </tr>
  *
