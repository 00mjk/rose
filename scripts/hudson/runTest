--- conflicted
+++ resolved
@@ -72,11 +72,7 @@
 ../configure ${CONFIGURE_FLAGS}
 echo "Done with configure step"
 
-<<<<<<< HEAD
-if test "x$ROSE_TEST_BUILD_STYLE" = "xedg" ; then
-=======
 if test $ROSE_TEST_BUILD_STYLE = edg ; then
->>>>>>> b120fac8
 	make -j8 upload_edg_binary && \
 	make -Csrc/frontend/CxxFrontend deploy_tarballs
       if [ $? -ne 0 ]  ; then
