--- conflicted
+++ resolved
@@ -274,12 +274,6 @@
 if test "x$ROSE_SPEW_ANALYSIS" = "xyes" ; then
 
  # DQ (1/14/2010): I am debugging the Hudson tests of failures on tux269.
-<<<<<<< HEAD
-   echo "It should be impossible to reach this branch (exiting in false branch)."
-   # tps : call this line before any exit. It resets the Windows test
-   echo 3 > $win_file
-   exit 1
-=======
  #  echo "It should be impossible to reach this branch (exiting in false branch)."
  #  exit 1
 
@@ -289,9 +283,11 @@
  # we check to see if make failes through this command
    if [ ${PIPESTATUS[0]} -ne 0 ]  ; then
         echo "fatal error during 'make'  , aborting..."
+        # tps : call this line before any exit. It resets the Windows test
+        echo 3 > $win_file
         exit 3
    fi
->>>>>>> 32c55d39
+
 
 
 # Filter out the legitimate lines specific to compilation and linking (filter compile, links, and Qt specific tools).
