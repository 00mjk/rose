include $(top_srcdir)/config/Makefile.for.ROSE.includes.and.libs

# Import list of C++ test cases that should pass:
#   EXAMPLE_TESTCODES_REQUIRED_TO_PASS
#   EXAMPLE_TESTCODES_REQUIRED_TO_PASS_SHORT
#


# EXAMPLE_TESTCODES_REQUIRED_TO_PASS = \
#  $(TESTCODE_CURRENTLY_FAILING)

# EXAMPLE_TESTCODES_REQUIRED_TO_PASS = $(NEVER_PASING_TESTCODE_CURRENTLY_FAILING)

EXAMPLE_TESTCODES_REQUIRED_TO_PASS = \
test_CplusplusMacro_Cpp.C \
test2001_01.C \
test2001_02.C \
test2001_03.C \
test2001_04.C \
test2001_05.C \
test2001_06.C \
test2001_07.C \
test2001_08.C \
test2001_09.C \
test2001_10.C \
test2001_11.C \
test2001_12.C \
test2001_13.C \
test2001_14.C \
test2001_15.C \
test2001_16.C \
test2001_17.C \
test2001_18.C \
test2001_19.C \
test2001_20.C \
test2001_21.C \
test2001_22.C \
test2001_23.C \
test2001_24.C \
test2001_25.C \
test2001_26.C \
test2001_27.C \
test2001_28.C \
test2001_29.C \
test2002_01.C \
test2003_01.C \
test2003_02.C \
test2003_03.C \
test2003_04.C \
test2003_05.C \
test2003_06.C \
test2003_08.C \
test2003_09.C \
test2003_10.C \
test2003_11.C \
test2003_12.C \
test2003_13.C \
test2003_14.C \
test2003_15.C \
test2003_16.C \
test2003_17.C \
test2003_18.C \
test2003_19.C \
test2003_20.C \
test2003_21.C \
test2003_23.C \
test2003_25.C \
test2003_26.C \
test2003_27.C \
test2003_28.C \
test2003_29.C \
test2003_30.C \
test2003_31.C \
test2003_32.C \
test2003_35.C \
test2003_36.C \
test2003_37.C \
test2003_38.C \
test2004_01.C \
test2004_02.C \
test2004_03.C \
test2004_04.C \
test2004_05.C \
test2004_06.C \
test2004_07.C \
test2004_08.C \
test2004_09.C \
test2004_10.C \
test2004_11.C \
test2004_12.C \
test2004_13.C \
test2004_14.C \
test2004_15.C \
test2004_16.C \
test2004_17.C \
test2004_18.C \
test2004_19.C \
test2004_23.C \
test2004_24.C \
test2004_26.C \
test2004_27.C \
test2004_28.C \
test2004_29.C \
test2004_30.C \
test2004_31.C \
test2004_32.C \
test2004_33.C \
test2004_34.C \
test2004_36.C \
test2004_37.C \
test2004_38.C \
test2004_39.C \
test2004_40.C \
test2004_42.C \
test2004_43.C \
test2004_44.C \
test2004_45.C \
test2004_47.C \
test2004_48.C \
test2004_49.C \
test2004_50.C \
test2004_51.C \
test2004_52.C \
test2004_53.C \
test2004_54.C \
test2004_55.C \
test2004_56.C \
test2004_58.C \
test2004_59.C \
test2004_60.C \
test2004_61.C \
test2004_62.C \
test2004_63.C \
test2004_64.C \
test2004_65.C \
test2004_67.C \
test2004_68.C \
test2004_69.C \
test2004_70.C \
test2004_71.C \
test2004_72.C \
test2004_73.C \
test2004_74.C \
test2004_75.C \
test2004_76.C \
test2004_77.C \
test2004_78.C \
test2004_79.C \
test2004_80.C \
test2004_81.C \
test2004_83.C \
test2004_84.C \
test2004_85.C \
test2004_86.C \
test2004_87.C \
test2004_88.C \
test2004_89.C \
test2004_90.C \
test2004_91.C \
test2004_93.C \
test2004_94.C \
test2004_95.C \
test2004_96.C \
test2004_97.C \
test2004_98.C \
test2004_99.C \
test2004_100.C \
test2004_101.C \
test2004_102.C \
test2004_103.C \
test2004_104.C \
test2004_105.C \
test2004_106.C \
test2004_107.C \
test2004_108.C \
test2004_109.C \
test2004_110.C \
test2004_111.C \
test2004_112.C \
test2004_113.C \
test2004_114.C \
test2004_115.C \
test2004_116.C \
test2004_117.C \
test2004_118.C \
test2004_119.C \
test2004_120.C \
test2004_121.C \
test2004_122.C \
test2004_123.C \
test2004_124.C \
test2004_125.C \
test2004_127.C \
test2004_128.C \
test2004_129.C \
test2004_130.C \
test2004_131.C \
test2004_132.C \
test2004_133.C \
test2004_134.C \
test2004_135.C \
test2004_136.C \
test2004_137.C \
test2004_138.C \
test2004_139.C \
test2004_140.C \
test2004_141.C \
test2004_142.C \
test2004_143.C \
test2004_144.C \
test2004_145.C \
test2004_146.C \
test2004_147.C \
test2004_148.C \
test2004_149.C \
test2004_150.C \
test2004_151.C \
test2004_152.C \
test2004_153.C \
test2004_154.C \
test2004_155.C \
test2004_156.C \
test2004_157.C \
test2004_158.C \
test2004_159.C \
test2004_160.C \
test2004_161.C \
test2004_162.C \
test2004_163.C \
test2004_164.C \
test2005_01.C \
test2005_02.C \
test2005_03.C \
test2005_04.C \
test2005_05.C \
test2005_07.C \
test2005_09.C \
test2005_10.C \
test2005_11.C \
test2005_12.C \
test2005_13.C \
test2005_14.C \
test2005_15.C \
test2005_16.C \
test2005_17.C \
test2005_19.C \
test2005_20.C \
test2005_21.C \
test2005_22.C \
test2005_23.C \
test2005_24.C \
test2005_25.C \
test2005_26.C \
test2005_27.C \
test2005_28.C \
test2005_29.C \
test2005_30.C \
test2005_31.C \
test2005_32.C \
test2005_33.C \
test2005_34.C \
test2005_35.C \
test2005_36.C \
test2005_37.C \
test2005_38.C \
test2005_39.C \
test2005_40.C \
test2005_41.C \
test2005_42.C \
test2005_43.C \
test2005_44.C \
test2005_45.C \
test2005_46.C \
test2005_47.C \
test2005_48.C \
test2005_49.C \
test2005_50.C \
test2005_51.C \
test2005_52.C \
test2005_53.C \
test2005_55.C \
test2005_57.C \
test2005_58.C \
test2005_59.C \
test2005_61.C \
test2005_62.C \
test2005_63.C \
test2005_64.C \
test2005_65.C \
test2005_66.C \
test2005_67.C \
test2005_68.C \
test2005_70.C \
test2005_71.C \
test2005_72.C \
test2005_73.C \
test2005_74.C \
test2005_75a.C \
test2005_75b.C \
test2005_76.C \
test2005_77.C \
test2005_78.C \
test2005_79.C \
test2005_80.C \
test2005_81.C \
test2005_82.C \
test2005_83.C \
test2005_84.C \
test2005_86.C \
test2005_87.C \
test2005_88.C \
test2005_89.C \
test2005_90.C \
test2005_91.C \
test2005_92.C \
test2005_93.C \
test2005_94.C \
test2005_95.C \
test2005_96.C \
test2005_97.C \
test2005_98.C \
test2005_99.C \
test2005_100.C \
test2005_101.C \
test2005_102.C \
test2005_103.C \
test2005_104.C \
test2005_105.C \
test2005_106.C \
test2005_107.C \
test2005_108.C \
test2005_109.C \
test2005_110.C \
test2005_111.C \
test2005_112.C \
test2005_113.C \
test2005_114.C \
test2005_116.C \
test2005_117.C \
test2005_118.C \
test2005_119.C \
test2005_120.C \
test2005_121.C \
test2005_122.C \
test2005_123.C \
test2005_124.C \
test2005_125.C \
test2005_126.C \
test2005_127.C \
test2005_128.C \
test2005_129.C \
test2005_130.C \
test2005_131.C \
test2005_132.C \
test2005_133.C \
test2005_134.C \
test2005_135.C \
test2005_136.C \
test2005_137.C \
test2005_138.C \
test2005_139.C \
test2005_140.C \
test2005_141.C \
test2005_142.C \
test2005_143.C \
test2005_144.C \
test2005_145.C \
test2005_146.C \
test2005_147.C \
test2005_148.C \
test2005_149.C \
test2005_150.C \
test2005_152.C \
test2005_153.C \
test2005_154.C \
test2005_155.C \
test2005_156.C \
test2005_157.C \
test2005_158.C \
test2005_159.C \
test2005_160.C \
test2005_161.C \
test2005_162.C \
test2005_163.C \
test2005_164.C \
test2005_165.C \
test2005_166.C \
test2005_167.C \
test2005_168.C \
test2005_169.C \
test2005_170.C \
test2005_171.C \
test2005_172.C \
test2005_173.C \
test2005_174.C \
test2005_175.C \
test2005_176.C \
test2005_177.C \
test2005_178.C \
test2005_179.C \
test2005_180.C \
test2005_181.C \
test2005_182.C \
test2005_183.C \
test2005_184.C \
test2005_185.C \
test2005_187.C \
test2005_189.C \
test2005_190.C \
test2005_191.C \
test2005_192.C \
test2005_193.C \
test2005_194.C \
test2005_195.C \
test2005_196.C \
test2005_197.C \
test2005_198.C \
test2005_199.C \
test2005_202.C \
test2005_203.C \
test2005_206.C \
test2005_207.C \
test2005_208.C \
test2005_209.C \
test2006_01.C \
test2006_02.C \
test2006_03.C \
test2006_04.C \
test2006_05.C \
test2006_06.C \
test2006_07.C \
test2006_08.C \
test2006_10.C \
test2006_12.C \
test2006_13.C \
test2006_14.C \
test2006_16.C \
test2006_17.C \
test2006_18.C \
test2006_19.C \
test2006_20.C \
test2006_22.C \
test2006_23.C \
test2006_25.C \
test2006_26.C \
test2006_28.C \
test2006_34.C \
test2006_37.C \
test2006_38.C \
test2006_39.C \
test2006_40.C \
test2006_41.C \
test2006_42.C \
test2006_44.C \
test2006_46.C \
test2006_47.C \
test2006_50.C \
test2006_52.C \
test2006_53.C \
test2006_54.C \
test2006_55.C \
test2006_56.C \
test2006_57.C \
test2006_58.C \
test2006_59.C \
test2005_60.C \
test2006_61.C \
test2006_62.C \
test2006_63.C \
test2006_66.C \
test2006_67.C \
test2006_68.C \
test2006_69.C \
test2006_70.C \
test2006_71.C \
test2006_72.C \
test2006_73.C \
test2006_74.C \
test2006_75.C \
test2006_76.C \
test2006_77.C \
test2006_78.C \
test2006_79.C \
test2006_80.C \
test2006_81.C \
test2006_82.C \
test2006_83.C \
test2006_84.C \
test2006_85.C \
test2006_86.C \
test2006_87.C \
test2006_88.C \
test2006_89.C \
test2006_90.C \
test2006_91.C \
test2006_92.C \
test2006_93.C \
test2006_94.C \
test2006_95.C \
test2006_96.C \
test2006_97.C \
test2006_98.C \
test2006_99.C \
test2006_101.C \
test2006_102.C \
test2006_103.C \
test2006_104.C \
test2006_105.C \
test2006_106.C \
test2006_107.C \
test2006_108.C \
test2006_109.C \
test2006_111.C \
test2006_113.C \
test2006_114.C \
test2006_115.C \
test2006_116.C \
test2006_117.C \
test2006_118.C \
test2006_119.C \
test2006_120.C \
test2006_121.C \
test2006_122.C \
test2006_123.C \
test2006_124.C \
test2006_125.C \
test2006_126.C \
test2006_129.C \
test2006_139.C \
test2006_140.C \
test2006_141.C \
test2006_142.C \
test2006_143.C \
test2006_144.C \
test2006_145.C \
test2006_146.C \
test2006_147.C \
test2006_148.C \
test2006_149.C \
test2006_150.C \
test2006_151.C \
test2006_152.C \
test2006_153.C \
test2006_154.C \
test2006_155.C \
test2006_156.C \
test2006_157.C \
test2006_158.C \
test2006_159.C \
test2006_160.C \
test2006_161.C \
test2006_162.C \
test2006_163.C \
test2006_164.C \
test2006_165.C \
test2006_166.C \
test2006_177.C \
test2006_178.C \
test2006_179.C \
test2006_181.C \
test2006_183.C \
test2006_185.C \
test2006_189.C \
test2007_01.C \
test2007_02.C \
test2007_03.C \
test2007_04.C \
test2007_05.C \
test2007_06.C \
test2007_07.C \
test2007_08.C \
test2007_09.C \
test2007_10.C \
test2007_11.C \
test2007_12.C \
test2007_13.C \
test2007_14.C \
test2007_15.C \
test2007_16.C \
test2007_17.C \
test2007_21.C \
test2007_23.C \
test2007_24.C \
test2007_25.C \
test2007_26.C \
test2007_28.C \
test2007_29.C \
test2007_38.C \
test2007_40.C \
test2007_41.C \
test2007_43.C \
test2007_44.C \
test2007_46.C \
test2007_47.C \
test2007_48.C \
test2007_49.C \
test2007_50.C \
test2007_51.C \
test2007_52.C \
test2007_53.C \
test2007_55.C \
test2007_57.C \
test2007_59.C \
test2007_70.C \
test2007_72.C \
test2007_75.C \
test2007_77.C \
test2007_78.C \
test2007_81.C \
test2007_82.C \
test2007_83.C \
test2007_84.C \
test2007_85.C \
test2007_90.C \
test2007_94.C \
test2007_98.C \
test2007_102.C \
test2007_103.C \
test2007_128.C \
test2007_130.C \
test2007_133.C \
test2007_135.C \
test2007_137.C \
test2007_140.C \
test2007_141.C \
test2007_142.C \
test2007_147.C \
test2007_150.C \
test2007_151.C \
test2007_152.C \
test2007_154.C \
test2007_155.C \
test2007_157.C \
test2007_158.C \
test2007_159.C \
test2007_160.C \
test2007_161.C \
test2007_162.C \
test2007_163.C \
test2007_164.C \
test2007_165.C \
test2007_166.C \
test2007_167.C \
test2007_169.C \
test2007_170.C \
test2007_171.C \
test2007_172.C \
test2007_173.C \
test2008_01.C \
test2008_03.C \
test2008_04.C \
test2008_05.C \
test2008_06.C \
test2008_08.C \
test2008_09.C \
test2008_10.C \
test2008_11.C \
test2008_12.C \
test2008_13.C \
test2008_14.C \
test2008_16.C \
test2009_01.C \
test2009_02.C \
test2009_03.C \
test2009_04.C \
test2009_05.C \
test2009_06.C \
test2009_08.C \
test2009_09.C \
test2009_10.C \
test2009_11.C \
test2009_12.C \
test2009_14.C \
test2009_15.C \
test2009_18.C \
test2009_19.C \
test2009_20.C \
test2009_21.C \
test2009_24.C \
test2009_27.C \
test2009_28.C \
test2009_30.C \
test2009_31.C \
test2009_37.C \
test2009_39.C \
test2009_40.C \
test2009_41.C \
test2009_42.C \
test2010_03.C \
test2010_04.C \
test2010_05.C \
test2010_06.C \
test2010_18.C \
test2010_19.C \
test2010_24.C \
test2011_01.C \
test2011_02.C \
test2011_05.C \
test2011_07.C \
test2011_19.C \
test2011_20.C \
test2011_21.C \
test2011_22.C \
test2011_23.C \
test2011_24.C \
test2011_25.C \
test2011_26.C \
test2011_27.C \
test2011_28.C \
test2011_29.C \
test2011_30.C \
test2011_31.C \
test2011_32.C \
test2011_33.C \
test2011_34.C \
test2011_35.C \
test2011_36.C \
test2011_37.C \
test2011_38.C \
test2011_39.C \
test2011_40.C \
test2011_41.C \
test2011_42.C \
test2011_43.C \
test2011_44.C \
test2011_45.C \
test2011_46.C \
test2011_47.C \
test2011_48.C \
test2011_49.C \
test2011_50.C \
test2011_51.C \
test2011_52.C \
test2011_53.C \
test2011_54.C \
test2011_55.C \
test2011_56.C \
test2011_57.C \
test2011_58.C \
test2011_59.C \
test2011_60.C \
test2011_61.C \
test2011_62.C \
test2011_63.C \
test2011_64.C \
test2011_65.C \
test2011_66.C \
test2011_67.C \
test2011_68.C \
test2011_69.C \
test2011_70.C \
test2011_71.C \
test2011_72.C \
test2011_73.C \
test2011_74.C \
test2011_75.C \
test2011_76.C \
test2011_77.C \
test2011_78.C \
test2011_79.C \
test2011_80.C \
test2011_81.C \
test2011_82.C \
test2011_83.C \
test2011_84.C \
test2011_85.C \
test2011_86.C \
test2011_87.C \
test2011_88.C \
test2011_89.C \
test2011_90.C \
test2011_91.C \
test2011_92.C \
test2011_93.C \
test2011_94.C \
test2011_95.C \
test2011_96.C \
test2011_97.C \
test2011_98.C \
test2011_99.C \
test2011_100.C \
test2011_101.C \
test2011_110.C \
test2011_111.C \
test2011_115.C \
test2011_117.C \
test2011_118.C \
test2011_119.C \
test2011_120.C \
test2011_121.C \
test2011_133.C \
test2011_135.C \
test2011_136.C \
test2011_137.C \
test2011_138.C \
test2011_139.C \
test2011_140.C \
test2011_141.C \
test2011_142.C \
test2011_143.C \
test2011_146.C \
test2011_147.C \
test2011_149.C \
test2011_150.C \
test2011_151.C \
test2011_152.C \
test2011_153.C \
test2011_154.C \
test2011_155.C \
test2011_156.C \
test2011_157.C \
test2011_158.C \
test2011_159.C \
test2011_160.C \
test2011_161.C \
test2011_162.C \
test2011_163.C \
test2011_164.C \
test2011_165.C \
test2011_166.C \
test2011_167.C \
test2011_168.C \
test2011_169.C \
test2011_170.C \
test2011_171.C \
test2011_172.C \
test2011_173.C \
test2011_174.C \
test2011_175.C \
test2011_176.C \
test2011_177.C \
test2011_179.C \
test2011_180.C \
test2011_181.C \
test2011_182.C \
test2011_183.C \
test2011_184.C \
test2011_185.C \
test2011_186.C \
test2011_187.C \
test2011_188.C \
test2011_189.C \
test2011_190.C \
test2011_191.C \
test2011_192.C \
test2011_193.C \
test2011_194.C \
test2011_195.C \
test2012_01.C \
test2012_02.C \
test2012_03.C \
test2012_04.C \
test2012_05.C \
test2012_06.C \
test2012_07.C \
test2012_08.C \
test2012_09.C \
test2012_10.C \
test2012_11.C \
test2012_12.C \
test2012_13.C \
test2012_14.C \
test2012_15.C \
test2012_16.C \
test2012_17.C \
test2012_18.C \
test2012_19.C \
test2012_20.C \
test2012_21.C \
test2012_22.C \
test2012_23.C \
test2012_24.C \
test2012_25.C \
test2012_26.C \
test2012_27.C \
test2012_28.C \
test2012_29.C \
test2012_30.C \
test2012_31.C \
test2012_32.C \
test2012_33.C \
test2012_34.C \
test2012_36.C \
test2012_37.C \
test2012_38.C \
test2012_39.C \
test2012_40.C \
test2012_41.C \
test2012_42.C \
test2012_43.C \
test2012_44.C \
test2012_45.C \
test2012_46.C \
test2012_47.C \
test2012_48.C \
test2012_49.C \
test2012_50.C \
test2012_51.C \
test2012_52.C \
test2012_53.C \
test2012_54.C \
test2012_55.C \
test2012_56.C \
test2012_58.C \
test2012_60.C \
test2012_61.C \
test2012_62.C \
test2012_63.C \
test2012_64.C \
test2012_65.C \
test2012_66.C \
test2012_67.C \
test2012_69.C \
test2012_70.C \
test2012_71.C \
test2012_72.C \
test2012_73.C \
test2012_74.C \
test2012_75.C \
test2012_76.C \
test2012_77.C \
test2012_78.C \
test2012_80.C \
test2012_81.C \
test2012_82.C \
test2012_83.C \
test2012_84.C \
test2012_85.C \
test2012_87.C \
test2012_88.C \
test2012_89.C \
test2012_90.C \
test2012_91.C \
test2012_92.C \
test2012_93.C \
test2012_94.C \
test2012_95.C \
test2012_96.C \
test2012_97.C \
test2012_98.C \
test2012_99.C \
test2012_100.C \
test2012_101.C \
test2012_102.C \
test2012_103.C \
test2012_104.C \
test2012_105.C \
test2012_106.C \
test2012_107.C \
test2012_108.C \
test2012_109.C \
test2012_110.C \
test2012_111.C \
test2012_112.C \
test2012_113.C \
test2012_114.C \
test2012_115.C \
test2012_116.C \
test2012_117.C \
test2012_118.C \
test2012_119.C \
test2012_120.C \
test2012_121.C \
test2012_122.C \
test2012_123.C \
test2012_124.C \
test2012_125.C \
test2012_126.C \
test2012_127.C \
test2012_128.C \
test2012_129.C \
test2012_130.C \
test2012_131.C \
test2012_132.C \
test2012_136.C \
test2012_137.C \
test2012_138.C \
test2012_141.C \
test2012_142.C \
test2012_143.C \
test2012_144.C \
test2012_145.C \
test2012_146.C \
test2012_147.C \
test2012_148.C \
test2012_149.C \
test2012_150.C \
test2012_151.C \
test2012_152.C \
test2012_153.C \
test2012_154.C \
test2012_155.C \
test2012_156.C \
test2012_157.C \
test2012_158.C \
test2012_159.C \
test2012_160.C \
test2012_161.C \
test2012_162.C \
test2012_163.C \
test2012_164.C \
test2012_165.C \
test2012_166.C \
test2012_167.C \
test2012_168.C \
test2012_169.C \
test2012_170.C \
test2012_171.C \
test2012_172.C \
test2012_173.C \
test2012_174.C \
test2012_175.C \
test2012_176.C \
test2012_177.C \
test2012_178.C \
test2012_179.C \
test2012_180.C \
test2012_181.C \
test2012_182.C \
test2012_183.C \
test2012_184.C \
test2012_185.C \
test2012_186.C \
test2012_187.C \
test2012_188.C \
test2012_190.C \
test2012_191.C \
test2012_192.C \
test2012_193.C \
test2012_194.C \
test2012_195.C \
test2012_196.C \
test2012_197.C \
test2012_198.C \
test2012_199.C \
test2012_200.C \
test2012_201.C \
test2012_202.C \
test2012_203.C \
test2012_204.C \
test2012_205.C \
test2012_206.C \
test2012_207.C \
test2012_208.C \
test2012_209.C \
test2012_210.C \
test2012_211.C \
test2012_212.C \
test2012_213.C \
test2012_214.C \
test2012_215.C \
test2012_216.C \
test2012_217.C \
test2012_218.C \
test2012_219.C \
test2012_220.C \
test2012_221.C \
test2012_222.C \
test2012_223.C \
test2012_224.C \
test2012_225.C \
test2012_226.C \
test2012_227.C \
test2012_228.C \
test2012_229.C \
test2012_230.C \
test2012_231.C \
test2012_232.C \
test2012_233.C \
test2012_234.C \
test2012_235.C \
test2012_236.C \
test2012_237.C \
test2012_238.C \
test2012_239.C \
test2012_240.C \
test2012_241.C \
test2012_242.C \
test2012_243.C \
test2012_244.C \
test2012_245.C \
test2012_246a.C \
test2012_246b.C \
test2012_247.C \
test2012_248.C \
test2012_249.C \
test2012_250.C \
test2012_251.C \
test2012_253.C \
test2012_254.C \
test2012_255.C \
test2012_256.C \
test2012_257.C \
test2012_258.C \
test2012_259.C \
test2012_260.C \
test2012_262.C \
test2012_263.C \
test2012_264.C \
test2012_265.C \
test2012_266.C \
test2012_267.C \
test2012_268.C \
test2012_269.C \
test2012_270.C \
test2012_271.C \
test2013_01.C \
test2013_02.C \
test2013_03.C \
test2013_04.C \
test2013_05.C \
test2013_06.C \
test2013_07.C \
test2013_08.C \
test2013_09.C \
test2013_10.C \
test2013_11.C \
test2013_12.C \
test2013_16.C \
test2013_17.C \
test2013_18.C \
test2013_20.C \
test2013_21.C \
test2013_22.C \
test2013_23.C \
test2013_25.C \
test2013_26.C \
test2013_27.C \
test2013_28.C \
test2013_29.C \
test2013_31.C \
test2013_32.C \
test2013_33.C \
test2013_34.C \
test2013_36.C \
test2013_37.C \
test2013_38.C \
test2013_39.C \
test2013_40.C \
test2013_44.C \
test2013_46.C \
test2013_47.C \
test2013_48.C \
test2013_50.C \
test2013_51.C \
test2013_52.C \
test2013_53.C \
test2013_54.C \
test2013_55.C \
test2013_56.C \
test2013_57.C \
test2013_58.C \
test2013_59.C \
test2013_60.C \
test2013_61.C \
test2013_63.C \
test2013_64.C \
test2013_65.C \
test2013_66.C \
test2013_67.C \
test2013_68.C \
test2013_69.C \
test2013_70.C \
test2013_71.C \
test2013_72.C \
test2013_73.C \
test2013_74.C \
test2013_75.C \
test2013_76.C \
test2013_77.C \
test2013_78.C \
test2013_79.C \
test2013_80.C \
test2013_81.C \
test2013_82.C \
test2013_83.C \
test2013_84.C \
test2013_85.C \
test2013_86.C \
test2013_87.C \
test2013_88.C \
test2013_89.C \
test2013_90.C \
test2013_91.C \
test2013_92.C \
test2013_93.C \
test2013_94.C \
test2013_95.C \
test2013_96.C \
test2013_97.C \
test2013_98.C \
test2013_99.C \
test2013_100.C \
test2013_101.C \
test2013_102.C \
test2013_103.C \
test2013_104.C \
test2013_105.C \
test2013_106.C \
test2013_107.C \
test2013_108.C \
test2013_109.C \
test2013_110.C \
test2013_111.C \
test2013_112.C \
test2013_113.C \
test2013_114.C \
test2013_115.C \
test2013_116.C \
test2013_118.C \
test2013_119.C \
test2013_120.C \
test2013_121.C \
test2013_122.C \
test2013_123.C \
test2013_124.C \
test2013_125.C \
test2013_126.C \
test2013_127.C \
test2013_128.C \
test2013_129.C \
test2013_130.C \
test2013_131.C \
test2013_132.C \
test2013_133.C \
test2013_134.C \
test2013_135.C \
test2013_136.C \
test2013_137.C \
test2013_138.C \
test2013_139.C \
test2013_140.C \
test2013_141.C \
test2013_142.C \
test2013_143.C \
test2013_144.C \
test2013_145.C \
test2013_146.C \
test2013_147.C \
test2013_148.C \
test2013_149.C \
test2013_150.C \
test2013_151.C \
test2013_152.C \
test2013_153.C \
test2013_154.C \
test2013_155.C \
test2013_156.C \
test2013_157.C \
test2013_158.C \
test2013_159.C \
test2013_160.C \
test2013_161.C \
test2013_162.C \
test2013_163.C \
test2013_164.C \
test2013_165.C \
test2013_166.C \
test2013_167.C \
test2013_168.C \
test2013_169.C \
test2013_170.C \
test2013_171.C \
test2013_172.C \
test2013_173.C \
test2013_174.C \
test2013_175.C \
test2013_176.C \
test2013_177.C \
test2013_178.C \
test2013_179.C \
test2013_180.C \
test2013_181.C \
test2013_182.C \
test2013_183.C \
test2013_184.C \
test2013_186.C \
test2013_187.C \
test2013_188.C \
test2013_189.C \
test2013_190.C \
test2013_191.C \
test2013_192.C \
test2013_193.C \
test2013_194.C \
test2013_195.C \
test2013_196.C \
test2013_198.C \
test2013_199.C \
test2013_200.C \
test2013_201.C \
test2013_202.C \
test2013_203.C \
test2013_204.C \
test2013_205.C \
test2013_206.C \
test2013_207.C \
test2013_208.C \
test2013_209.C \
test2013_210.C \
test2013_211.C \
test2013_212.C \
test2013_213.C \
test2013_214.C \
test2013_215.C \
test2013_216.C \
test2013_217.C \
test2013_218.C \
test2013_219.C \
test2013_220.C \
test2013_221.C \
test2013_222.C \
test2013_223.C \
test2013_225.C \
test2013_226.C \
test2013_227.C \
test2013_228.C \
test2013_229.C \
test2013_230.C \
test2013_231.C \
test2013_232.C \
test2013_234.C \
test2013_235.C \
test2013_236.C \
test2013_237.C \
test2013_238.C \
test2013_239.C \
test2013_240.C \
test2013_241.C \
test2013_242.C \
test2013_243.C \
test2013_244.C \
test2013_246.C \
<<<<<<< HEAD
test2013_249.C \
test2013_300.C \
test2013_301.C \
test2013_302.C \
test2013_303.C \
test2013_304.C \
test2013_305.C \
test2013_306.C \
test2013_307.C \
test2013_308.C \
test2013_310.C \
test2013_311.C \
test2013_312.C \
test2013_313.C \
test2013_314.C \
test2013_315.C \
test2013_316.C \
test2013_317.C \
test2013_318.C \
test2013_319.C \
test2013_320.C \
=======
test2013_250.C \
test2013_251.C \
test2013_252.C \
>>>>>>> 26bbcd4a
test_int_lexemes.C \
test_int_lexemes_donot_pass.C \
test_simple_int.C \
test_wchars.C \
lexPhase2003_01.C \
inputForLoopLocator.C \
inputBug317.C \
inputBug327.C \
X.C \
dynamic_cast.C \
fstream.C \
test2005_06.C \
test2005_08.C \
test2012_57.C \
test2012_59.C \
$(NEW_PASSING_FILES)

# DQ (7/31/2013): This is a failing test code for operator->().
# test2013_249.C 

# DQ (3/23/2012): New passing files
NEW_PASSING_FILES = 

# DQ (8/12/2013): these tests are currently failing:
# test2013_309.C (something wrong in the output of "template<>" when the function is a new function to a specialized class rather than an new instantiation of an existing function in a new class instantiation).



# $(TESTCODE_CURRENTLY_FAILING)
# DQ (2/15/2012): These test codes fail on OSX only.
TESTCODE_CURRENTLY_FAILING_ON_OSX = \
test2011_06.C \
test2004_35.C 

if !ROSE_USE_EDG_VERSION_4_7
# DQ (6/12/2013): This fails to compile with EDG 4.7 (EDG complains: line 13: error: constructor or destructor may not have its address taken)
# Skip this test code while we report the problem to EDG (and investigate more in internally).
EXAMPLE_TESTCODES_REQUIRED_TO_PASS += test2012_68.C
endif

# DQ (5/26/2013): Currently faling tests:
CURRENTLY_FAILING_TESTS = \
test2013_195.C \
test2013_197.C

# DQ (7/3/2013): This is a failing Qt example code (unparsed code is not correct).
# test2013_245.C 


# DQ (5/23/2013): This is a failing test because we fixup the symbol tables and then compute 
# the name qualification (and with the fixed up symbol tables we get the name qualification wrong).
# Not clear how to fix this at the moment, it was a made up test that I will work on later.
# test2013_185.C 


# DQ (4/21/2013): failing regression tests (result of fix for operator vs. non-operator syntax in function calls).
# test2013_117.C 

# DQ (4/9/2013): failing regression tests (result of fix for operator vs. non-operator syntax in function calls).


# DQ (4/7/2013): new tests codes from Doxygen work, a few still fail.
# test2013_84.C
# test2013_85.C
# test2013_96.C


# DQ (2/16/2013): Failing test codes as a result of name qualification on friend class declaration
# test2013_62.C 


# DQ (1/21/2013): Failing test codes:
# test2013_13.C 
# test2013_14.C 
# test2013_15.C 
# test2013_19.C 
# test2013_30.C 
# test2013_35.C 
# test2013_40.C  // Demonstrates expression precedence problem.
# test2013_41.C  // Demonstrates expression precedence problem.
# test2013_42.C  // Demonstrates expression precedence problem.
# test2013_43.C  // Demonstrates expression precedence problem.


# Variation of regression test that fails.
# test2012_252.C 

# DQ (12/29/2011): This passes but I had to handle a template constant parameter incorrectly in the AST to get past a problem in EDG (or my lack of understanding of an aspect of EDG).
# test2011_191.C 
# test2012_79.C 
# test2012_81.C 

# DQ (11/3/2012): Tests failing after redesign of source position information.
# Accumulate these here until we see what size problem we have...(first two are the same issue)...
# test2005_06.C 
# test2012_57.C
# test2012_59.C

# TV (06/17/13): [TODO] This was used for EDG 3.3. We now have the long list in this file...
# include $(srcdir)/Makefile-pass.inc


# TV (08/02/12): Added a list of none previously referenced test codes, code to be sorted
TESTCODE_TO_BE_SORTED = \
test2011_178.C \
test2011_196.C \
test2011_197.C \
test2011_198.C \
test2011_199.C \
test2011_200.C \
test2011_201.C \
test2011_202.C \
test2011_203.C \
test2012_133.C \
test2012_134.C \
test2012_135.C \
test2012_35.C \
test2012_79.C

# Import list of C++ test cases that are known to fail:
#   TESTCODE_CURRENTLY_FAILING
#
TESTCODE_CURRENTLY_FAILING = 

# DQ (8/12/2012): This test code appears to demonstrate a loss of the template arguments in the name qualification.
# test2012_189.C

# This source files are listed as unused source files and thus violate 
# the unused source file ploicy so let's list them explicitly here:
UNMENTIONED_SOURCE_FILES = \
c++trick.C \
sgnodee.hpp \
test2006_136.h \
test2007_113.h \
test2007_114.h \
test2007_40.h \
test2007_95.C \
test2008_07.C \
test2008_15.C \
test2009_23.C \
test2009_26.C \
test2010_20.C \
test2010_21.C \
test2010_23.C \
test2011_102.C \
test2011_103.C \
test2011_104.C \
test2011_105.C \
test2011_106.C \
test2011_107.C \
test2011_108.C \
test2011_109.C \
test2011_112.C \
test2011_122.C \
test2011_123.C \
test2011_124.C \
test2011_125.C \
test2011_126.C \
test2011_127.C \
test2011_128.C \
test2011_129.C \
test2011_130.C \
test2011_131.C \
test2011_132.C \
test2011_134.C \
test2011_144.C \
test2011_145.C \
test2011_148.C \
test2012_139.C \
test2012_140.C \
test2012_178.h \
test2012_189.C \
test2013_13.C \
test2013_14.C \
test2013_15.C \
test2013_16.C \
test2013_17.C \
test2013_19.C \
test2013_24.C \
test2013_30.C \
test2013_35.C \
test2013_41.C \
test2013_42.C \
test2013_43.C \
test2013_45.C \
test2013_49.C \
test_gnu.C 




# DQ (8/6/2012): These are the previously failing test with the older version of ROSE (115 of the 183 old failing tests pass now: 68 left...).
PASSING_PREVIOUSLY_FAILING_TESTS = \
certSignalExample.C \
longFile.C \
test2005_151.C \
test2005_200.C \
test2005_204.C \
test2005_69.C \
test2005_85.C \
test2006_09.C \
test2006_127.C \
test2006_15.C \
test2006_167.C \
test2006_168.C \
test2006_169.C \
test2006_172.C \
test2006_174.C \
test2006_175.C \
test2006_176.C \
test2006_180.C \
test2006_182.C \
test2006_186.C \
test2006_188.C \
test2006_27.C \
test2006_64.C \
test2007_100.C \
test2007_104.C \
test2007_106.C \
test2007_107.C \
test2007_110.C \
test2007_111.C \
test2007_114.C \
test2007_116.C \
test2007_117.C \
test2007_118.C \
test2007_119.C \
test2007_120.C \
test2007_121.C \
test2007_122.C \
test2007_126.C \
test2007_127.C \
test2007_129.C \
test2007_131.C \
test2007_132.C \
test2007_134.C \
test2007_136.C \
test2007_143.C \
test2007_145.C \
test2007_148.C \
test2007_149.C \
test2007_156.C \
test2007_168.C \
test2007_174.C \
test2007_176.C \
test2007_18.C \
test2007_19.C \
test2007_20.C \
test2007_22.C \
test2007_27.C \
test2007_31.C \
test2007_32.C \
test2007_33.C \
test2007_34.C \
test2007_36.C \
test2007_37.C \
test2007_39.C \
test2007_45.C \
test2007_51.C \
test2007_52.C \
test2007_56.C \
test2007_58.C \
test2007_61.C \
test2007_63.C \
test2007_67.C \
test2007_68.C \
test2007_71.C \
test2007_73.C \
test2007_74.C \
test2007_76.C \
test2007_80.C \
test2007_86.C \
test2007_87.C \
test2007_88.C \
test2007_89.C \
test2007_91.C \
test2007_96.C \
test2007_97.C \
test2007_99.C \
test2009_07.C \
test2009_13.C \
test2009_22.C \
test2009_33.C \
test2009_34.C \
test2009_38.C \
test2009_44.C \
test2009_46.C \
test2009_47.C \
test2010_07.C \
test2010_09.C \
test2010_10.C \
test2010_11.C \
test2010_15.C



# DQ (8/6/2012): This is the list of test code that were failing before the move to EDG 4.3 (failing with the use of EDG 3.3)
# DQ (8/6/2012): Original count is 183 failing tests that have never passed previously.
NEVER_PASING_TESTCODE_CURRENTLY_FAILING = \
lexPhase2003_02.C \
test2004_25.C \
test2005_69.C \
test2005_85.C \
test2005_115.C \
test2005_151.C \
test2005_188.C \
test2005_200.C \
test2005_201.C \
test2005_204.C \
test2005_205.C \
test2006_09.C \
test2006_11.C \
test2006_15.C \
test2006_21.C \
test2006_24.C \
test2006_27.C \
test2006_33.C \
test2006_35.C \
test2006_36.C \
test2006_49.C \
test2006_60.C \
test2006_64.C \
test2006_127.C \
test2006_128.C \
test2006_130.C \
test2006_131.C \
test2006_138.C \
test2006_167.C \
test2006_168.C \
test2006_169.C \
test2006_170.C \
test2006_171.C \
test2006_172.C \
test2006_173.C \
test2006_174.C \
test2006_175.C \
test2006_176.C \
test2006_180.C \
test2006_182.C \
test2006_184.C \
test2006_186.C \
test2006_187.C \
test2006_188.C \
test2007_18.C \
test2007_19.C \
test2007_20.C \
test2007_22.C \
test2007_27.C \
test2007_30.C \
test2007_31.C \
test2007_32.C \
test2007_33.C \
test2007_34.C \
test2007_35.C \
test2007_36.C \
test2007_37.C \
test2007_39.C \
test2007_42.C \
test2007_45.C \
test2007_51.C \
test2007_52.C \
test2007_54.C \
test2007_56.C \
test2007_58.C \
test2007_60.C \
test2007_61.C \
test2007_63.C \
test2007_64.C \
test2007_65.C \
test2007_66.C \
test2007_67.C \
test2007_68.C \
test2007_69.C \
test2007_71.C \
test2007_73.C \
test2007_74.C \
test2007_76.C \
test2007_79.C \
test2007_80.C \
test2007_86.C \
test2007_87.C \
test2007_88.C \
test2007_89.C \
test2007_91.C \
test2007_92.C \
test2007_93.C \
test2007_96.C \
test2007_97.C \
test2007_99.C \
test2007_100.C \
test2007_101.C \
test2007_104.C \
test2007_105.C \
test2007_106.C \
test2007_107.C \
test2007_108.C \
test2007_109.C \
test2007_110.C \
test2007_111.C \
test2007_112.C \
test2007_113.C \
test2007_114.C \
test2007_115.C \
test2007_116.C \
test2007_117.C \
test2007_118.C \
test2007_119.C \
test2007_120.C \
test2007_121.C \
test2007_122.C \
test2007_123.C \
test2007_124.C \
test2007_125.C \
test2007_126.C \
test2007_127.C \
test2007_129.C \
test2007_131.C \
test2007_132.C \
test2007_134.C \
test2007_136.C \
test2007_138.C \
test2007_139.C \
test2007_143.C \
test2007_144.C \
test2007_145.C \
test2007_146.C \
test2007_148.C \
test2007_149.C \
test2007_153.C \
test2007_156.C \
test2007_168.C \
test2007_174.C \
test2007_175.C \
test2007_176.C \
test2009_07.C \
test2009_13.C \
test2009_17.C \
test2009_21.C \
test2009_22.C \
test2009_29.C \
test2009_32.C \
test2009_33.C \
test2009_34.C \
test2009_35.C \
test2009_36.C \
test2009_38.C \
test2009_43.C \
test2009_44.C \
test2009_45.C \
test2009_46.C \
test2009_47.C \
test2010_01.C \
test2010_02.C \
test2010_07.C \
test2010_08.C \
test2010_09.C \
test2010_10.C \
test2010_11.C \
test2010_12.C \
test2010_15.C \
test2010_16.C \
test2010_17.C \
test2010_22.C \
test2010_27.C \
test2011_01.C \
test2011_02.C \
test2011_05.C \
test2011_06.C \
test2011_07.C \
test2011_08.C \
test2011_09.C \
test2011_10.C \
test2011_11.C \
test2011_12.C \
test2011_13.C \
test2011_14.C \
test2011_15.C \
test2011_16.C \
test2011_17.C \
test2011_18.C \
longFile.C \
certSignalExample.C \
test2010_26.C



# DQ (2/19/2012): These appear to fail only sometimes and were noticed just before going on travel (test with valgrind).
STATISTICALLY_FAILING_TESTS = \
test2007_62.C \
math.C 

# DQ (5/17/2012): These are new tests which I deamed up and which fail.
# they likely failed in the older version of EDG support, but were not 
# tested there.  Since the current focus is on the previous level of
# robustness. These are considered to be NEW failing tests to work on 
# later (when the previously passing tests are fixed in the newer EDG 
# support).
NEW_FAILING_TESTS = \
test2012_86.C

# TV (06/17/13): [TODO] This was used for EDG 3.3. We now have the long list in this file...
# include $(srcdir)/Makefile-fail.inc

# Configure-time automake conditional
if ROSE_USE_LONG_MAKE_CHECK_RULE

# This is the long test of ROSE (takes a while!)
TESTCODES_REQUIRED_TO_PASS = $(EXAMPLE_TESTCODES_REQUIRED_TO_PASS)

else # !ROSE_USE_LONG_MAKE_CHECK_RULE

# Shorten the list of code to compile to simplify checks using "make distcheck"
# Note that the tests test2001_02.C and test2001_03.C are required because the
# tests in ../C_subset_of_Cxx use them and that test2004_116.C is required 
# because the tests in ROSE/tests/roseTests/programTransformationTests use it.
TESTCODES_REQUIRED_TO_PASS = $(EXAMPLE_TESTCODES_REQUIRED_TO_PASS_SHORT)

endif # ROSE_USE_LONG_MAKE_CHECK_RULE

# Automake's testing mechanism (which defines the "make check" rule) requires passing tests.
TESTCODES = \
$(TESTCODES_REQUIRED_TO_PASS) 

# QMTest allows both passing and failing tests.
ALL_TESTCODES = \
$(TESTCODES_REQUIRED_TO_PASS) \
$(TESTCODE_CURRENTLY_FAILING)

SKIP_UNPARSE_C_ASM_STATEMENTS = -rose:skip_unparse_asm_commands

# DQ (5/8/2011): Adding -rose:skipfinalCompileStep so that we can test the new name qualification support that is not yet hooked up to the unparser.
ROSE_FLAGS = --edg:no_warnings -w -rose:verbose 0 $(SKIP_UNPARSE_C_ASM_STATEMENTS)
# ROSE_FLAGS = --edg:no_warnings -w -rose:verbose 0 -rose:skipfinalCompileStep $(SKIP_UNPARSE_C_ASM_STATEMENTS)

# DQ (3/10/2013): Add the Boost path so that the case where Boost is not installed in /usr/include is covered.
# Some of these test codes reference A++ header files as part of their tests
# Include the path to A++ and the transformation specification
# TESTCODE_INCLUDES = -I$(top_srcdir)/tests/CompileTests/A++Code
# TESTCODE_INCLUDES = $(ROSE_BOOST_PREINCLUDE_PATH) -I$(top_srcdir)/tests/CompileTests/A++Code
# TESTCODE_INCLUDES = $(ROSE_BOOST_NORMAL_INCLUDE_PATH) -DBOOST_REGEX_MATCH_EXTRA -I$(top_srcdir)/tests/CompileTests/A++Code
TESTCODE_INCLUDES = $(ROSE_BOOST_NORMAL_INCLUDE_PATH) -DBOOST_REGEX_MATCH_EXTRA
APP_INCLUDES = -I$(top_srcdir)/tests/CompileTests/A++Code

PASSING_TEST_Objects = ${TESTCODES:.C=.o}
TEST_Objects = ${ALL_TESTCODES:.C=.o}

# DQ (9/18/2011): Added testing for new option to use folded constants or the original express trees.
TEST_Objects_FoldedConstants = ${EXAMPLE_TESTCODES_REQUIRED_TO_PASS_FOLDED_CONSTANTS:.C=.foldedConstants-o}
TEST_Objects_UnfoldedConstants = ${ALL_TESTCODES:.C=.unfoldedConstants-o}

# VALGRIND_OPTIONS = -v --num-callers=12 --leak-check=yes --error-limit=no --show-reachable=yes
VALGRIND_OPTIONS = --tool=memcheck -v --num-callers=30 --leak-check=no --error-limit=no --show-reachable=yes --trace-children=yes --suppressions=$(top_srcdir)/scripts/rose-suppressions-for-valgrind
# VALGRIND = valgrind $(VALGRIND_OPTIONS)
VALGRIND =

TEST_TRANSLATOR = ../../testTranslator

# A number of tests require the path to the A++ include directory 
# and a number of other tests require a path to the source directory.
# Add the dependence upon the source file to trigger recompilation each time the makefile is run!
# $(TEST_Objects): $(TEST_TRANSLATOR) $(srcdir)/$(@:.o=.C)
# $(TEST_Objects):
$(TEST_Objects): ../../testTranslator
if !ROSE_USE_INSURE
	$(VALGRIND) $(TEST_TRANSLATOR) $(ROSE_FLAGS) $(TESTCODE_INCLUDES) -I$(srcdir) -c $(srcdir)/$(@:.o=.C)
#	$(VALGRIND) ../../testParser $(ROSE_FLAGS) $(TESTCODE_INCLUDES) -I$(srcdir) -c $(srcdir)/$(@:.o=.C)
#	$(VALGRIND) ../../testFrontEnd $(ROSE_FLAGS) $(TESTCODE_INCLUDES) -I$(srcdir) -c $(srcdir)/$(@:.o=.C)
else
#	DQ (4/22/2011): For Insure++ we want to get the filename into the names used for the report files.
#	@if test ! -f "../../.libs/lt-testTranslator"; then echo "Can NOT find ../../.libs/lt-testTranslator"; $(TEST_TRANSLATOR) --help > /dev/null; echo "Fixed"; fi
#	cp ../../.libs/lt-testTranslator testTranslator_$(@:.o=)
#	./testTranslator_$(@:.o=) $(ROSE_FLAGS) $(TESTCODE_INCLUDES) -I$(srcdir) -c $(srcdir)/$(@:.o=.C)
#	echo "Removing the just built copy of lt-testTranslator to save space..."
#	rm -f testTranslator_$(@:.o=)
	$(VALGRIND) $(TEST_TRANSLATOR) $(ROSE_FLAGS) $(TESTCODE_INCLUDES) -I$(srcdir) -c $(srcdir)/$(@:.o=.C)
endif

# DQ (9/18/2011): This is testing the option to process the AST to use the constant folded values (contained in the AST).
$(TEST_Objects_FoldedConstants): ../../testTranslatorFoldedConstants
	$(VALGRIND) ../../testTranslatorFoldedConstants $(ROSE_FLAGS) $(TESTCODE_INCLUDES) -I$(srcdir) -c $(srcdir)/$(@:.foldedConstants-o=.C) && touch $@
#	$(VALGRIND) ../../testFrontEnd $(ROSE_FLAGS) $(TESTCODE_INCLUDES) -I$(srcdir) -c $(srcdir)/$(@:.o=.C)

# DQ (9/18/2011): This is the equivalent to the default using testTranslator (so not critical to run this).
$(TEST_Objects_UnfoldedConstants): ../../testTranslatorUnfoldedConstants
	$(VALGRIND) ../../testTranslatorUnfoldedConstants $(ROSE_FLAGS) $(TESTCODE_INCLUDES) -I$(srcdir) -c $(srcdir)/$(@:.unfoldedConstants-o=.C) && touch $@

# DQ (4/6/2010): Added test for parsing only (tested here for C++ code)
testParser:../../testParser
	$(VALGRIND) ../../testParser $(ROSE_FLAGS) $(TESTCODE_INCLUDES) -I$(srcdir) -c $(srcdir)/test2001_01.C

# This requires a special makefile rule
test2005_56.o: $(TEST_TRANSLATOR)
	$(TEST_TRANSLATOR) $(ROSE_FLAGS) -DTEST_STRING_MACRO=\""Thu Apr 14 08:18:33 PDT 2005"\" -c $(srcdir)/test2005_56.C -o test2005_56.o

test2010_01.o: $(TEST_TRANSLATOR)
	echo "Running boost specific test."
	$(TEST_TRANSLATOR) $(ROSE_FLAGS) $(ROSE_INCLUDES) -c $(srcdir)/test2010_01.C -o test2010_01.o

test2010_02.o: $(TEST_TRANSLATOR)
	echo "Running boost specific test."
	$(TEST_TRANSLATOR) $(ROSE_FLAGS) -I$(top_builddir) $(ROSE_INCLUDES) -c $(srcdir)/test2010_02.C -o test2010_02.o

test2010_07.o: $(TEST_TRANSLATOR)
	echo "Running boost specific test."
#	$(TEST_TRANSLATOR) $(ROSE_FLAGS) -I$(top_builddir) $(ROSE_INCLUDES) -c $(srcdir)/test2010_07.C -o test2010_07.o
	$(TEST_TRANSLATOR) $(ROSE_FLAGS) -I$(top_builddir) -I$(top_srcdir)/src -I$(top_srcdir)/src/util -c $(srcdir)/test2010_07.C -o test2010_07.o

test2010_08.o: $(TEST_TRANSLATOR)
	echo "Running boost specific test."
	$(TEST_TRANSLATOR) $(ROSE_FLAGS) -I$(top_builddir) $(ROSE_INCLUDES) -c $(srcdir)/test2010_08.C -o test2010_08.o

test2013_09.o: $(TEST_TRANSLATOR)
	echo "Running boost specific test."
#	$(TEST_TRANSLATOR) $(ROSE_FLAGS) -I$(top_builddir) $(APP_INCLUDES) $(ROSE_INCLUDES) -c $(srcdir)/test2010_08.C -o test2010_08.o
	$(TEST_TRANSLATOR) $(ROSE_FLAGS) -I$(top_builddir) $(APP_INCLUDES) -c $(srcdir)/test2013_09.C -o test2013_09.o

cpp_test2010_07: $(TEST_TRANSLATOR)
	echo "Running boost specific test."
	g++ -E -I$(top_builddir) $(ROSE_INCLUDES) -c $(srcdir)/test2010_07.C

test2013_235.o: $(TEST_TRANSLATOR)
	echo "Running boost specific test."
	$(TEST_TRANSLATOR) $(ROSE_FLAGS) -rose:verbose 2 -I$(top_builddir) $(ROSE_INCLUDES) -c $(srcdir)/test2013_235.C -o test2013_235.o

test2013_236.o: $(TEST_TRANSLATOR)
	echo "Running boost specific test."
	$(TEST_TRANSLATOR) $(ROSE_FLAGS) -rose:verbose 2 -I$(top_builddir) $(ROSE_INCLUDES) -c $(srcdir)/test2013_236.C -o test2013_236.o


$(TEST_TRANSLATOR):
	cd ../..; $(MAKE) testTranslator

../../testTranslatorFoldedConstants:
	cd ../..; $(MAKE) testTranslatorFoldedConstants

../../testTranslatorUnfoldedConstants:
	cd ../..; $(MAKE) testTranslatorUnfoldedConstants


CURRENT_DIRECTORY = `pwd`
QMTEST_Objects = ${ALL_TESTCODES:.C=.qmt}

$(QMTEST_Objects): $(TEST_TRANSLATOR)
	qm.sh f rose.RoseTest $(CURRENT_DIRECTORY)/$(TEST_TRANSLATOR) NULL $(ROSE_FLAGS) $(TESTCODE_INCLUDES) -I$(srcdir) -c $(srcdir)/$(@:.qmt=.C)

# This must be placed after the more general rule to work properly!
test2005_56.qmt: $(TEST_TRANSLATOR)
	qm.sh f rose.RoseTest $(CURRENT_DIRECTORY)/$(TEST_TRANSLATOR) NULL $(ROSE_FLAGS) -DTEST_STRING_MACRO=\""Thu Apr 14 08:18:33 PDT 2005"\" -I$(srcdir) -c $(srcdir)/$(@:.qmt=.C)

# Include makefile rules specific to QMTest
include $(top_srcdir)/config/QMTest_makefile.inc

# Make sure that all the test codes end up in the distribution
EXTRA_DIST = $(EXAMPLE_TESTCODES_REQUIRED_TO_PASS) $(TESTCODE_CURRENTLY_FAILING) test_CplusplusMacro_C.C test2006_137.C \
     confdefs.h  test2001_05.h  test2001_11.h test2001_18A.h  test2003_08.h  test2003_12.h  test2003_24.h  test2004_40.h \
     test2005_154.h  test2005_158.h  test2005_15.h   test2005_26.h  test2005_81.h  test2006_33.h foo.h \
     test2001_15.h  test2001_18B.h  test2003_09.h  test2003_14.h  test2003_25.h  test2005_133.h  test2005_157.h \
     test2005_159.h  test2005_160.h  test2005_75.h  test2005_88.h  test2006_36.h test2006_42.h test2006_187a.h \
     test2006_187b.h test2007_08.h test2007_41.h  test2007_42.h test2007_47.h test2007_48.h test2007_97.h \
     test2007_101.h test2007_136.h test2007_137.h test2007_160.h test2007_160a.h test2007_167.h \
     test2008_11.h LogicalPath.cpp test2005_56.C test2010_25.h test2012_242.h test2012_268.h

# DQ (6/18/2008): All of these should be present...
# confdefs.h     test2001_11.h   test2001_18B.h  test2003_12.h  test2003_25.h   test2005_154.h  test2005_159.h  test2005_26.h  test2005_88.h    test2006_187b.h  test2006_42.h   test2007_113.h  test2007_137.h   test2007_167.h  test2007_42.h  test2007_97.h
# foo.h          test2001_15.h   test2003_08.h   test2003_14.h  test2004_40.h   test2005_157.h  test2005_15.h   test2005_75.h  test2006_136.h   test2006_33.h    test2007_08.h   test2007_114.h  test2007_160a.h  test2007_40.h   test2007_47.h
# test2001_05.h  test2001_18A.h  test2003_09.h   test2003_24.h  test2005_133.h  test2005_158.h  test2005_160.h  test2005_81.h  test2006_187a.h  test2006_36.h    test2007_101.h  test2007_136.h  test2007_160.h   test2007_41.h   test2007_48.h

# This was a bug specific to the normalization of source file names to absolute paths
# DQ (12/11/2009): At the moment it is an failing test because "thisIsAnError" will be 
# interpreted to be a file.
testUsingBadCommandline: $(TEST_TRANSLATOR)
	echo "class A { int x; float y;}; int main() { int x=0; return x; }" > roseTestProgram.C; \
	$(TEST_TRANSLATOR) -DthisIsOK -D thisIsAnError -rose:verbose 0 roseTestProgram.C

# This was a bug specific to the normalization of source file names to absolute paths
testBuildUsingNoPath: $(TEST_TRANSLATOR)
	echo "class A { int x; float y;}; int main() { int x=0; return x; }" > roseTestProgram.C; \
	$(TEST_TRANSLATOR) -rose:verbose 0 roseTestProgram.C

# This was a bug specific to the normalization of source file names to absolute paths
testBuildUsingRelativePath: $(TEST_TRANSLATOR)
	echo "class A { int x; float y;}; int main() { int x=0; return x; }" > roseTestProgram.C; \
	$(TEST_TRANSLATOR) -rose:verbose 0 ../Cxx_tests/roseTestProgram.C

# This was always worked but is the alternative to the normalization of source file names to absolute paths
testBuildUsingAbsolutePath: $(TEST_TRANSLATOR)
	echo "class A { int x; float y;}; int main() { int x=0; return x; }" > roseTestProgram.C; \
	$(TEST_TRANSLATOR) -rose:verbose 0 `pwd`/roseTestProgram.C

# DQ (10/23/2010): Added MPI tests that I can at least run locally to debug when Hudson MPI tests fail.
MPI_LOCATION = /home/dquinlan/ROSE/ROSE_TESTS/MPI_header_tests/MPI_header_tests_64bit
test_MPI_LAM:
	$(TEST_TRANSLATOR) -rose:verbose 0 -I$(MPI_LOCATION)/LAM_MPI/include -c $(MPI_LOCATION)/tests/input.C

test_multiple_files: $(srcdir)/test2012_246a.C $(srcdir)/test2012_246b.C
	../../testTranslator -rose:verbose 1 -c $(srcdir)/test2012_246a.C $(srcdir)/test2012_246b.C 

# DQ (7/24/2011): These test fail the AST IO but pass the compilation tests.  Debug these for AST File I/O separately.
failingAST_IO_tests: test2011_113.o test2011_114.o test2011_116.o

print_testcodes:
	echo $(TESTCODES)

# Added performance test for ROSE evaluation:
performance_timing:
	../../testGraphGeneration --edg:no_warnings -w -rose:verbose 3 -rose:skip_unparse_asm_commands -rose:skipAstConsistancyTests -rose:skip_commentsAndDirectives -rose:skip_unparse -I$(srcdir) -c $(srcdir)/testPerformance.C

# DQ (11/19/2012): HPCToolKit use.  This makes some significant assumptions on how we have setup HPCToolKit.
hpctoolkit:
	hpcrun -e WALLCLOCK -- ../../testTranslator --edg:no_warnings -w -rose:verbose 0 -rose:skip_unparse_asm_commands -rose:skipAstConsistancyTests -rose:skip_commentsAndDirectives -rose:skip_unparse -I/home/dquinlan/ROSE/git-dq-edg4x-rc/tests/CompileTests/Cxx_tests -c /home/dquinlan/ROSE/git-dq-edg4x-rc/tests/CompileTests/Cxx_tests/testPerformance.C
#	hpcprof hpctoolkit-lt-testTranslator-measurements/lt-testTranslator-000000-000-0f802c45-7612-0.hpcrun
	hpcprof hpctoolkit-lt-testTranslator-measurements/lt-testTranslator-000000-000-0f802c45-3676-0.hpcrun
#	hpcviewer /home/dquinlan/ROSE/ROSE_CompileTree/git-LINUX-64bit-4.2.4-dq-edg4x-rc-debug_mode_off/tests/CompileTests/Cxx_tests/hpctoolkit-lt-testTranslator-database-11205 &


check-local:
	@$(MAKE) $(PASSING_TEST_Objects)
	@echo "***********************************************************************************************"
	@echo "****** ROSE/tests/CompileTests/Cxx_tests: make check rule complete (terminated normally) ******"
	@echo "***********************************************************************************************"

clean-local:
	rm -f a.out *.o rose_*.[cC] roseTestProgram.C *.dot
	rm -f *.foldedConstants-o
	rm -f *.unfoldedConstants-o
	rm -rf QMTest
	rm -f *.int.c

#------------------------------------------------------------------------------
#                           Performance Timing Tests
#------------------------------------------------------------------------------
## Purpose
#
#  Enforce a time limit constraint on testcode compilation.
#
### Make Targets
#
#  Note: A testcode's object files are removed before running the individual
#  steps in these make targets.
#
#### Default
#
#  $ make <testcode>.timed
#
#    Compiles <testcode> with a $TIMEOUT limit
#
#    E.g.  $ make test2005_35.timed
#
#  $ make check-performance-timing
#
#    Compiles all testcodes with a $TIMEOUT limit
#
#### Threshold
#
#  $ make <testcode>.timed_with_threshold
#
#    Compiles <testcode> with g++ and then uses the g++ compile time
#    as a $TIMEOUT threshold to compile <testcode> with ROSE.
#
#    E.g.  $ make test2005_35.timed_with_threshold
#
#  $ make check-performance-timing-with-threshold
#
#    Compiles all testcodes with a $TIMEOUT limit calculated from
#    the g++ compile time threshold.
#
### Environment Variables
#
#  TIMEOUT              Maximum time limit for the compilation of a <testcode>
#  TIMEOUT_TOLERANCE    $gnu_time * $TIMEOUT_TOLERANCE (threshold tests only)
#------------------------------------------------------------------------------

# DQ (6/30/2013): Increased this to support compiling Boost example tests. We 
# need to rethink how we want to handl this. I suggest restricting this to a 
# few tests instead of each test. Compiling with optimization also makes about
# a factor of four difference for test2013_241.C (boost example test code).
# Since Jenkins testing is currently done without optimization we need the 
# larger timeout value just to handle the newer boost test codes.
# TIMEOUT            ?= 60  # Default timeout value
TIMEOUT            ?= 420  # Default timeout value
TIMEOUT_TOLERANCE  ?= 20  # Default timeout tolerance value for threshold
                          # tests = $gnu_time * $TIMEOUT_TOLERANCE

check-performance-timing:
	@$(MAKE) $(PASSING_TEST_Objects:.o=.timed)

check-performance-timing-with-threshold:
	@$(MAKE) $(PASSING_TEST_Objects:.o=.timed_with_threshold)

$(PASSING_TEST_Objects:.o=.timed):
	rm -f $(@:.timed=.o) &&                                                        \
	$(top_srcdir)/scripts/timeout.sh $(TIMEOUT) $(MAKE) $(@:.timed=.o) ||          \
			(                                                                          \
				test $$? -eq 124 &&                                                      \
				echo "[ERROR] '$@' compilation timed out after '$(TIMEOUT)' seconds" &&  \
				exit 1                                                                   \
			)

# 1. Time and Compile testcode with g++
# 2. Compile with ROSE, using TIMEOUT relative to time results from g++
#
# Uses $(TESTCODES_REQUIRED_TO_PASS)
#
$(PASSING_TEST_Objects:.o=.timed_with_threshold):
	rm -f $(@:.timed_with_threshold=.o) &&                                                   \
	SECONDS=0 &&                                                                             \
			$(MAKE) TEST_TRANSLATOR=g++ ROSE_FLAGS=  $(@:.timed_with_threshold=.o) &&            \
	gnu_time="$$((($$SECONDS + 1)))" &&                                                      \
	echo "[INFO] '$@' compiled with GNU in '$$gnu_time' seconds" &&                          \
	rm -f $(@:.timed_with_threshold=.o) &&                                                   \
	TIMEOUT="$$((($$gnu_time * $(TIMEOUT_TOLERANCE))))" &&                                   \
	echo "[INFO] '$@' performance test is set to timeout after '$$TIMEOUT' seconds" &&       \
	$(MAKE) TIMEOUT="$$TIMEOUT" $(@:.timed_with_threshold=.timed)
<|MERGE_RESOLUTION|>--- conflicted
+++ resolved
@@ -1331,8 +1331,9 @@
 test2013_243.C \
 test2013_244.C \
 test2013_246.C \
-<<<<<<< HEAD
-test2013_249.C \
+test2013_250.C \
+test2013_251.C \
+test2013_252.C \
 test2013_300.C \
 test2013_301.C \
 test2013_302.C \
@@ -1353,11 +1354,6 @@
 test2013_318.C \
 test2013_319.C \
 test2013_320.C \
-=======
-test2013_250.C \
-test2013_251.C \
-test2013_252.C \
->>>>>>> 26bbcd4a
 test_int_lexemes.C \
 test_int_lexemes_donot_pass.C \
 test_simple_int.C \
