--- conflicted
+++ resolved
@@ -1293,8 +1293,6 @@
 test2013_203.C \
 test2013_204.C \
 test2013_205.C \
-<<<<<<< HEAD
-=======
 test2013_206.C \
 test2013_207.C \
 test2013_208.C \
@@ -1333,7 +1331,6 @@
 test2013_243.C \
 test2013_244.C \
 test2013_246.C \
->>>>>>> 7e925bae
 test_int_lexemes.C \
 test_int_lexemes_donot_pass.C \
 test_simple_int.C \
@@ -1360,26 +1357,20 @@
 test2011_06.C \
 test2004_35.C 
 
-<<<<<<< HEAD
-=======
 if !ROSE_USE_EDG_VERSION_4_7
 # DQ (6/12/2013): This fails to compile with EDG 4.7 (EDG complains: line 13: error: constructor or destructor may not have its address taken)
 # Skip this test code while we report the problem to EDG (and investigate more in internally).
 EXAMPLE_TESTCODES_REQUIRED_TO_PASS += test2012_68.C
 endif
 
->>>>>>> 7e925bae
 # DQ (5/26/2013): Currently faling tests:
 CURRENTLY_FAILING_TESTS = \
 test2013_195.C \
 test2013_197.C
 
-<<<<<<< HEAD
-=======
 # DQ (7/3/2013): This is a failing Qt example code (unparsed code is not correct).
 # test2013_245.C 
 
->>>>>>> 7e925bae
 
 # DQ (5/23/2013): This is a failing test because we fixup the symbol tables and then compute 
 # the name qualification (and with the fixed up symbol tables we get the name qualification wrong).
@@ -2049,19 +2040,6 @@
 
 check-local:
 	@$(MAKE) $(PASSING_TEST_Objects)
-<<<<<<< HEAD
-if !ROSE_USE_NEW_EDG_INTERFACE
-#	DQ (9/18/2011): Added tests for folded constant option.
-	@$(MAKE) $(TEST_Objects_FoldedConstants)
-#	DQ (4/6/2010): This fails on Hudson, but I don't know why!
-#	@$(MAKE) testParser
-#	DQ (5/8/2011): Special tests are now moved to the end.
-	@$(MAKE) test2005_56.o
-	@$(MAKE) test2010_07.o
-	@$(MAKE) test_multiple_files
-endif
-=======
->>>>>>> 7e925bae
 	@echo "***********************************************************************************************"
 	@echo "****** ROSE/tests/CompileTests/Cxx_tests: make check rule complete (terminated normally) ******"
 	@echo "***********************************************************************************************"
