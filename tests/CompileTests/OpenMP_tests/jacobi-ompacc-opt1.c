--- conflicted
+++ resolved
@@ -237,20 +237,14 @@
       printf("Finished %d iteration with error =%f\n",k, error);
     error = sqrt(error)/(n*m);
 
-<<<<<<< HEAD
-    printf("Total Number of Iterations:%d\n",k); 
-    printf("Residual:%E\n", error); 
-    printf("Residual_ref :%E\n", resid_ref);
-    printf ("Diff ref=%E\n", fabs(error-resid_ref));
-    assert (fabs(error-resid_ref) < 1E-13);
-=======
     k = k + 1;
   }          /*  End iteration loop */
->>>>>>> 506fd8d9
 
   printf("Total Number of Iterations:%d\n",k); 
-  printf("Verifying residual.. \n");
-  diff_ratio (error, resid_ref, 5);
+  printf("Residual:%E\n", error); 
+  printf("Residual_ref :%E\n", resid_ref);
+  printf ("Diff ref=%E\n", fabs(error-resid_ref));
+  assert (fabs(error-resid_ref) < 1E-13);
 }
 
 /*      subroutine error_check (n,m,alpha,dx,dy,u,f) 
@@ -269,7 +263,6 @@
   error = 0.0 ;
 
   //#pragma omp parallel for private(xx,yy,temp,j,i) reduction(+:error)
-<<<<<<< HEAD
     for (i=0;i<n;i++)
       for (j=0;j<m;j++)
       { 
@@ -283,18 +276,4 @@
     printf("Solution Error Ref :%E \n",error_ref);
     printf ("Diff ref=%E\n", fabs(error-error_ref));
     assert (fabs(error-error_ref) < 1E-13);
-
-=======
-  for (i=0;i<n;i++)
-    for (j=0;j<m;j++)
-    { 
-      xx = -1.0 + dx * (i-1);
-      yy = -1.0 + dy * (j-1);
-      temp  = u[i][j] - (1.0-xx*xx)*(1.0-yy*yy);
-      error = error + temp*temp; 
-    }
-  error = sqrt(error)/(n*m);
-  printf("Verifying Solution Error...\n");
-  diff_ratio(error, error_ref, 5);
->>>>>>> 506fd8d9
-}
+}
