--- conflicted
+++ resolved
@@ -118,17 +118,11 @@
      mergeTest_134.C \
      mergeTest_135.C 
 
-<<<<<<< HEAD
 # DQ (5/26/2013) (mergeTest_121.C) This is a failing test on Jenkins that I can now reproduce on my machine.
+# Command line to generate problem: ./testMerge --edg:no_warnings -w --edg:restrict -rose:astMerge -c /home/dquinlan/ROSE/git-dq-edg4x-rc/tests/CompileTests/mergeAST_tests/mergeTest_121.C mergeTest_121_alt.C
 # TOO1 (5/28/2013) (mergeTest_121.C) Add to EXTRA_DIST (below) to fix UnusedSourcesPolicy test.
 TESTCODES_TO_FIX = \
 	mergeTest_121.C
-=======
-# DQ (5/26/2013): This is a failing test on Jenkins that I can now reproduce on my machine.
-# mergeTest_121.C
-#
-# Command line to generate problem: ./testMerge --edg:no_warnings -w --edg:restrict -rose:astMerge -c /home/dquinlan/ROSE/git-dq-edg4x-rc/tests/CompileTests/mergeAST_tests/mergeTest_121.C mergeTest_121_alt.C
->>>>>>> 39d988b1
 
 
 # DQ (9/18/2011): Failing tests after new contant folding default to subsitute original expression tress for constant values.
