--- conflicted
+++ resolved
@@ -74,7 +74,6 @@
      cave3_constructor1.java \
      cave3_constructor2.java \
      cave3_constructor3.java \
-<<<<<<< HEAD
      cave3_dowhile0.java \
      cave3_for0.java \
      cave3_for1.java \
@@ -82,15 +81,6 @@
      cave3_for5.java \
      cave3_foreach0.java \
      cave3_foreach1.java \
-=======
-     cave3_for0.java \
-     cave3_for1.java \
-     cave3_for2.java \
-     cave3_for3.java \
-     cave3_for4.java \
-     cave3_for5.java \
-     cave3_for6.java \
->>>>>>> 88efe07f
      cave3_foreach2.java \
      cave3_foreach4.java \
      cave3_foreach5.java \
@@ -120,13 +110,9 @@
      cave3_synchronized0.java \
      cave3_while0.java \
      cave3_while1.java \
-<<<<<<< HEAD
      cave3_while2.java \
      cave3_while3.java \
      cave3_while4.java
-=======
-     cave3_while2.java
->>>>>>> 88efe07f
 
 #
 # These test pass the compilation using ROSE, all AST tests, unparsing to generate 
@@ -139,25 +125,15 @@
      \
      pgc_test2011_12.java \
      \
-<<<<<<< HEAD
      cave3_DoubleLit0.java \
      cave3_for2.java \
      cave3_for3.java \
      cave3_for6.java \
      cave3_instanceof0.java \
-	 cave3_import0.java \
-	 cave3_import1.java \
-	 cave3_import2.java \
-	 cave3_import3.java \
-=======
      cave3_import0.java \
      cave3_import1.java \
      cave3_import2.java \
      cave3_import3.java \
-     cave3_instanceof0.java \
-     cave3_foreach0.java \
-     cave3_foreach1.java \
->>>>>>> 88efe07f
      cave3_foreach3.java \
      cave3_assert2.java \
      cave3_assert3.java
