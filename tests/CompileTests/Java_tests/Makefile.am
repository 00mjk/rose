include $(top_srcdir)/config/Makefile.for.ROSE.includes.and.libs

##################################################################################
# These are C testcodes targeting aspects of C that might not be a subset of C++ #
##################################################################################

# These test pass the compilation using ROSE, all AST tests, unparsing to generate 
# Java code, and the final compilation of that code using a backend compiler (javac).
TESTCODES_REQUIRED_TO_PASS = \
     test2011_01.java \
     test2011_02.java \
     test2011_03.java \
     test2011_06.java \
     test2011_07.java \
     test2011_08.java \
     test2011_09.java \
     test2011_10.java \
     test2011_11.java \
     test2011_12.java \
     test2011_13.java \
     test2011_14.java \
     test2011_15.java \
     test2011_16.java \
     test2011_17.java \
     test2011_18.java \
     test2011_19.java \
     test2011_20.java \
     test2011_26.java \
     test2011_29.java \
     test2011_30.java \
     test2011_31.java \
     test2011_32.java \
     test2011_33.java \
     test2011_34.java \
     test2011_35.java \
     test2011_36.java \
     test2011_37.java \
     test2011_38.java \
     test2011_39.java \
     test2011_40.java \
     test2011_41.java \
     test2011_47.java \
     test2011_50.java \
     pgc_2011_30.java \
     pgc_test2011_00.java \
     pgc_test2011_01.java \
     pgc_test2011_02.java \
     pgc_test2011_03.java \
     pgc_test2011_04.java \
     pgc_test2011_05.java \
     pgc_test2011_06.java \
     pgc_test2011_07.java \
     pgc_test2011_08.java \
     pgc_test2011_09.java \
<<<<<<< HEAD
     pgc_test2011_11.java
=======
     cave3_IntLit0.java \
     cave3_LoadDep0.java \
     cave3_block0.java \
     cave3_constructor0.java \
     cave3_constructor1.java \
     cave3_constructor2.java \
     cave3_constructor3.java \
     cave3_foreach2.java \
     cave3_foreach4.java \
     cave3_foreach5.java \
     cave3_if0.java \
     cave3_if1.java \
     cave3_labelDecl0.java \
     cave3_labelDecl1.java \
     cave3_labelDecl2.java \
     cave3_labelDecl3.java \
     cave3_labelBreak0.java \
     cave3_labelBreak1.java \
     cave3_labelBreak2.java \
     cave3_labelBreak4.java \
     cave3_labelBreak5.java \
     cave3_labelContinue0.java \
     cave3_labelContinue1.java \
     cave3_labelContinue2.java \
     cave3_labelContinue3.java \
     cave3_labelContinueBreak0.java \
     cave3_labelContinueBreak1.java \
     cave3_mthParam0.java \
     cave3_nameResolution0.java \
     cave3_rshift0.java \
     cave3_rshift1.java \
     cave3_while0.java \
     cave3_while2.java
>>>>>>> 9e3d0991

#
# These test pass the compilation using ROSE, all AST tests, unparsing to generate 
# Java code, and the final compilation of that code using a backend compiler (javac).
TESTCODE_CURRENTLY_FAILING = \
<<<<<<< HEAD
     pgc_test2011_10.java \
     pgc_test2011_12.java
=======
	 cave3_DoubleLit0.java \
	 cave3_call0.java \
     cave3_call1.java \
     cave3_dowhile0.java \
     cave3_for0.java \
     cave3_for1.java \
     cave3_for2.java \
     cave3_for3.java \
     cave3_for4.java \
     cave3_for5.java \
     cave3_for6.java \
     cave3_import0.java \
     cave3_instanceof0.java \
     cave3_while1.java \
	 cave3_import0.java \
	 cave3_import1.java \
	 cave3_import2.java \
	 cave3_import3.java \
     cave3_synchronized0.java \
     cave3_foreach0.java \
     cave3_foreach1.java \
     cave3_foreach3.java
>>>>>>> 9e3d0991

# These tests pass the compilation using ROSE, all AST tests, and unparsing to generate 
# Java code, but fails the final compilation step of the generated Java code.
TESTCODES_REQUIRED_TO_PASS_FAILING_BACKEND_COMPILE = \
     test2011_04.java \
     test2011_05.java \
     test2011_21.java \
     test2011_22.java \
     test2011_23.java \
     test2011_24.java \
     test2011_25.java \
     test2011_27.java \
     test2011_28.java \
     test2011_42.java \
     simple.java

# This is where the Java generics tests are put (currently not required to pass all phases).
TESTCODES_REQUIRED_TO_PASS_FOR_JAVA_6 = \
     test2011_43.java \
     test2011_44.java \
     test2011_46.java \
     test2011_48.java \
     test2011_49.java 

TESTCODES_REQUIRED_TO_PASS_FAILING_FOR_JAVA_6 = \
     test2011_45.java 


# Later we will move these tests to the gcjTestSuite subdirectory.
GCJ_TESTCODES_REQUIRED_TO_PASS = \
anfi.java \
anon2.java \
anon3.java \
anon4.java \
anonarray2.java \
anonarray3.java \
anonarray.java \
anon_ctor_itf_arg.java \
anon.java \
Array_1.java \
Array_2.java \
Array_3.java \
ArrayStore2.java \
ArrayStore.java \
assign2.java \
assign.java \
bclink.java \
bytearray.java \
Class_1.java \
CompareNaN.java \
direct_read.java \
direct_write.java \
Divide_1.java \
Divide_2.java \
emptystring.java \
err10.java \
err11.java \
err12.java \
err13.java \
err14.java \
err1.java \
err2.java \
err3.java \
err4.java \
err5.java \
err6.java \
err7.java \
err8.java \
err9.java \
EvaluationOrder.java \
ExtraClassLoader.java \
FileHandleGcTest.java \
final_inner.java \
final_int.java \
Final.java \
final_static_and_friend.java \
Float_1.java \
Float_2.java \
G19990301_01.java \
G19990302_02.java \
G19990303_01.java \
G19990303_02.java \
G19990304_01.java \
G19990310_01.java \
II.java \
indirect.java \
indirect_read.java \
indirect_write.java \
initexc.java \
initfield.java \
inline.java \
inner1.java \
inner2.java \
inner3.java \
inner4.java \
inner_array.java \
inner_interface.java \
instance.java \
instinit2.java \
instinit.java \
InterfaceDispatch.java \
Invoke_1.java \
Invoke_2.java \
invoke_from_inner.java \
InvokeInterface.java \
InvokeReturn.java \
invokethrow.java \
KeepInline.java \
klass.java \
LargeFile.java \
MathBuiltin.java \
Matrix4f.java \
md5test.java \
multiple_finit.java \
N19990310_02.java \
N19990310_3.java \
N19990310_4.java \
N19990310_5.java \
negzero.java \
nested_with_ctor.java \
newarray_overflow.java \
Overflow.java \
override.java \
pr100.java \
pr109.java \
PR12350.java \
PR12416.java \
PR12656.java \
PR12915.java \
pr13107_2.java \
pr13107_3.java \
pr13107.java \
pr133.java \
PR141.java \
PR160.java \
PR162.java \
pr16789.java \
PR16867.java \
pr17536.java \
pr179.java \
pr184.java \
PR18699.java \
PR19870_2.java \
PR19870.java \
PR19921.java \
PR20056.java \
pr21785.java \
pr21844.java \
PR218.java \
pr22211.java \
PR242.java \
pr24321.java \
PR25535.java \
pr25676.java \
PR260.java \
pr26390.java \
PR26858.java \
pr26990.java \
pr27171.java \
PR27908.java \
PR29013.java \
PR29495.java \
PR3096.java \
PR31264.java \
PR36252.java \
PR3731.java \
PR5057_2.java \
PR5057.java \
PR55.java \
PR56.java \
PR6085.java \
PR6204.java \
pr6388.java \
PR6520.java \
PR6729.java \
PR6820.java \
PR7482.java \
pr83.java \
pr8415.java \
pr8676.java \
pr8823.java \
PR8866.java \
pr8945.java \
private_direct_read.java \
private_direct_write.java \
private_indirect_read.java \
private_indirect_write.java \
Process_1.java \
Process_2.java \
Process_3.java \
Process_4.java \
Process_5.java \
Process_6.java \
Process_7.java \
ProxyTest.java \
RH194522.java \
search_outer.java \
Serialization.java \
shatest.java \
Shazam.java \
StackTrace2.java \
stacktrace.java \
StaticConstructor.java \
StringBuffer_1.java \
StringBuffer_overflow.java \
stringconst2.java \
stringconst.java \
String_overflow.java \
stub.java \
SyncGlobal.java \
Synch.java \
SyncTest.java \
test_long.java \
TestProxy.java \
Thread_Alive.java \
Thread_HoldsLock.java \
Thread_Interrupt.java \
Thread_Join.java \
Thread_Monitor.java \
Thread_Sleep_2.java \
Thread_Sleep.java \
Thread_Wait_2.java \
Thread_Wait_Interrupt.java \
Thread_Wait.java \
Throw_1.java \
Throw_2.java \
Throw_3.java \
TLtest.java \
tmi.java \
tp.java \
update_outer.java \
utf8concat.java \
utilTest.java \
verify.java

GCJ_TESTCODE_CURRENTLY_FAILING = \
   PR35020.java \
   WalkerTest.java



noinst_headers = 

# Automake's testing mechanism (which defines the "make check" rule) requires passing tests.
TESTCODES = \
$(TESTCODES_REQUIRED_TO_PASS)

# QMTest allows both passing and failing tests.
ALL_TESTCODES = \
$(TESTCODES_REQUIRED_TO_PASS) \
$(TESTCODE_CURRENTLY_FAILING)

# File option to accumulate performance information about the compilation
# PERFORMANCE_REPORT_OPTION = -rose:compilationPerformanceFile $(top_builddir)/C_ROSE_PERFORMANCE_DATA.csv

# The use of -rose:java is redundent, the source langauge can now be determined from the file suffix.
# ROSE_FLAGS = -rose:java -rose:verbose 0 -rose:skipfinalCompileStep
# ROSE_FLAGS = -rose:verbose 0 -rose:skipfinalCompileStep -rose:skip_syntax_check
# ROSE_FLAGS = -rose:verbose 0 -rose:skipfinalCompileStep
ROSE_FLAGS = -rose:verbose 0
ROSE_FLAGS_SKIP_FINAL_COMPILATION = -rose:verbose 0 -rose:skipfinalCompileStep


PASSING_TEST_Objects = ${TESTCODES:.java=.o}
TEST_Objects = ${ALL_TESTCODES:.java=.o}

# Add tests for where we can compiler and generate code, but the generated code does not yet compiler with the backend compiler (javac).
TESTCODES_REQUIRED_TO_PASS_FAILING_BACKEND_COMPILE_Objects = ${TESTCODES_REQUIRED_TO_PASS_FAILING_BACKEND_COMPILE:.java=.o}

# Tests for Java generics
TESTCODES_REQUIRED_TO_PASS_FOR_JAVA_6_Objects = ${TESTCODES_REQUIRED_TO_PASS_FOR_JAVA_6:.java=.o}



if ROSE_BUILD_JAVA_LANGUAGE_SUPPORT

testTranslator=../../testTranslator
# testTranslator=../../testGraphGeneration

../../testTranslator:
	cd ../..; $(MAKE) testTranslator

../../testGraphGeneration:
	cd ../..; $(MAKE) testGraphGeneration

# Add the dependence upon the source file to trigger recompilation each time the makefile is run!
# $(TEST_Objects): ../../testTranslator $(srcdir)/$(@:.o=.java)
$(TEST_Objects): $(testTranslator) ../../testTranslator ../../testGraphGeneration
	@echo "Test using Java 1.6 (default) version support."
	$(testTranslator) $(ROSE_FLAGS) $(srcdir)/$(@:.o=.java)
	@echo "Test using Java 1.4 version support."
	$(testTranslator) -ecj:1.4 $(ROSE_FLAGS) $(srcdir)/$(@:.o=.java)

# Tests that pass all but the final compilation using the backend compiler (javac)
$(TESTCODES_REQUIRED_TO_PASS_FAILING_BACKEND_COMPILE_Objects): $(testTranslator) ../../testTranslator ../../testGraphGeneration
	@echo "Test using Java 1.6 (default) version support."
	$(testTranslator) $(ROSE_FLAGS_SKIP_FINAL_COMPILATION) $(srcdir)/$(@:.o=.java)
	@echo "Test using Java 1.4 version support."
	$(testTranslator) -ecj:1.4 $(ROSE_FLAGS_SKIP_FINAL_COMPILATION) $(srcdir)/$(@:.o=.java)

# Tests that pass all but the final compilation using the backend compiler (javac)
$(TESTCODES_REQUIRED_TO_PASS_FOR_JAVA_6_Objects): $(testTranslator) ../../testTranslator ../../testGraphGeneration
	@echo "Test using Java 1.6 (default) version support."
	$(testTranslator) $(ROSE_FLAGS_SKIP_FINAL_COMPILATION) $(srcdir)/$(@:.o=.java)







testJavaTraversal:
#	Java library path specifies where the *.so file is located (JavaTraversal.so)
#	The class path (-cp) the ROSE version of the ECJ Java front-end.
#	The we specify the ROSE specific JavaTraversal class file (that we execute)
#	Then we specify two input java source files.
#	java -Djava.library.path=$(top_builddir)/src/frontend/ECJ_ROSE_Connection -cp $(top_srcdir)/src/3rdPartyLibraries/java-parser/ecjROSE.jar:. $(top_srcdir)/src/3rdPartyLibraries/java-parser/JavaTraversal $(srcdir)/HelloWorld.java $(srcdir)/HelloWorld2.java
#	java -Djava.library.path=$(top_builddir)/src/frontend/ECJ_ROSE_Connection -cp $(top_srcdir)/src/3rdPartyLibraries/java-parser/ecjROSE.jar:. JavaTraversal $(srcdir)/HelloWorld.java $(srcdir)/HelloWorld2.java
#	java -Djava.library.path=$(top_builddir)/src/frontend/ECJ_ROSE_Connection -cp $(top_srcdir)/src/3rdPartyLibraries/java-parser/ecjROSE.jar:. libjava_ecj_parser_c_jni_JavaParserActionJNI $(srcdir)/HelloWorld.java $(srcdir)/HelloWorld2.java
#	java -Djava.library.path=$(top_builddir)/src/frontend/ECJ_ROSE_Connection -cp $(top_srcdir)/src/3rdPartyLibraries/java-parser/ecjROSE.jar:. libjava_ecj_parser_c_jni_JavaParserActionJNI 
#	java -Djava.library.path=$(top_builddir)/src/frontend/ECJ_ROSE_Connection/.libs -cp $(top_srcdir)/src/3rdPartyLibraries/java-parser/ecjROSE.jar:. libjava_ecj_parser_c_jni_JavaParserActionJNI 
#	java -Djava.library.path=$(top_builddir)/src/frontend/ECJ_ROSE_Connection/.libs -cp $(top_srcdir)/src/3rdPartyLibraries/java-parser/ecjROSE.jar:. JavaTraversal
#	java -cp $(top_srcdir)/src/3rdPartyLibraries/java-parser/ecjROSE.jar -Djava.library.path=$(top_builddir)/src/frontend/ECJ_ROSE_Connection/.libs JavaTraversal
	java -Djava.library.path=$(top_builddir)/src/frontend/ECJ_ROSE_Connection/.libs -cp $(top_builddir)/src/3rdPartyLibraries/java-parser/ecjROSE.jar:$(top_builddir)/src/3rdPartyLibraries/java-parser:. JavaTraversal $(srcdir)/simple.java


# DQ (8/14/2011): Rule to build whole AST graphs with all of the file info objects.
# This is useful for debugging the source code position information. We have to 
# skip the final compilation because the -rose:dotgraph:fileInfoFilter will be passed
# to the backend compiler and cause an error.
graphWithFileInfo: ../../testGraphGeneration
	../../testGraphGeneration -rose:dotgraph:fileInfoFilter $(ROSE_FLAGS_SKIP_FINAL_COMPILATION) $(srcdir)/test2011_39.java

testGenerics: $(TESTCODES_REQUIRED_TO_PASS_FOR_JAVA_6_Objects)

workingJava:
	java -cp $(top_srcdir)/src/3rdPartyLibraries/java-parser/ecjROSE.jar

testECJ:
	java -cp ecjROSE.jar org.eclipse.jdt.internal.compiler.batch.Main $(srcdir)/simple.java

# Test for help option to ECJ (some ECJ options not supported via ROSE).
# DQ (7/21/2011): Currently a file must be specified, but this should be fixed later.
testECJ_help_option: $(testTranslator)
	$(testTranslator) -rose:java -rose:verbose 0 -rose:skipfinalCompileStep -ecj:help -c $(srcdir)/simple.java

# Test with the "-rose:java" specification (one way to specify the language in ROSE).
testWithJavaSpecification: $(testTranslator)
	$(testTranslator) -rose:java $(ROSE_FLAGS) $(srcdir)/testWithJavaSpecification.java

# Test without the "-rose:java" specification (ROSE can alternatively obtain the source language from the file suffix).
testWithoutJavaSpecification: $(testTranslator)
	$(testTranslator) $(ROSE_FLAGS) $(srcdir)/testWithoutJavaSpecification.java

# Test using the specification of Java 1.7 compatability.
testJava_option: $(testTranslator)
	$(testTranslator) -ecj:1.7 -rose:verbose 0 -rose:skipfinalCompileStep -c $(srcdir)/test2011_44.java

# Build a rule to allow running all tests in parallel...
extraTests: testWithJavaSpecification testWithoutJavaSpecification testECJ_help_option testJava_option graphWithFileInfo

# Execute the java file using: java -Djava.library.path=. HelloWorld

# ********************************************************************************
# ********************************************************************************
# Support for GCJ test codes (will be moved to the gcjTestSuite subdirectory soon.
# Likely it is too early to expect any of these to pass using ROSE's Java support.
GCJ_TESTCODES = $(GCJ_TESTCODES_REQUIRED_TO_PASS) $(GCJ_TESTCODE_CURRENTLY_FAILING)
gcjTests_passing_Objects = ${GCJ_TESTCODES_REQUIRED_TO_PASS:.java=.class}
gcjTests_Objects = ${GCJ_TESTCODES:.java=.class}

# Test the GCJ test code by only doing syntax checking on them using ROSE (calling only the 
# backend javac to do the syntax checking). This is more of a test of the Makefile than ROSE.
$(gcjTests_Objects): $(testTranslator)
	$(testTranslator) $(ROSE_FLAGS) -rose:exit_after_parser $(srcdir)/gcjTestSuite/$(@:.class=.java)

# This test evaluates the GCJ test code to make sure that they compile with ECJ (all but 2 pass).
testGCJ: $(gcjTests_passing_Objects)
# ********************************************************************************
# ********************************************************************************


check-local: extraTests
	@echo "Tests for Java."
#  Run this test explicitly since it has to be run using a specific rule and can't be lumped with the rest
#	These C programs must be called externally to the test codes in the "TESTCODES" make variable
	@$(MAKE) $(TESTCODES_REQUIRED_TO_PASS_FAILING_BACKEND_COMPILE_Objects)
	@$(MAKE) $(PASSING_TEST_Objects)
	@$(MAKE) $(TESTCODES_REQUIRED_TO_PASS_FOR_JAVA_6_Objects)
	@echo "************************************************************************************************"
	@echo "****** ROSE/tests/CompileTests/Java_tests: make check rule complete (terminated normally) ******"
	@echo "************************************************************************************************"
else
check-local:
	@echo "Tests for Java."
	@echo "**********************************************************************************************"
	@echo "****** ROSE/tests/CompileTests/Java_tests: JAVA LANGUAGE SUPPORT NOT CONFIGURED IN ROSE ******"
	@echo "**********************************************************************************************"
endif

EXTRA_DIST = $(ALL_TESTCODES) testWithJavaSpecification.java testWithoutJavaSpecification.java gcjTestSuite 

clean-local:
	rm -f *.dot *.class *.java rose_performance_report_lockfile.lock *.out
#	Remove any generated JVM log files that could have been generated (these are rare).
	rm -f *.log

# driscoll6 (8/10/11) convenience target for inspecting unparser output from all test files
check-view: $(TEST_Objects:.o=.view)

# driscoll6 (8/10/11) convenience target for inspecting unparser output from a particular file
%.view: ../../testTranslator
	@echo "============ TRANSLATING ==========="
	$(testTranslator) $(ROSE_FLAGS) $(srcdir)/$(@:.view=.java) -rose:o $(@:.view=.java)
	@echo "------------- ORIGINAL -------------"
	@cat $(srcdir)/$(@:.view=.java)
	@echo "------------- UNPARSED -------------"
	@cat $(@:.view=.java)
	@echo "-------------- JAVAC ---------------"
	$(JAVAC) $(@:.view=.java)

# DQ (8/17/2011): This is a fix for a interesting problem caused by the VPATH make system.
# The generated java files will be copied from the current build directory instead of the
# source directory.
# Since the generated java files have the same name as in the srcdir, VPATH will
# cause the builddir versions to be copied to the distdir if they exist.  They
# will exist if the "make check" has been run, which is the case for the
# java only language tests.
dist-hook:
	@echo "Removing what might be the wrong versions of the files if make check has been run."
	rm $(distdir)/*.java
	@echo "Copying the correct versions of the java file from the srcdir = $(srcdir) to the distdir = $(distdir)"
	cp -p $(srcdir)/*.java $(distdir)<|MERGE_RESOLUTION|>--- conflicted
+++ resolved
@@ -52,9 +52,8 @@
      pgc_test2011_07.java \
      pgc_test2011_08.java \
      pgc_test2011_09.java \
-<<<<<<< HEAD
-     pgc_test2011_11.java
-=======
+     pgc_test2011_11.java \
+     \
      cave3_IntLit0.java \
      cave3_LoadDep0.java \
      cave3_block0.java \
@@ -88,16 +87,14 @@
      cave3_rshift1.java \
      cave3_while0.java \
      cave3_while2.java
->>>>>>> 9e3d0991
 
 #
 # These test pass the compilation using ROSE, all AST tests, unparsing to generate 
 # Java code, and the final compilation of that code using a backend compiler (javac).
 TESTCODE_CURRENTLY_FAILING = \
-<<<<<<< HEAD
      pgc_test2011_10.java \
-     pgc_test2011_12.java
-=======
+     pgc_test2011_12.java \
+     \
 	 cave3_DoubleLit0.java \
 	 cave3_call0.java \
      cave3_call1.java \
@@ -120,7 +117,6 @@
      cave3_foreach0.java \
      cave3_foreach1.java \
      cave3_foreach3.java
->>>>>>> 9e3d0991
 
 # These tests pass the compilation using ROSE, all AST tests, and unparsing to generate 
 # Java code, but fails the final compilation step of the generated Java code.
