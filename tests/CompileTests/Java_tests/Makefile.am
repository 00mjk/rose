include $(top_srcdir)/config/Makefile.for.ROSE.includes.and.libs

##################################################################################
# These are C testcodes targeting aspects of C that might not be a subset of C++ #
##################################################################################

# These test pass the compilation using ROSE, all AST tests, unparsing to generate 
# Java code, and the final compilation of that code using a backend compiler (javac).
TESTCODES_REQUIRED_TO_PASS = \
     test2011_01.java \
     test2011_02.java \
     test2011_03.java \
     test2011_06.java \
     test2011_07.java \
     test2011_08.java \
     test2011_09.java \
     test2011_10.java \
     test2011_11.java \
     test2011_12.java \
     test2011_13.java \
     test2011_14.java \
     test2011_15.java \
     test2011_16.java \
     test2011_17.java \
     test2011_18.java \
     test2011_19.java \
     test2011_20.java \
     test2011_26.java \
     test2011_29.java \
     test2011_30.java \
     test2011_31.java \
     test2011_32.java \
     test2011_33.java \
     test2011_34.java \
     test2011_35.java \
     test2011_36.java \
     test2011_37.java \
     test2011_38.java \
     test2011_39.java \
     test2011_40.java \
<<<<<<< HEAD
     test2011_41.java \
     test2011_43.java \
                      \
     pgc_test2011_00.java \
     pgc_test2011_01.java \
     pgc_test2011_02.java
=======
     test2011_41.java 

>>>>>>> 664ecafe

TESTCODE_CURRENTLY_FAILING = 


# These tests pass the compilation using ROSE, all AST tests, and unparsing to generate 
# Java code, but fails the final compilation step of the generated Java code.
TESTCODES_REQUIRED_TO_PASS_FAILING_BACKEND_COMPILE = \
     test2011_04.java \
     test2011_05.java \
     test2011_21.java \
     test2011_22.java \
     test2011_23.java \
     test2011_24.java \
     test2011_25.java \
     test2011_27.java \
     test2011_28.java \
     test2011_42.java \
     simple.java


# This is where the Java generics tests are put (currently not required to pass all phases).
TESTCODES_REQUIRED_TO_PASS_FOR_JAVA_6 = \
     test2011_43.java \
     test2011_44.java \
     test2011_45.java 



# Later we will move these tests to the gcjTestSuite subdirectory.
GCJ_TESTCODES_REQUIRED_TO_PASS = \
anfi.java \
anon2.java \
anon3.java \
anon4.java \
anonarray2.java \
anonarray3.java \
anonarray.java \
anon_ctor_itf_arg.java \
anon.java \
Array_1.java \
Array_2.java \
Array_3.java \
ArrayStore2.java \
ArrayStore.java \
assign2.java \
assign.java \
bclink.java \
bytearray.java \
Class_1.java \
CompareNaN.java \
direct_read.java \
direct_write.java \
Divide_1.java \
Divide_2.java \
emptystring.java \
err10.java \
err11.java \
err12.java \
err13.java \
err14.java \
err1.java \
err2.java \
err3.java \
err4.java \
err5.java \
err6.java \
err7.java \
err8.java \
err9.java \
EvaluationOrder.java \
ExtraClassLoader.java \
FileHandleGcTest.java \
final_inner.java \
final_int.java \
Final.java \
final_static_and_friend.java \
Float_1.java \
Float_2.java \
G19990301_01.java \
G19990302_02.java \
G19990303_01.java \
G19990303_02.java \
G19990304_01.java \
G19990310_01.java \
II.java \
indirect.java \
indirect_read.java \
indirect_write.java \
initexc.java \
initfield.java \
inline.java \
inner1.java \
inner2.java \
inner3.java \
inner4.java \
inner_array.java \
inner_interface.java \
instance.java \
instinit2.java \
instinit.java \
InterfaceDispatch.java \
Invoke_1.java \
Invoke_2.java \
invoke_from_inner.java \
InvokeInterface.java \
InvokeReturn.java \
invokethrow.java \
KeepInline.java \
klass.java \
LargeFile.java \
MathBuiltin.java \
Matrix4f.java \
md5test.java \
multiple_finit.java \
N19990310_02.java \
N19990310_3.java \
N19990310_4.java \
N19990310_5.java \
negzero.java \
nested_with_ctor.java \
newarray_overflow.java \
Overflow.java \
override.java \
pr100.java \
pr109.java \
PR12350.java \
PR12416.java \
PR12656.java \
PR12915.java \
pr13107_2.java \
pr13107_3.java \
pr13107.java \
pr133.java \
PR141.java \
PR160.java \
PR162.java \
pr16789.java \
PR16867.java \
pr17536.java \
pr179.java \
pr184.java \
PR18699.java \
PR19870_2.java \
PR19870.java \
PR19921.java \
PR20056.java \
pr21785.java \
pr21844.java \
PR218.java \
pr22211.java \
PR242.java \
pr24321.java \
PR25535.java \
pr25676.java \
PR260.java \
pr26390.java \
PR26858.java \
pr26990.java \
pr27171.java \
PR27908.java \
PR29013.java \
PR29495.java \
PR3096.java \
PR31264.java \
PR36252.java \
PR3731.java \
PR5057_2.java \
PR5057.java \
PR55.java \
PR56.java \
PR6085.java \
PR6204.java \
pr6388.java \
PR6520.java \
PR6729.java \
PR6820.java \
PR7482.java \
pr83.java \
pr8415.java \
pr8676.java \
pr8823.java \
PR8866.java \
pr8945.java \
private_direct_read.java \
private_direct_write.java \
private_indirect_read.java \
private_indirect_write.java \
Process_1.java \
Process_2.java \
Process_3.java \
Process_4.java \
Process_5.java \
Process_6.java \
Process_7.java \
ProxyTest.java \
RH194522.java \
search_outer.java \
Serialization.java \
shatest.java \
Shazam.java \
StackTrace2.java \
stacktrace.java \
StaticConstructor.java \
StringBuffer_1.java \
StringBuffer_overflow.java \
stringconst2.java \
stringconst.java \
String_overflow.java \
stub.java \
SyncGlobal.java \
Synch.java \
SyncTest.java \
test_long.java \
TestProxy.java \
Thread_Alive.java \
Thread_HoldsLock.java \
Thread_Interrupt.java \
Thread_Join.java \
Thread_Monitor.java \
Thread_Sleep_2.java \
Thread_Sleep.java \
Thread_Wait_2.java \
Thread_Wait_Interrupt.java \
Thread_Wait.java \
Throw_1.java \
Throw_2.java \
Throw_3.java \
TLtest.java \
tmi.java \
tp.java \
update_outer.java \
utf8concat.java \
utilTest.java \
verify.java

GCJ_TESTCODE_CURRENTLY_FAILING = \
   PR35020.java \
   WalkerTest.java



noinst_headers = 

# Automake's testing mechanism (which defines the "make check" rule) requires passing tests.
TESTCODES = \
$(TESTCODES_REQUIRED_TO_PASS)

# QMTest allows both passing and failing tests.
ALL_TESTCODES = \
$(TESTCODES_REQUIRED_TO_PASS) \
$(TESTCODE_CURRENTLY_FAILING)

# File option to accumulate performance information about the compilation
# PERFORMANCE_REPORT_OPTION = -rose:compilationPerformanceFile $(top_builddir)/C_ROSE_PERFORMANCE_DATA.csv

# The use of -rose:java is redundent, the source langauge can now be determined from the file suffix.
# ROSE_FLAGS = -rose:java -rose:verbose 0 -rose:skipfinalCompileStep
# ROSE_FLAGS = -rose:verbose 0 -rose:skipfinalCompileStep -rose:skip_syntax_check
# ROSE_FLAGS = -rose:verbose 0 -rose:skipfinalCompileStep
ROSE_FLAGS = -rose:verbose 0
ROSE_FLAGS_SKIP_FINAL_COMPILATION = -rose:verbose 0 -rose:skipfinalCompileStep


PASSING_TEST_Objects = ${TESTCODES:.java=.o}
TEST_Objects = ${ALL_TESTCODES:.java=.o}

# Add tests for where we can compiler and generate code, but the generated code does not yet compiler with the backend compiler (javac).
TESTCODES_REQUIRED_TO_PASS_FAILING_BACKEND_COMPILE_Objects = ${TESTCODES_REQUIRED_TO_PASS_FAILING_BACKEND_COMPILE:.java=.o}

# Tests for Java generics
TESTCODES_REQUIRED_TO_PASS_FOR_JAVA_6_Objects = ${TESTCODES_REQUIRED_TO_PASS_FOR_JAVA_6:.java=.o}



if ROSE_BUILD_JAVA_LANGUAGE_SUPPORT

testTranslator=../../testTranslator
# testTranslator=../../testGraphGeneration

../../testTranslator:
	cd ../..; $(MAKE) testTranslator

../../testGraphGeneration:
	cd ../..; $(MAKE) testGraphGeneration

# Add the dependence upon the source file to trigger recompilation each time the makefile is run!
# $(TEST_Objects): ../../testTranslator $(srcdir)/$(@:.o=.java)
$(TEST_Objects): $(testTranslator) ../../testTranslator ../../testGraphGeneration
	@echo "Test using Java 1.6 (default) version support."
	$(testTranslator) $(ROSE_FLAGS) $(srcdir)/$(@:.o=.java)
	@echo "Test using Java 1.4 version support."
	$(testTranslator) -ecj:1.4 $(ROSE_FLAGS) $(srcdir)/$(@:.o=.java)

# Tests that pass all but the final compilation using the backend compiler (javac)
$(TESTCODES_REQUIRED_TO_PASS_FAILING_BACKEND_COMPILE_Objects): $(testTranslator) ../../testTranslator ../../testGraphGeneration
	@echo "Test using Java 1.6 (default) version support."
	$(testTranslator) $(ROSE_FLAGS_SKIP_FINAL_COMPILATION) $(srcdir)/$(@:.o=.java)
	@echo "Test using Java 1.4 version support."
	$(testTranslator) -ecj:1.4 $(ROSE_FLAGS_SKIP_FINAL_COMPILATION) $(srcdir)/$(@:.o=.java)

# Tests that pass all but the final compilation using the backend compiler (javac)
$(TESTCODES_REQUIRED_TO_PASS_FOR_JAVA_6_Objects): $(testTranslator) ../../testTranslator ../../testGraphGeneration
	@echo "Test using Java 1.6 (default) version support."
	$(testTranslator) $(ROSE_FLAGS_SKIP_FINAL_COMPILATION) $(srcdir)/$(@:.o=.java)







testJavaTraversal:
#	Java library path specifies where the *.so file is located (JavaTraversal.so)
#	The class path (-cp) the ROSE version of the ECJ Java front-end.
#	The we specify the ROSE specific JavaTraversal class file (that we execute)
#	Then we specify two input java source files.
#	java -Djava.library.path=$(top_builddir)/src/frontend/ECJ_ROSE_Connection -cp $(top_srcdir)/src/3rdPartyLibraries/java-parser/ecjROSE.jar:. $(top_srcdir)/src/3rdPartyLibraries/java-parser/JavaTraversal $(srcdir)/HelloWorld.java $(srcdir)/HelloWorld2.java
#	java -Djava.library.path=$(top_builddir)/src/frontend/ECJ_ROSE_Connection -cp $(top_srcdir)/src/3rdPartyLibraries/java-parser/ecjROSE.jar:. JavaTraversal $(srcdir)/HelloWorld.java $(srcdir)/HelloWorld2.java
#	java -Djava.library.path=$(top_builddir)/src/frontend/ECJ_ROSE_Connection -cp $(top_srcdir)/src/3rdPartyLibraries/java-parser/ecjROSE.jar:. libjava_ecj_parser_c_jni_JavaParserActionJNI $(srcdir)/HelloWorld.java $(srcdir)/HelloWorld2.java
#	java -Djava.library.path=$(top_builddir)/src/frontend/ECJ_ROSE_Connection -cp $(top_srcdir)/src/3rdPartyLibraries/java-parser/ecjROSE.jar:. libjava_ecj_parser_c_jni_JavaParserActionJNI 
#	java -Djava.library.path=$(top_builddir)/src/frontend/ECJ_ROSE_Connection/.libs -cp $(top_srcdir)/src/3rdPartyLibraries/java-parser/ecjROSE.jar:. libjava_ecj_parser_c_jni_JavaParserActionJNI 
#	java -Djava.library.path=$(top_builddir)/src/frontend/ECJ_ROSE_Connection/.libs -cp $(top_srcdir)/src/3rdPartyLibraries/java-parser/ecjROSE.jar:. JavaTraversal
#	java -cp $(top_srcdir)/src/3rdPartyLibraries/java-parser/ecjROSE.jar -Djava.library.path=$(top_builddir)/src/frontend/ECJ_ROSE_Connection/.libs JavaTraversal
	java -Djava.library.path=$(top_builddir)/src/frontend/ECJ_ROSE_Connection/.libs -cp $(top_builddir)/src/3rdPartyLibraries/java-parser/ecjROSE.jar:$(top_builddir)/src/3rdPartyLibraries/java-parser:. JavaTraversal $(srcdir)/simple.java


# DQ (8/14/2011): Rule to build whole AST graphs with all of the file info objects.
# This is useful for debugging the source code position information. We have to 
# skip the final compilation because the -rose:dotgraph:fileInfoFilter will be passed
# to the backend compiler and cause an error.
graphWithFileInfo: ../../testGraphGeneration
	../../testGraphGeneration -rose:dotgraph:fileInfoFilter $(ROSE_FLAGS_SKIP_FINAL_COMPILATION) $(srcdir)/test2011_39.java

testGenerics: $(TESTCODES_REQUIRED_TO_PASS_FOR_JAVA_6_Objects)

workingJava:
	java -cp $(top_srcdir)/src/3rdPartyLibraries/java-parser/ecjROSE.jar

testECJ:
	java -cp ecjROSE.jar org.eclipse.jdt.internal.compiler.batch.Main $(srcdir)/simple.java

# Test for help option to ECJ (some ECJ options not supported via ROSE).
# DQ (7/21/2011): Currently a file must be specified, but this should be fixed later.
testECJ_help_option:
	$(testTranslator) -rose:java -rose:verbose 0 -rose:skipfinalCompileStep -ecj:help -c $(srcdir)/simple.java

# Test with the "-rose:java" specification (one way to specify the language in ROSE).
testWithJavaSpecification:
	$(testTranslator) -rose:java $(ROSE_FLAGS) $(srcdir)/testWithJavaSpecification.java

# Test without the "-rose:java" specification (ROSE can alternatively obtain the source language from the file suffix).
testWithoutJavaSpecification:
	$(testTranslator) $(ROSE_FLAGS) $(srcdir)/testWithoutJavaSpecification.java

# Test using the specification of Java 1.7 compatability.
testJava_option:
	$(testTranslator) -ecj:1.7 -rose:verbose 0 -rose:skipfinalCompileStep -c $(srcdir)/test2011_44.java

# Build a rule to allow running all tests in parallel...
extraTests: testWithJavaSpecification testWithoutJavaSpecification testECJ_help_option testJava_option graphWithFileInfo

# Execute the java file using: java -Djava.library.path=. HelloWorld

# ********************************************************************************
# ********************************************************************************
# Support for GCJ test codes (will be moved to the gcjTestSuite subdirectory soon.
# Likely it is too early to expect any of these to pass using ROSE's Java support.
GCJ_TESTCODES = $(GCJ_TESTCODES_REQUIRED_TO_PASS) $(GCJ_TESTCODE_CURRENTLY_FAILING)
gcjTests_passing_Objects = ${GCJ_TESTCODES_REQUIRED_TO_PASS:.java=.class}
gcjTests_Objects = ${GCJ_TESTCODES:.java=.class}

# Test the GCJ test code by only doing syntax checking on them using ROSE (calling only the 
# backend javac to do the syntax checking). This is more of a test of the Makefile than ROSE.
$(gcjTests_Objects): $(testTranslator) ../../testTranslator
	$(testTranslator) $(ROSE_FLAGS) -rose:exit_after_parser $(srcdir)/gcjTestSuite/$(@:.class=.java)

# This test evaluates the GCJ test code to make sure that they compile with ECJ (all but 2 pass).
testGCJ: $(gcjTests_passing_Objects)
# ********************************************************************************
# ********************************************************************************


check-local: extraTests
	@echo "Tests for Java."
#  Run this test explicitly since it has to be run using a specific rule and can't be lumped with the rest
#	These C programs must be called externally to the test codes in the "TESTCODES" make variable
	@$(MAKE) $(TESTCODES_REQUIRED_TO_PASS_FAILING_BACKEND_COMPILE_Objects)
	@$(MAKE) $(PASSING_TEST_Objects)
#	@$(MAKE) $(TESTCODES_REQUIRED_TO_PASS_FOR_JAVA_6_Objects)
	@echo "************************************************************************************************"
	@echo "****** ROSE/tests/CompileTests/Java_tests: make check rule complete (terminated normally) ******"
	@echo "************************************************************************************************"
else
check-local:
	@echo "Tests for Java."
	@echo "**********************************************************************************************"
	@echo "****** ROSE/tests/CompileTests/Java_tests: JAVA LANGUAGE SUPPORT NOT CONFIGURED IN ROSE ******"
	@echo "**********************************************************************************************"
endif

EXTRA_DIST = $(ALL_TESTCODES) testWithJavaSpecification.java testWithoutJavaSpecification.java gcjTestSuite 

clean-local:
	rm -f *.dot *.class *.java rose_performance_report_lockfile.lock *.out
#	Remove any generated JVM log files that could have been generated (these are rare).
	rm -f *.log

# driscoll6 (8/10/11) convenience target for inspecting unparser output from all test files
check-view: $(TEST_Objects:.o=.view)

# driscoll6 (8/10/11) convenience target for inspecting unparser output from a particular file
%.view: ../../testTranslator
	@echo "============ TRANSLATING ==========="
	$(testTranslator) $(ROSE_FLAGS) $(srcdir)/$(@:.view=.java) -rose:o $(@:.view=.java)
	@echo "------------- ORIGINAL -------------"
	@cat $(srcdir)/$(@:.view=.java)
	@echo "------------- UNPARSED -------------"
	@cat $(@:.view=.java)
	@echo "-------------- JAVAC ---------------"
	$(JAVAC) $(@:.view=.java)

# DQ (8/17/2011): This is a fix for a interesting problem caused by the VPATH make system.
# The generated java files will be copied from the current build directory instead of the
# source directory.
# Since the generated java files have the same name as in the srcdir, VPATH will
# cause the builddir versions to be copied to the distdir if they exist.  They
# will exist if the "make check" has been run, which is the case for the
# java only language tests.
dist-hook:
	@echo "Removing what might be the wrong versions of the files if make check has been run."
	rm $(distdir)/*.java
	@echo "Copying the correct versions of the java file from the srcdir = $(srcdir) to the distdir = $(distdir)"
	cp -p $(srcdir)/*.java $(distdir)<|MERGE_RESOLUTION|>--- conflicted
+++ resolved
@@ -38,17 +38,11 @@
      test2011_38.java \
      test2011_39.java \
      test2011_40.java \
-<<<<<<< HEAD
      test2011_41.java \
-     test2011_43.java \
                       \
      pgc_test2011_00.java \
      pgc_test2011_01.java \
      pgc_test2011_02.java
-=======
-     test2011_41.java 
-
->>>>>>> 664ecafe
 
 TESTCODE_CURRENTLY_FAILING = 
 
