include $(top_srcdir)/config/Makefile.for.ROSE.includes.and.libs
include $(top_srcdir)/binaries/samples/SpecimenSets.inc

SUBDIRS = libraryIdentification_tests Dwarf_tests Pin_tests

EXTRA_DIST = \
	runExecFormatsTest testShiftResizeSection.sh \
        testSampleBinary.sh testSampleBinaries.conf testFunctionDetection.pl

# Forward declarations
TEST_TARGETS=
noinst_PROGRAMS=
bin_PROGRAMS=
MOSTLYCLEANFILES=

if USE_BINARY_ANALYSIS_TESTS

# To keep compile commands tidy, please ONLY put required include flags here.
AM_CPPFLAGS = $(ROSE_INCLUDES) -I$(top_srcdir)/src/midend/binaryAnalyses/libraryIdentification

TEST_EXIT_STATUS = $(top_srcdir)/scripts/test_exit_status
TEST_WITH_ANSWER = $(top_srcdir)/scripts/test_with_answer
TEST_SPECIMEN = $(srcdir)/specimen_tests.conf

###############################################################################################################################
# These are tools that should be installed
###############################################################################################################################

bin_PROGRAMS += disassemble
disassemble_SOURCES = disassemble.C linux_syscalls.C
disassemble_LDADD = $(ROSE_LIBS_WITH_PATH) $(ROSE_SEPARATE_LIBS) $(RT_LIBS)

###############################################################################################################################
# The executables and their test cases...
###############################################################################################################################

# Check boost consistency
noinst_PROGRAMS += testBoost
testBoost_SOURCES = testBoost.C
testBoost_LDADD = $(ROSE_LIBS_WITH_PATH) $(ROSE_SEPARATE_LIBS) $(RT_LIBS)
TEST_TARGETS += testBoost.passed
testBoost.passed: testBoost
	./testBoost

# Check parsing of symbolic expressions via rose::BinaryAnalysis::SymbolicExprParser
noinst_PROGRAMS += testSymbolicExprParser
testSymbolicExprParser_SOURCES = testSymbolicExprParser.C
testSymbolicExprParser_LDADD = $(ROSE_LIBS_WITH_PATH) $(ROSE_SEPARATE_LIBS)
TEST_TARGETS += testSymbolicExprParser.passed
testSymbolicExprParser.passed: $(TEST_WITH_ANSWER) testSymbolicExprParser
	@$(RTH_RUN)						\
		TITLE="parsing of symbolic expressions [$@]"	\
		CMD="./testSymbolicExprParser"			\
		ANS="$(srcdir)/testSymbolicExprParser.ans"	\
		$< $@

# Parses an executable to produce a dump file (*.dump), an assembly file (rose_*.s), and a new executable created by unparsing
# the AST (*.new). The *.new file is typically identical to the original executable.
noinst_PROGRAMS += execFormatsTest
execFormatsTest_SOURCES = execFormatsTest.C
execFormatsTest_LDADD = $(ROSE_LIBS_WITH_PATH) $(ROSE_SEPARATE_LIBS) $(RT_LIBS)
TEST_TARGETS += execFormatsTest.passed
EXTRA_DIST += execFormatsTest.conf
execFormatsTest.passed: execFormatsTest.conf execFormatsTest
	@$(RTH_RUN) $< $@


# Tests for the newer BinaryAnalysis::ControlFlow class.
noinst_PROGRAMS += testControlFlow
testControlFlow_SOURCES = testControlFlow.C
testControlFlow_LDADD = $(ROSE_LIBS_WITH_PATH) $(ROSE_SEPARATE_LIBS) $(RT_LIBS)
TEST_TARGETS += testControlFlow-A.passed testControlFlow-B.passed testControlFlow-C.passed testControlFlow-D.passed \
	testControlFlow-E.passed
EXTRA_DIST += testControlFlow.conf testControlFlow-A.dot testControlFlow-B.dot testControlFlow-C.dot testControlFlow-D.dot \
	testControlFlow-E.dot
testControlFlow-A.passed: testControlFlow.conf testControlFlow
	@$(RTH_RUN) CMD=testControlFlow ALGORITHM=A INPUT=buffer2.bin $< $@
testControlFlow-B.passed: testControlFlow.conf testControlFlow
	@$(RTH_RUN) CMD=testControlFlow ALGORITHM=B INPUT=buffer2.bin $< $@
testControlFlow-C.passed: testControlFlow.conf testControlFlow
	@$(RTH_RUN) CMD=testControlFlow ALGORITHM=C INPUT=buffer2.bin $< $@
testControlFlow-D.passed: testControlFlow.conf testControlFlow
	@$(RTH_RUN) CMD=testControlFlow ALGORITHM=D INPUT=buffer2.bin $< $@
testControlFlow-E.passed: testControlFlow.conf testControlFlow
	@$(RTH_RUN) CMD=testControlFlow ALGORITHM=E INPUT=buffer2.bin $< $@

# Test the new binary CFG that points to instructions rather than basic blocks. No test is necessary since this
# is tested by testControlFlow already.  The cfg2.C file serves mostly as a clear example of how to generate an
# instruction-based CFG and write it to a GraphViz file along with some extra info on each vertex.
noinst_PROGRAMS += cfg2
cfg2_SOURCES = cfg2.C
cfg2_LDADD = $(ROSE_LIBS_WITH_PATH) $(ROSE_SEPARATE_LIBS) $(RT_LIBS)

# Tests for the newer BinaryAnalysis::FunctionCall class.
noinst_PROGRAMS += testFunctionCall
testFunctionCall_SOURCES = testFunctionCall.C
testFunctionCall_LDADD = $(ROSE_LIBS_WITH_PATH) $(ROSE_SEPARATE_LIBS) $(RT_LIBS)
TEST_TARGETS += testFunctionCall-A.passed testFunctionCall-B.passed
EXTRA_DIST += testFunctionCall.conf testFunctionCall-A.dot testFunctionCall-B.dot
testFunctionCall-A.passed: testFunctionCall.conf testFunctionCall
	@$(RTH_RUN) CMD=testFunctionCall ALGORITHM=A INPUT=buffer2.bin $< $@
testFunctionCall-B.passed: testFunctionCall.conf testFunctionCall
	@$(RTH_RUN) CMD=testFunctionCall ALGORITHM=B INPUT=buffer2.bin $< $@

# Tests for control flow dominance graphs.
noinst_PROGRAMS += testDominance
testDominance_SOURCES = testDominance.C
testDominance_LDADD = $(ROSE_LIBS_WITH_PATH) $(ROSE_SEPARATE_LIBS) $(RT_LIBS)
TEST_TARGETS += testDominance-A.passed testDominance-B.passed testDominance-C.passed testDominance-D.passed
EXTRA_DIST += testDominance.conf testDominance-A.ans testDominance-B.ans testDominance-C.ans testDominance-D.ans
testDominance-A.passed: testDominance.conf testDominance
	@$(RTH_RUN) CMD=testDominance ALGORITHM=A INPUT=buffer2.bin $< $@
testDominance-B.passed: testDominance.conf testDominance
	@$(RTH_RUN) CMD=testDominance ALGORITHM=B INPUT=buffer2.bin $< $@
testDominance-C.passed: testDominance.conf testDominance
	@$(RTH_RUN) CMD=testDominance ALGORITHM=C INPUT=buffer2.bin $< $@
testDominance-D.passed: testDominance.conf testDominance
	@$(RTH_RUN) CMD=testDominance ALGORITHM=D INPUT=buffer2.bin $< $@


# Tests ELF string table reallocation functions by changing some strings.  At first glance this would appear to be something
# quite easy to do, but it turns out to involve lots of details.
noinst_PROGRAMS += testElfStrtab
testElfStrtab_SOURCES = testElfStrtab.C
testElfStrtab_LDADD   = $(ROSE_LIBS_WITH_PATH) $(ROSE_SEPARATE_LIBS) $(RT_LIBS)
TEST_TARGETS += testElfStrtab.passed
EXTRA_DIST += testElfStrtab.conf
testElfStrtab.passed: testElfStrtab.conf testElfStrtab
	@$(RTH_RUN) INPUT=arm-poweroff $< $@


# Reads in an ELF executable and changes the byte order from little-endian to big-endian or vice versa and writes out a new
# file. Note that the byte order change affects the ELF file format but not the executable described by that format.
noinst_PROGRAMS += testElfByteOrder
testElfByteOrder_SOURCES = testElfByteOrder.C
testElfByteOrder_LDADD   = $(ROSE_LIBS_WITH_PATH) $(ROSE_SEPARATE_LIBS) $(RT_LIBS)
TEST_TARGETS += testElfByteOrder.passed
EXTRA_DIST += testElfByteOrder.conf
testElfByteOrder.passed: testElfByteOrder.conf testElfByteOrder execFormatsTest testElfStrtab.passed
	@$(RTH_RUN) INPUT=arm-poweroff $< $@


# Reads in an ELF executable and changes the word size from eight to four bytes or vice versa and writes out a new file. Note
# that the word size change affects the ELF file format but not the executable described by that format.
noinst_PROGRAMS += testElfWordSize
testElfWordSize_SOURCES = testElfWordSize.C
testElfWordSize_LDADD   = $(ROSE_LIBS_WITH_PATH) $(ROSE_SEPARATE_LIBS) $(RT_LIBS)
TEST_TARGETS += testElfWordSize.passed
EXTRA_DIST += testElfWordSize.conf
testElfWordSize.passed: testElfWordSize.conf testElfWordSize execFormatsTest testElfStrtab.passed testElfByteOrder.passed
	@$(RTH_RUN) INPUT=arm-poweroff $< $@


# Demonstrates how to change names of dynamically-linked functions. This example reads an ELF executable dynamically linked to
# the MPI library and changes all calls to PMPI_* functions with calls to XMPI_* functions. See the top of the source file
# for more details.
noinst_PROGRAMS += testElfSchulz
testElfSchulz_SOURCES = testElfSchulz.C
testElfSchulz_LDADD   = $(ROSE_LIBS_WITH_PATH) $(ROSE_SEPARATE_LIBS) $(RT_LIBS)
TEST_TARGETS += testElfSchulz-1.passed testElfSchulz-2.passed
EXTRA_DIST += testElfSchulz.conf
testElfSchulz-1.passed: testElfSchulz.conf testElfSchulz execFormatsTest
	@$(RTH_RUN) FLAGS='-rose:partitioner_search -leftovers' N=1 $< $@
testElfSchulz-2.passed: testElfSchulz.conf testElfSchulz execFormatsTest
	@$(RTH_RUN) FLAGS='-rose:partitioner_search -leftovers' N=2 $< $@


# Demonstrates how to build an ELF executable from scratch. Lots of comments in the source code. The resulting file is executable
# on an x86 Linux using syscall 1 to exit with a particular value.
noinst_PROGRAMS += testElfConstruct
testElfConstruct_SOURCES = testElfConstruct.C
testElfConstruct_LDADD   = $(ROSE_LIBS_WITH_PATH) $(ROSE_SEPARATE_LIBS) $(RT_LIBS)
TEST_TARGETS += testElfConstruct.passed
EXTRA_DIST += testElfConstruct.conf
MOSTLYCLEANFILES += a.out
testElfConstruct.passed: testElfConstruct.conf testElfConstruct
	@$(RTH_RUN) $< $@


# Demonstrates how to build a PE executable from scratch. This demo is not as complete at the ELF version, but does show how to
# create a file that contains multiple format headers (a DOS header and a PE header).
noinst_PROGRAMS += testPeConstruct
testPeConstruct_SOURCES = testPeConstruct.C
testPeConstruct_LDADD   = $(ROSE_LIBS_WITH_PATH) $(ROSE_SEPARATE_LIBS) $(RT_LIBS)
TEST_TARGETS += testPeConstruct.passed
EXTRA_DIST += testPeConstruct.conf
MOSTLYCLEANFILES += a.out
testPeConstruct.passed: testPeConstruct.conf testPeConstruct
	@$(RTH_RUN) $< $@


# Changes the size and/or location of a section in an executable file.
noinst_PROGRAMS += shiftResizeSection
shiftResizeSection_SOURCES = shiftResizeSection.C
shiftResizeSection_LDADD   = $(ROSE_LIBS_WITH_PATH) $(ROSE_SEPARATE_LIBS) $(RT_LIBS)
TEST_TARGETS += shiftResizeSection.passed
EXTRA_DIST += shiftResizeSection.conf shiftResizeSection.ans
MOSTLYCLEANFILES += arm-ctrlaltdel.dump-1 arm-ctrlaltdel.dump-2 arm-ctrlaltdel.dump-3
shiftResizeSection.passed: shiftResizeSection.conf shiftResizeSection execFormatsTest
	@$(RTH_RUN) INPUT=arm-ctrlaltdel $< $@

# Check whether the instruction semantics classes can be specialized. This is only a compile test; we never actually
# run the program since the same classes are exercised by other tests.
noinst_PROGRAMS += subSemantics
subSemantics_SOURCES = subSemantics.C
subSemantics_LDADD = $(ROSE_LIBS_WITH_PATH) $(ROSE_SEPARATE_LIBS) $(RT_LIBS)

# Check whether the dominance classes can be specialized.
noinst_PROGRAMS += subDominance
subDominance_SOURCES = subDominance.C
subDominance_LDADD = $(ROSE_LIBS_WITH_PATH) $(ROSE_SEPARATE_LIBS)

noinst_PROGRAMS += testEtherInsns
testEtherInsns_SOURCES = testEtherInsns.C
testEtherInsns_LDADD = $(ROSE_LIBS_WITH_PATH) $(ROSE_SEPARATE_LIBS) $(RT_LIBS)
TEST_TARGETS += testEtherInsns.passed
EXTRA_DIST += testEtherInsns.conf
testEtherInsns.passed: testEtherInsns.conf testEtherInsns
	@$(RTH_RUN) $< $@


# Program to show function boundary information for a binary executable
noinst_PROGRAMS += functionBoundaries
functionBoundaries_SOURCES=functionBoundaries.C
functionBoundaries_LDADD=$(ROSE_LIBS_WITH_PATH) $(ROSE_SEPARATE_LIBS) $(RT_LIBS)
TEST_TARGETS += functionBoundaries_1.passed functionBoundaries_2.passed functionBoundaries_3.passed
EXTRA_DIST += functionBoundaries_1.ans functionBoundaries_2.ans functionBoundaries_3.ans
functionBoundaries_1.passed: $(BINARY_SAMPLES)/i686-test1.O0.bin functionBoundaries
	@$(RTH_RUN) USE_SUBDIR=yes CMD="$$(pwd)/functionBoundaries $<" \
		ANS=$(srcdir)/functionBoundaries_1.ans \
		$(TEST_WITH_ANSWER) $@
functionBoundaries_2.passed: $(BINARY_SAMPLES)/i686-test1.O3.bin functionBoundaries
	@$(RTH_RUN) USE_SUBDIR=yes CMD="$$(pwd)/functionBoundaries $<" \
		ANS=$(srcdir)/functionBoundaries_2.ans \
		$(TEST_WITH_ANSWER) $@
functionBoundaries_3.passed: $(BINARY_SAMPLES)/i686-test1.O3-stripped.bin functionBoundaries
	@$(RTH_RUN) USE_SUBDIR=yes CMD="$$(pwd)/functionBoundaries $<" \
		ANS=$(srcdir)/functionBoundaries_3.ans \
		$(TEST_WITH_ANSWER) $@


# Program to add read-only data to ELF core dumps.
noinst_PROGRAMS += expandCoreDump
expandCoreDump_SOURCES=expandCoreDump.C
expandCoreDump_LDADD=$(ROSE_LIBS_WITH_PATH) $(ROSE_SEPARATE_LIBS) $(RT_LIBS)
TEST_TARGETS += expandCoreDump.passed
EXTRA_DIST += expandCoreDump.conf
expandCoreDump.passed: expandCoreDump.conf expandCoreDump
	@$(RTH_RUN) $< $@


# Program that encodes/decodes data similar to ROT-13 but acceping binary data
noinst_PROGRAMS += rot13
rot13_SOURCES=rot13.C
TEST_TARGETS += rot13.passed
EXTRA_DIST += rot13.conf
rot13.passed: rot13.conf rot13
	@$(RTH_RUN) INPUT=i686-test1.O0.bin $< $@


# Program to test the assembler (see also "disassemble --assemble")
noinst_PROGRAMS += testAssembler
testAssembler_SOURCES=testAssembler.C
testAssembler_LDADD=$(ROSE_LIBS_WITH_PATH) $(ROSE_SEPARATE_LIBS) $(RT_LIBS)
TEST_TARGETS += testAssembler.passed
EXTRA_DIST += testAssembler.conf testAssembler.ans
testAssembler.passed: testAssembler.conf testAssembler
	@$(RTH_RUN) INPUT=buffer2.bin $< $@


# Program to test that we can write and then read an AST for a binary executable
noinst_PROGRAMS += testAstIO
testAstIO_SOURCES=testAstIO.C
testAstIO_LDADD=$(ROSE_LIBS_WITH_PATH) $(ROSE_SEPARATE_LIBS) $(RT_LIBS)
TEST_TARGETS += testAstIO.passed
EXTRA_DIST += testAstIO.conf
MOSTLYCLEANFILES += i686-test1.O0.bin.ast i686-test1.O0.bin-1.dump i686-test1.O0.bin-2.dump
testAstIO.passed: testAstIO.conf testAstIO
	@$(RTH_RUN) INPUT=i686-test1.O0.bin $< $@

# Program to test that SgAsmGenericFile::neuter works across AST-IO.
noinst_PROGRAMS += testAstNeuter
testAstNeuter_SOURCES=testAstNeuter.C
testAstNeuter_LDADD=$(ROSE_LIBS_WITH_PATH) $(ROSE_SEPARATE_LIBS) $(RT_LIBS)
TEST_TARGETS += testAstNeuter.passed
EXTRA_DIST += testAstNeuter.conf
MOSTLYCLEANFILES += testAstNeuter.ast
testAstNeuter.passed: testAstNeuter.conf testAstNeuter
	@$(RTH_RUN) INPUT=i686-test1.O0.bin $< $@

# Program to test the RegisterDescriptor and RegisterDictionary classes.
noinst_PROGRAMS += testRegisters
testRegisters_SOURCES=testRegisters.C
testRegisters_LDADD=$(ROSE_LIBS_WITH_PATH) $(ROSE_SEPARATE_LIBS) $(RT_LIBS)
TEST_TARGETS += testRegisters.passed
EXTRA_DIST += testRegisters.conf
testRegisters.passed: testRegisters.conf testRegisters
	@$(RTH_RUN) $< $@

# Tests reading past the end-of-file
noinst_PROGRAMS += testReadPastEOF
testReadPastEOF_SOURCES = testReadPastEOF.C
testReadPastEOF_LDADD = $(ROSE_LIBS_WITH_PATH) $(ROSE_SEPARATE_LIBS) $(RT_LIBS)
TEST_TARGETS += testReadPastEOF.passed
EXTRA_DIST += testReadPastEOF.conf testReadPastEOF.ans
testReadPastEOF.passed: testReadPastEOF.conf testReadPastEOF
	@$(RTH_RUN) $< $@

# Not sure what this does.
if ROSE_USE_SQLITE_DATABASE
noinst_PROGRAMS += testLibraryDb
testLibraryDb_SOURCES = testLibraryDb.C
testLibraryDb_LDADD = $(LIBS_WITH_RPATH) $(ROSE_SEPARATE_LIBS)
TEST_TARGETS += testLibraryDb.passed
EXTRA_DIST += testLibraryDb.conf
MOSTLYCLEANFILES += test.db
testLibraryDb.passed: testLibraryDb.conf testLibraryDb
	@$(RTH_RUN) $< $@
endif

# Tests reading import sections from PE files
noinst_PROGRAMS += testPeImports
testPeImports_SOURCES = testPeImports.C
testPeImports_LDADD = $(LIBS_WITH_RPATH) $(ROSE_SEPARATE_LIBS)
TEST_TARGETS += testPeImports.passed
EXTRA_DIST += testPeImports.conf testPeImports.ans
testPeImports.passed: testPeImports.conf testPeImports
	@$(RTH_RUN) INPUT=proxycfg.exe $< $@

# Symbolic semantics test from Cory Cohen that triggers a reference-counting bug.
noinst_PROGRAMS += cory001
cory001_SOURCES = cory001.C
cory001_LDADD = $(LIBS_WITH_RPATH) $(ROSE_SEPARATE_LIBS)
TEST_TARGETS += cory001.passed
EXTRA_DIST += cory001.conf
cory001.passed: cory001.conf cory001
	@$(RTH_RUN) CMD=./cory001 $< $@

# Binary CFG test from Cory Cohen that doesn't compile.  This is only a linking test--do not run it.
noinst_PROGRAMS += cory002
cory002_SOURCES = cory002.C
cory002_LDADD = $(LIBS_WITH_RPATH) $(ROSE_SEPARATE_LIBS)

# Test certain RegisterStateGeneric stuff
noinst_PROGRAMS += cory003
cory003_SOURCES = cory003.C
cory003_LDADD = $(LIBS_WITH_RPATH) $(ROSE_SEPARATE_LIBS)
TEST_TARGETS += cory003.passed
cory003.passed: $(TEST_EXIT_STATUS) cory003
	@$(RTH_RUN) CMD=./cory003 $< $@

# Test register clearing in subclass constructor
noinst_PROGRAMS += cory004
cory004_SOURCES = cory004.C
cory004_LDADD = $(LIBS_WITH_RPATH) $(ROSE_SEPARATE_LIBS)
TEST_TARGETS += cory004.passed
cory004.passed: $(TEST_EXIT_STATUS) cory004
	@$(RTH_RUN) CMD=./cory004 $< $@

# Test disassembling between functions
noinst_PROGRAMS += cory006
cory006_SOURCES = cory006.C
cory006_LDADD = $(LIBS_WITH_RPATH) $(ROSE_SEPARATE_LIBS)
TEST_TARGETS += cory006.passed
cory006.passed: $(TEST_EXIT_STATUS) cory006
	@$(RTH_RUN) CMD="./cory006 $(top_srcdir)/binaries/samples/i386-cory006" $< $@

# Test symbolic semantics memory read-after-write
noinst_PROGRAMS += testSymReadWrite
testSymReadWrite_SOURCES = testSymReadWrite.C
testSymReadWrite_LDADD = $(LIBS_WITH_RPATH) $(ROSE_SEPARATE_LIBS)
TEST_TARGETS += testSymReadWrite.passed
EXTRA_DIST += testSymReadWrite.conf testSymReadWrite.ans
testSymReadWrite.passed: testSymReadWrite.conf testSymReadWrite.ans testSymReadWrite
	@$(RTH_RUN) INPUT=memreadwrite $< $@

# Test the WorkList class
noinst_PROGRAMS += testWorkList
testWorkList_SOURCES = testWorkList.C
testWorkList_LDADD = $(LIBS_WITH_RPATH) $(ROSE_SEPARATE_LIBS)
TEST_TARGETS += testWorkList.passed
testWorkList.passed: $(TEST_EXIT_STATUS) testWorkList
	@$(RTH_RUN) CMD=./testWorkList $< $@

# Test ROSE's Map<T> class
noinst_PROGRAMS += testMap
testMap_SOURCES = testMap.C
testMap_LDADD = $(LIBS_WITH_RPATH) $(ROSE_SEPARATE_LIBS)
TEST_TARGETS += testMap.passed
testMap.passed: $(TEST_EXIT_STATUS) testMap
	@$(RTH_RUN) CMD=./testMap $< $@

# Test pointer detection
noinst_PROGRAMS += testPointerDetection
testPointerDetection_SOURCES = testPointerDetection.C
testPointerDetection_LDADD = $(LIBS_WITH_RPATH) $(ROSE_SEPARATE_LIBS)
PointerDetectionSpecimen = $(BINARY_SAMPLES)/i386-pointers
PointerDetectionSpecimenFunctions =											\
	simple01 simple02 simple03 simple04 simple05 simple06 simple07 simple08 simple09 simple10 simple11 simple12	\
	simple13 simple14 simple15 simple16 simple17 simple18 simple19 simple20 simple21 simple22 simple23 simple24	\
	simple25 flow01 flow02 flow03 flow04 flow05 flow06 flow07
<<<<<<< HEAD
PointerDetectionSpecimenFunctionsNonWorking =	\
	flow03 flow07
=======
# These are currently not working because data-flow is not converging.  I need to come back and work on these again after
# the ITE-merge methods are implemented. [Robb Matzke, 2015-10-27]
PointerDetectionSpecimenFunctionsNonWorking =	\
	flow03 flow04 flow05 flow06 flow07
>>>>>>> 3e3b2188
PointerDetectionSwitches =											\
	$(patsubst %,--function=%,										\
	    $(filter-out $(PointerDetectionSpecimenFunctionsNonWorking),$(PointerDetectionSpecimenFunctions)))
TEST_TARGETS += testPointerDetection.passed
testPointerDetection.passed: testPointerDetection $(TEST_WITH_ANSWER)
	@$(RTH_RUN)											\
	    TITLE="testing pointer detection [$@]"							\
	    CMD="./testPointerDetection $(PointerDetectionSwitches) $(PointerDetectionSpecimen)"	\
	    ANS=$(srcdir)/testPointerDetection.ans							\
	    $(TEST_WITH_ANSWER) $@

# Test function call detection
noinst_PROGRAMS += testCallDetection
testCallDetection_SOURCES = testCallDetection.C
testCallDetection_LDADD = $(LIBS_WITH_RPATH) $(ROSE_SEPARATE_LIBS)
TEST_TARGETS += testCallDetection.passed
EXTRA_DIST += testCallDetection.ans
testCallDetection.passed: $(BINARY_SAMPLES)/i386-fcalls testCallDetection
	@$(RTH_RUN) CMD="./testCallDetection $<" ANS=$(srcdir)/testCallDetection.ans $(top_srcdir)/scripts/test_with_answer $@

# Test analysis to see whether a function returns a value
noinst_PROGRAMS += testReturnsValue
testReturnsValue_SOURCES = testReturnsValue.C
testReturnsValue_LDADD = $(LIBS_WITH_RPATH) $(ROSE_SEPARATE_LIBS)
TEST_TARGETS += testReturnsValue.passed
testReturnsValue.passed: $(BINARY_SAMPLES)/buffer2.bin testReturnsValue
	@$(RTH_RUN) CMD="./testReturnsValue $<" $(TEST_EXIT_STATUS) $@

# Unit tests for use-def (executed created below)
TEST_TARGETS += usedef.passed
EXTRA_DIST += usedef.ans usedef.conf
usedef.passed: usedef.conf symbolicSemantics2 $(BINARY_SAMPLES)/usedef
	@$(RTH_RUN)											\
		USE_SUBDIR=yes										\
		TITLE="use-def unit tests"								\
		CMD="$$(pwd)/symbolicSemantics2 --trace --usedef $(abspath $(BINARY_SAMPLES)/usedef)"	\
		ANS="$(srcdir)/usedef.ans"								\
		$< $@

# Test BitPattern<> class template
noinst_PROGRAMS += testBitPattern
testBitPattern_SOURCES = testBitPattern.C
testBitPattern_LDADD = $(LIBS_WITH_RPATH) $(ROSE_SEPARATE_LIBS)
TEST_TARGETS += testBitPattern.passed
testBitPattern.passed: testBitPattern
	@$(RTH_RUN) CMD="./testBitPattern" $(TEST_EXIT_STATUS) $@

# Random number generator tests
noinst_PROGRAMS += testRNG
testRNG_SOURCES = testRNG.C
testRNG_LDADD = $(LIBS_WITH_RPATH) $(ROSE_SEPARATE_LIBS)
TEST_TARGETS += testRNG.passed
testRNG.passed: testRNG
	@$(RTH_RUN) CMD="./testRNG" $(TEST_EXIT_STATUS) $@

# Symbolic expression simplifications
noinst_PROGRAMS += testSymbolicSimplification
testSymbolicSimplification_SOURCES = testSymbolicSimplification.C
testSymbolicSimplification_LDADD = $(LIBS_WITH_RPATH) $(ROSE_SEPARATE_LIBS)
TEST_TARGETS += testSymbolicSimplification.passed
testSymbolicSimplification.passed: $(TEST_WITH_ANSWER) testSymbolicSimplification testSymbolicSimplification.ans
	@$(RTH_RUN)						\
		TITLE="test symbolic simplification [$@]"	\
		CMD="./testSymbolicSimplification"		\
		ANS="$(srcdir)/testSymbolicSimplification.ans"	\
		$< $@

# Symbolic expression user-defined flags
noinst_PROGRAMS += testSymbolicFlags
testSymbolicFlags_SOURCES = testSymbolicFlags.C
testSymbolicFlags_LDADD = $(LIBS_WITH_RPATH) $(ROSE_SEPARATE_LIBS)
TEST_TARGETS += testSymbolicFlags.passed
testSymbolicFlags.passed: $(TEST_WITH_ANSWER) testSymbolicFlags testSymbolicFlags.ans
	@$(RTH_RUN)					\
		TITLE="test symbolic flags [$@]"	\
		CMD="./testSymbolicFlags"		\
		ANS="$(srcdir)/testSymbolicFlags.ans"	\
		$< $@

# Instruction semantics verification
noinst_PROGRAMS += verifySemantics
verifySemantics_SOURCES = verifySemantics.C
verifySemantics_LDADD = $(LIBS_WITH_RPATH) $(ROSE_SEPARATE_LIBS)


###############################################################################################################################
# Disassembly tests
###############################################################################################################################

# Disassembles executables using Partitioner2
# Disassembly of executable files (DOS, ELF, PE) of various architectures (amd64, Arm, Mips, M68k, PowerPC, x86)
# MIPS specimens are currently failing a FIXME assertion in makeShadowRegister()
# PowerPC specimens have lots of "XL-Form xoOpcode = 36 not handled!" and similar errors
# The pocketputty2.exe takes too long when extensive debugging is enabled.
noinst_PROGRAMS += testPartitioner2
testPartitioner2_SOURCES = testPartitioner2.C
testPartitioner2_LDADD = $(LIBS_WITH_RPATH) $(ROSE_SEPARATE_LIBS)
testPartitioner2_specimens = $(filter-out			\
	$(any_any_mips_specimens) $(any_any_ppc_specimens)	\
	pocketputty2.exe					\
	,$(any_exe_any_specimens))
testPartitioner2_directory = $(top_srcdir)/binaries/samples
testPartitioner2_test_targets = $(addprefix testPartitioner2_, $(addsuffix .passed, $(testPartitioner2_specimens)))
testPartitioner2_answers = $(testPartitioner2_test_targets:.passed=.ans)
EXTRA_DIST += $(testPartitioner2_answers)
TEST_TARGETS += $(testPartitioner2_test_targets)

#BEGIN TEMPORARY [RPM 2015-02-19]
#$(testPartitioner2_answers): testPartitioner2_%.ans:
#	./testPartitioner2 $(testPartitioner2_directory)/$* >$@
#	mv $@ $(srcdir)/$@
#END TEMPORARY [RPM 2015-02-19]

$(testPartitioner2_test_targets): testPartitioner2_%.passed: $(testPartitioner2_directory)/% testPartitioner2 testPartitioner2_%.ans
	@$(RTH_RUN)						\
		TITLE="testPartitioner2 $(notdir $<) [$@]"	\
		USE_SUBDIR=yes					\
		CMD="$$(pwd)/testPartitioner2 $<"		\
		ANS="$(srcdir)/testPartitioner2_$*.ans"		\
		$(top_srcdir)/scripts/test_with_answer $@

.PHONY: check-testPartitioner2
check-testPartitioner2: $(testPartitioner2_test_targets)

# Disassembly of executable files (DOS, ELF, PE) of various architectures (amd64, Arm, Mips, M68k, PowerPC, x86)
# MIPS specimens are currently failing a FIXME assertion in makeShadowRegister()
# PowerPC specimens have lots of "XL-Form xoOpcode = 36 not handled!" and similar errors
disassemble1_specimens = $(filter-out $(any_any_mips_specimens) $(any_any_ppc_specimens), $(any_exe_any_specimens))
disassemble1_directory = $(top_srcdir)/binaries/samples
disassemble1_test_targets = $(addprefix disassemble1_, $(addsuffix .passed, $(disassemble1_specimens)))
disassemble1_answers = $(disassemble1_test_targets:.passed=.ans)
EXTRA_DIST += $(disassemble1_answers) disassemble.conf
TEST_TARGETS += $(disassemble1_test_targets)

$(disassemble1_test_targets): disassemble1_%.passed: $(disassemble1_directory)/% disassemble disassemble.conf disassemble1_%.ans
	@$(RTH_RUN) \
		TITLE="disassemble $(notdir $<) [$@]" \
		USE_SUBDIR=yes \
		EXE="$$(pwd)/disassemble" \
		SWITCHES= \
		PSEARCH="-rose:partitioner_search -leftovers" \
		ARGS="$<" \
		$(srcdir)/disassemble.conf $@

# Disassembly of raw x86 buffers (these should probably have position independent code)
disassemble2_specimens = $(raw_insns_x86_specimens)
disassemble2_directory = $(top_srcdir)/binaries/samples
disassemble2_test_targets = $(addprefix disassemble2_, $(addsuffix .passed, $(disassemble2_specimens)))
disassemble2_answers = $(disassemble2_test_targets:.passed=.ans)
EXTRA_DIST += $(disassemble2_answers)
TEST_TARGETS += $(disassemble2_test_targets)

disassemble2_buffer2.raw.passed: $(disassemble2_directory)/buffer2.raw disassemble disassemble.conf disassemble2_buffer2.raw.ans
	@$(RTH_RUN) \
		TITLE="disassemble $(notdir $<) [$@]" \
		USE_SUBDIR=yes \
		EXE="$$(pwd)/disassemble" \
		SWITCHES="--disassemble --linear --raw=0x08048310" \
		DSEARCH="-rose:disassembler_search following,immediate,words,-allbytes,unused,nonexe,deadend,-unknown" \
		ARGS="$< 0x08048310" \
		$(srcdir)/disassemble.conf $@

disassemble2_vm-final.raw.passed: $(disassemble2_directory)/vm-final.raw disassemble disassemble.conf disassemble2_vm-final.raw.ans
	@$(RTH_RUN) \
		DISABLED="This takes forever to run" \
		TITLE="disassemble $(notdir $<) [$@]" \
		USE_SUBDIR=yes \
		EXE="$$(pwd)/disassemble" \
		SWITCHES="--disassemble --linear --raw=0x00c01000" \
		DSEARCH="-rose:disassembler_search following,immediate,words,-allbytes,unused,nonexe,deadend,-unknown" \
		ARGS="$< 0x00c00000" \
		$(srcdir)/disassemble.conf $@

disassemble2_other_targets = $(filter-out	\
	disassemble2_buffer2.raw.passed		\
	disassemble2_vm-final.raw.passed	\
	,$(disassemble2_test_targets))

$(disassemble2_other_targets): disassemble2_%.passed: $(disassemble2_directory)/% disassemble
	@$(RTH_RUN) \
		DISABLE="unknown map and entry address" \
		TITLE="disassemble $(notdir $<) [$@]" \
		CMD=false \
		$(srcdir)/disassemble.conf $@

# A convenient target for just testing the disassembler
.PHONY: check-disassemble
check-disassemble: $(disassemble1_test_targets) $(disassemble2_test_targets)

###############################################################################################################################
# Instruction semantics tests.
#
# Binary instruction semantics are a plug-n-play architecture, so we try to test a number of different combinations, usually
# all compiled from a single source file.  Files with "1" in their name use the older, template-based API while files with
# "2" in their name use the newer run-time plug-n-play API.
###############################################################################################################################

# Convenience target to run all these semantics tests. This target is not run automatically by "make check" (which instead
# depends on each of the targets individually rather than just this one).
.PHONY: check-semantics
#       API1 (the old stuff)            API2 (the newer stuff)           Extra tests
check-semantics:											\
        nullSemantics.passed            nullSemantics2.passed						\
        partialSymbolicSemantics.passed partialSymbolicSemantics2.passed				\
        intervalSemantics.passed        intervalSemantics2.passed					\
        symbolicSemantics.passed        symbolicSemantics2.passed        traceSymbolicSemantics2.passed	\
        yicesSemanticsExe.passed        yicesSemanticsExe2.passed					\
        yicesSemanticsLib.passed        yicesSemanticsLib2.passed					\
        multiSemantics.passed           						\
        findConstants.passed										\
        findConstantsABI.passed										\
                                        semanticsSubclassing.passed     
# TOO1 (3/24/2015): Failing jenkins-release GCC 4.2.4; removing temporarily until fixed
#multiSemantics2.passed

# Null semantics
noinst_PROGRAMS += nullSemantics2
nullSemantics2_SOURCES = semantics.C
nullSemantics2_CPPFLAGS = -DSEMANTIC_DOMAIN=NULL_DOMAIN
nullSemantics2_LDADD = $(ROSE_LIBS_WITH_PATH) $(ROSE_SEPARATE_LIBS) $(RT_LIBS)
TEST_TARGETS += nullSemantics2.passed
EXTRA_DIST += semantics.conf nullSemantics2.ans
nullSemantics2.passed: semantics.conf nullSemantics2
	@$(RTH_RUN) CMD=nullSemantics2 INPUT=i686-test1.O3.bin $< $@

# Partial symbolic semantics
noinst_PROGRAMS += partialSymbolicSemantics2
partialSymbolicSemantics2_SOURCES = semantics.C
partialSymbolicSemantics2_CPPFLAGS = -DSEMANTIC_DOMAIN=PARTSYM_DOMAIN
partialSymbolicSemantics2_LDADD = $(ROSE_LIBS_WITH_PATH) $(ROSE_SEPARATE_LIBS) $(RT_LIBS)
TEST_TARGETS += partialSymbolicSemantics2.passed
EXTRA_DIST += semantics.conf partialSymbolicSemantics2.ans
partialSymbolicSemantics2.passed: semantics.conf partialSymbolicSemantics2
	@$(RTH_RUN) CMD=partialSymbolicSemantics2 INPUT=i686-test1.O3.bin $< $@

# Interval semantics
noinst_PROGRAMS += intervalSemantics2
intervalSemantics2_SOURCES = semantics.C
intervalSemantics2_CPPFLAGS = -DSEMANTIC_DOMAIN=INTERVAL_DOMAIN
intervalSemantics2_LDADD = $(ROSE_LIBS_WITH_PATH) $(ROSE_SEPARATE_LIBS) $(RT_LIBS)
TEST_TARGETS += intervalSemantics2.passed
EXTRA_DIST += semantics.conf intervalSemantics2.ans
intervalSemantics2.passed: semantics.conf intervalSemantics2
	@$(RTH_RUN) CMD=intervalSemantics2 INPUT=i686-test1.O3.bin $< $@

# Symbolic semantics, no SMT solver
noinst_PROGRAMS += symbolicSemantics2
symbolicSemantics2_SOURCES = semantics.C
symbolicSemantics2_CPPFLAGS = -DSEMANTIC_DOMAIN=SYMBOLIC_DOMAIN -DSMT_SOLVER=NO_SOLVER
symbolicSemantics2_LDADD = $(ROSE_LIBS_WITH_PATH) $(ROSE_SEPARATE_LIBS) $(RT_LIBS)
TEST_TARGETS += symbolicSemantics2.passed
EXTRA_DIST += semantics.conf symbolicSemantics2.ans
symbolicSemantics2.passed: semantics.conf symbolicSemantics2
	@$(RTH_RUN) CMD=symbolicSemantics2 INPUT=i686-test1.O3.bin $< $@

# Tracing symbolic semantics, no SMT solver
noinst_PROGRAMS += traceSymbolicSemantics2
traceSymbolicSemantics2_SOURCES = semantics.C
traceSymbolicSemantics2_CPPFLAGS = -DSEMANTIC_DOMAIN=SYMBOLIC_DOMAIN -DSMT_SOLVER=NO_SOLVER
traceSymbolicSemantics2_LDADD = $(ROSE_LIBS_WITH_PATH) $(ROSE_SEPARATE_LIBS) $(RT_LIBS)
TEST_TARGETS += traceSymbolicSemantics2.passed
EXTRA_DIST += semantics.conf traceSymbolicSemantics2.ans
traceSymbolicSemantics2.passed: semantics.conf traceSymbolicSemantics2
	@$(RTH_RUN) CMD=traceSymbolicSemantics2 SWITCHES="--trace --no-usedef" INPUT=i686-test1.O3.bin $< $@

# Symbolic semantics, Yices executable
noinst_PROGRAMS += yicesSemanticsExe2
yicesSemanticsExe2_SOURCES = semantics.C
yicesSemanticsExe2_CPPFLAGS = -DSEMANTIC_DOMAIN=SYMBOLIC_DOMAIN -DSMT_SOLVER=YICES_EXE
yicesSemanticsExe2_LDADD = $(ROSE_LIBS_WITH_PATH) $(ROSE_SEPARATE_LIBS) $(RT_LIBS)
EXTRA_DIST += semantics.conf yicesSemanticsExe2.ans
if ROSE_HAVE_YICES
TEST_TARGETS += yicesSemanticsExe2.passed
yicesSemanticsExe2.passed: semantics.conf yicesSemanticsExe2
	@$(RTH_RUN) CMD=yicesSemanticsExe2 INPUT=i686-test1.O3.bin $< $@
endif

# Symbolic semantics, Yices library
noinst_PROGRAMS += yicesSemanticsLib2
yicesSemanticsLib2_SOURCES = semantics.C
yicesSemanticsLib2_CPPFLAGS = -DSEMANTIC_DOMAIN=SYMBOLIC_DOMAIN -DSMT_SOLVER=YICES_LIB
yicesSemanticsLib2_LDADD = $(ROSE_LIBS_WITH_PATH) $(ROSE_SEPARATE_LIBS) $(RT_LIBS)
EXTRA_DIST += semantics.conf yicesSemanticsLib2.ans
if ROSE_HAVE_LIBYICES
TEST_TARGETS += yicesSemanticsLib2.passed
yicesSemanticsLib2.passed: semantics.conf yicesSemanticsLib2
	@$(RTH_RUN) CMD=yicesSemanticsLib2 INPUT=i686-test1.O3.bin $< $@
endif

# Multi-domain semantics, new API
# TOO1 (3/24/2015): Failing jenkins-release GCC 4.2.4; removing temporarily until fixed
#noinst_PROGRAMS += multiSemantics2
#multiSemantics2_SOURCES = semantics.C
#multiSemantics2_CPPFLAGS = -DSEMANTIC_DOMAIN=MULTI_DOMAIN
#multiSemantics2_LDADD = $(ROSE_LIBS_WITH_PATH) $(ROSE_SEPARATE_LIBS) $(RT_LIBS)
#TEST_TARGETS += multiSemantics2.passed
#EXTRA_DIST += semantics.conf multiSemantics2.ans
#multiSemantics2.passed: semantics.conf multiSemantics2
#	@$(RTH_RUN) CMD=multiSemantics2 INPUT=i686-test1.O3.bin $< $@

# Demo how to subclass something from SymbolicSemantics
noinst_PROGRAMS += semanticsSubclassing
semanticsSubclassing_SOURCES = semanticsSubclassing.C
semanticsSubclassing_LDADD = $(ROSE_LIBS_WITH_PATH) $(ROSE_SEPARATE_LIBS) $(RT_LIBS)
TEST_TARGETS += semanticsSubclassing.passed
semanticsSubclassing.passed: $(TEST_EXIT_STATUS) semanticsSubclassing
	@$(RTH_RUN) CMD=./semanticsSubclassing $< $@



###############################################################################################################################
# Instruction semantics speed tests.  These aren't actually run automatically, we just compile them to make sure they
# compile.  To run them, just run the executable with one argument: the name of a binary file.  The test just starts
# executing instructions at the entry address until it reaches a branch whose condition is not known, at which time the
# test repeats.  It does this for one minute and then prints out the execution rate.
###############################################################################################################################

# Tests speed of null instruction semantics with and without using templates
noinst_PROGRAMS += nullSemanticsSpeed2
nullSemanticsSpeed2_SOURCES = semanticsSpeed.C
nullSemanticsSpeed2_CPPFLAGS = -DSEMANTIC_DOMAIN=NULL_DOMAIN
nullSemanticsSpeed2_LDADD = $(ROSE_LIBS_WITH_PATH) $(ROSE_SEPARATE_LIBS) $(RT_LIBS)

# Tests speed of partial symbolic instruction semantics with and without using templates
noinst_PROGRAMS += partialSymbolicSemanticsSpeed2
partialSymbolicSemanticsSpeed2_SOURCES = semanticsSpeed.C
partialSymbolicSemanticsSpeed2_CPPFLAGS = -DSEMANTIC_DOMAIN=PARTSYM_DOMAIN
partialSymbolicSemanticsSpeed2_LDADD = $(ROSE_LIBS_WITH_PATH) $(ROSE_SEPARATE_LIBS) $(RT_LIBS)

# Tests speed of symbolic semantics with and without using templates
noinst_PROGRAMS += symbolicSemanticsSpeed2
symbolicSemanticsSpeed2_SOURCES = semanticsSpeed.C
symbolicSemanticsSpeed2_CPPFLAGS = -DSEMANTIC_DOMAIN=SYMBOLIC_DOMAIN
symbolicSemanticsSpeed2_LDADD = $(ROSE_LIBS_WITH_PATH) $(ROSE_SEPARATE_LIBS) $(RT_LIBS)

# Tests speed of interval semantics with and without using templates
noinst_PROGRAMS += intervalSemanticsSpeed2
intervalSemanticsSpeed2_SOURCES = semanticsSpeed.C
intervalSemanticsSpeed2_CPPFLAGS = -DSEMANTIC_DOMAIN=INTERVAL_DOMAIN
intervalSemanticsSpeed2_LDADD = $(ROSE_LIBS_WITH_PATH) $(ROSE_SEPARATE_LIBS) $(RT_LIBS)

# Tests speed of multi-domain semantics with and without using templates
noinst_PROGRAMS += multiSemanticsSpeed2
multiSemanticsSpeed2_SOURCES = semanticsSpeed.C
multiSemanticsSpeed2_CPPFLAGS = -DSEMANTIC_DOMAIN=MULTI_DOMAIN
multiSemanticsSpeed2_LDADD = $(ROSE_LIBS_WITH_PATH) $(ROSE_SEPARATE_LIBS) $(RT_LIBS)


###############################################################################################################################
# LLVM tests
###############################################################################################################################

noinst_PROGRAMS += llvmTranscoder
llvmTranscoder_SOURCES = llvmTranscoder.C
llvmTranscoder_LDADD = $(ROSE_LIBS_WITH_PATH) $(ROSE_SEPARATE_LIBS) $(RT_LIBS)

#-------------- basic test to make sure we can transcode each pre-compiled 32-bit x86 specimen

llvmTranscoder_Specimens = $(elf_exe_x86_specimens) $(pe_exe_x86_specimens)
llvmTranscoder_TestTargets = $(addprefix llvm-xcode-, $(addsuffix .passed, $(llvmTranscoder_Specimens)))
TEST_TARGETS += $(llvmTranscoder_TestTargets)
EXTRA_DIST += llvmTranscoder.conf

$(llvmTranscoder_TestTargets): llvm-xcode-%.passed: $(BINARY_SAMPLES)/% llvmTranscoder llvmTranscoder.conf
	@$(RTH_RUN) \
		TITLE="LLVM transcoder for $* [$@]" \
		SPECIMEN="$(abspath $<)" \
		$(srcdir)/llvmTranscoder.conf $@

.PHONY: check-llvm-xcode
check-llvm-xcode: $(llvmTranscoder_TestTargets)

#--------------- tests that run LLVM analysis passes using LLVM's "opt" command

llvmAnalysis_SpecimenDir = $(srcdir)/llvmAnalysisSpecimens
llvmAnalysis_Specimens =			\
	basicaa.c				\
	basiccg.c				\
	count-aa.c				\
	domfrontier.c				\
	domtree.c				\
	dot-callgraph.c				\
	dot-cfg-only.c				\
	dot-cfg.c				\
	globalsmodref-aa.c			\
	instcount.c				\
	intervals.c				\
	iv-users.c				\
	libcall-aa.c				\
	loops.c					\
	memdep.c				\
	postdomfrontier.c			\
	postdomtree.c				\
	print-callgraph-sccs.c			\
	print-cfg-sccs.c			\
	print-dom-info.c			\
	print-used-types.c			\
	scalar-evolution.c

llvmAnalysis_TestTargets = $(addprefix llvm-analysis-, $(addsuffix .passed, $(basename $(llvmAnalysis_Specimens))))
EXTRA_DIST += $(addprefix $(llvmAnalysis_SpecimenDir), $(llvmAnalysis_Specimens))
EXTRA_DIST += llvmAnalysis.conf

# Do not run these tests automatically by "make check" because LLVM is not always installed.  Therefore, we
# also need to mention the outputs in MOSTLYCLEANFILES.
#TEST_TARGETS += $(llvmAnalysis_TestTargets)
MOSTLYCLEANFILES += $(llvmAnalysis_TestTargets) $(llvmAnalysis_TestTargets:.passed=.failed)

$(llvmAnalysis_TestTargets): llvm-analysis-%.passed: $(llvmAnalysis_SpecimenDir)/%.c llvmTranscoder disassemble
	@$(RTH_RUN)											\
		TITLE="LLVM analysis for $(notdir $<) [$@]"						\
		USE_SUBDIR=yes										\
		SPECIMEN="$<"										\
		OPT_PASSES="$(shell perl -ne '/OPT:\s*(.*?)\s*(\*\/\s*)?$$/ and print qq{$$1\n}' $<)"	\
		DISASSEMBLER=$(abspath disassemble)							\
		TRANSCODER="$(abspath llvmTranscoder)"							\
		$(srcdir)/llvmAnalysis.conf $@

.PHONY: check-llvm-analysis
check-llvm-analysis: $(llvmAnalysis_TestTargets)

#-------------- all LLVM-specific tests

.PHONY: check-llvm
check-llvm: $(llvmTranscoder_TestTargets) $(llvmAnalysis_TestTargets)



###############################################################################################################################
# Binary tainted flow analysis
###############################################################################################################################

noinst_PROGRAMS += taintedFlow
taintedFlow_SOURCES = taintedFlow.C
taintedFlow_LDADD = $(ROSE_LIBS_WITH_PATH) $(ROSE_SEPARATE_LIBS) $(RT_LIBS)

taintedFlow_Specimens = i386-taintflow1
taintedFlow_TestTargets = $(addprefix taint_, $(addsuffix .passed, $(taintedFlow_Specimens)))
taintedFlow_TestAnswers = $(addprefix taint_, $(addsuffix .ans, $(taintedFlow_Specimens)))

TEST_TARGETS += $(taintedFlow_TestTargets)
EXTRA_DIST += $(taintedFlow_TestAnswers) taintedFlow.conf

$(taintedFlow_TestTargets): taint_%.passed: $(BINARY_SAMPLES)/% taintedFlow taintedFlow.conf
	@$(RTH_RUN) \
		TITLE="Tainted flow for $* [$@]" \
		USE_SUBDIR=yes \
		CMD="$(abspath ./taintedFlow) --approx=under --blocks --names='^f[0-9]' -- $(abspath $<)" \
		ANS="$(abs_srcdir)/taint_$*.ans" \
		$(abs_srcdir)/taintedFlow.conf $@

.PHONY: check-taint
check-taint: $(taintedFlow_TestTargets)

###############################################################################################################################
# No-op analysis tests
###############################################################################################################################

noinst_PROGRAMS += testNoop
testNoop_SOURCES = testNoop.C
testNoop_LDADD = $(ROSE_LIBS_WITH_PATH) $(ROSE_SEPARATE_LIBS)

testNoop_Specimens = i386-noop
testNoop_TestTargets = $(addprefix noop_, $(addsuffix .passed, $(testNoop_Specimens)))
testNoop_TestAnswers = $(addprefix noop_, $(addsuffix .ans, $(testNoop_Specimens)))
testNoop_Switches = --stack=0xdddd0001 --use-semantics --no-find-dead-code --no-intra-function-code

TEST_TARGETS += $(testNoop_TestTargets)
EXTRA_DIST += $(testNoop_TestAnswers)

$(testNoop_TestTargets): noop_%.passed: $(BINARY_SAMPLES)/% testNoop
	@$(RTH_RUN)								\
		TITLE="testNoop $* [$@]"					\
		USE_SUBDIR=yes							\
		CMD="$(abspath ./testNoop) $(testNoop_Switches) $(abspath $<)"	\
		ANS="$(abs_srcdir)/noop_$*.ans"					\
		$(top_srcdir)/scripts/test_with_answer $@

.PHONY: check-noop
check-noop: $(testNoop_TestTargets)

###############################################################################################################################
# Static semantics tests
###############################################################################################################################

noinst_PROGRAMS += testStaticSemantics
testStaticSemantics_SOURCES = testStaticSemantics.C
testStaticSemantics_LDADD = $(LIBS_WITH_RPATH) $(ROSE_SEPARATE_LIBS)

# We lack semantics for some architectures, so don't try to test them (the result would be an std::runtime_error with the
# message "no instruction semantics for architecture".  Also, we skip pocketputty2.exe because it takes too long with lots
# of debugging is enabled.
testStaticSemantics_specimens = $(filter-out						\
	$(any_any_mips_specimens) $(any_any_ppc_specimens) $(any_any_arm_specimens)	\
	pocketputty2.exe								\
	,$(any_exe_any_specimens))
testStaticSemantics_directory = $(top_srcdir)/binaries/samples
testStaticSemantics_test_targets = $(addprefix testStaticSemantics_, $(addsuffix .passed, $(testStaticSemantics_specimens)))
TEST_TARGETS += $(testPartitioner2_test_targets)

$(testStaticSemantics_test_targets): testStaticSemantics_%.passed: $(testStaticSemantics_directory)/% testStaticSemantics
	@$(RTH_RUN)						\
		TITLE="testStaticSemantics $(notdir $<) [$@]"	\
		USE_SUBDIR=yes					\
		CMD="$$(pwd)/testStaticSemantics $<"		\
		$(top_srcdir)/scripts/test_exit_status $@

.PHONY: check-testStaticSemantics
check-testStaticSemantics: $(testStaticSemantics_test_targets)

###############################################################################################################################
# DEMOS
#
# These demonstrate various aspects of ROSE's binary executable abilities. They are meant to be run sequentially (regardless
# of make's "-j" switch) and produce output for human consumption.
###############################################################################################################################
DEMO_PHONY_TARGETS=$(patsubst %,demo_%,$(noinst_PROGRAMS))

demos: demos-local

demos-local: $(DEMO_PHONY_TARGETS)

demo_execFormatsTest: execFormatsTest
	@echo; echo; echo "Demo for $<"; echo
	./execFormatsTest $(BINARY_SAMPLES)/buffer2.bin
	@echo "See file buffer2.bin.dump for information regarding the executable format"
	@echo "See file rose-buffer2.bin.s for disassembly of instructions"

demo_testElfStrtab: testElfStrtab demo_execFormatsTest
	@echo; echo; echo "Demo for $<"; echo
	./testElfStrtab $(BINARY_SAMPLES)/arm-poweroff

demo_testElfByteOrder: testElfByteOrder demo_testElfStrtab
	@echo; echo; echo "Demo for $<"; echo
	./testElfByteOrder $(BINARY_SAMPLES)/arm-poweroff

demo_testElfWordSize: testElfWordSize demo_testElfByteOrder
	@echo; echo; echo "Demo for $<"; echo
	./testElfWordSize $(BINARY_SAMPLES)/arm-poweroff

demo_testElfSchulz: testElfSchulz demo_testElfWordSize
	@echo; echo; echo "Demo for $<"; echo
	./testElfSchulz $(BINARY_SAMPLES)/schulz-sample1.so
	./testElfSchulz $(BINARY_SAMPLES)/schulz-sample2.so

demo_testElfConstruct: testElfConstruct demo_testElfSchulz
	@echo; echo; echo "Demo for $<"; echo
	./testElfConstruct

demo_testPeConstruct: testPeConstruct demo_testElfConstruct
	@echo; echo; echo "Demo for $<"; echo
	./testPeConstruct

demo_shiftResizeSection: shiftResizeSection demo_testPeConstruct
	@echo; echo; echo "Demo for $<"; echo
	$(srcdir)/testShiftResizeSection.sh $(BINARY_SAMPLES)/arm-ctrlaltdel >arm-ctrlaltdel.ans

demo_findConstants: findConstants demo_shiftResizeSection
	@echo; echo; echo "Demo for $<"; echo
	./findConstants $(BINARY_SAMPLES)/i686-test1.O3.bin

demo_findConstantsABI: findConstantsABI demo_findConstants
	@echo; echo; echo "Demo for $<"; echo
	./findConstantsABI $(BINARY_SAMPLES)/i686-test1.O3.bin

demo_partialSymbolicSemantics: partialSymbolicSemantics demo_findConstantsABI
	@echo; echo; echo "Demo for $<"; echo
	./partialSymbolicSemantics $(BINARY_SAMPLES)/i686-test1.O3.bin

demo_symbolicSemantics: symbolicSemantics demo_partialSymbolicSemantics
	: no demo yet for symbolicSemantics

demo_yicesSemanticsExe: yicesSemanticsExe demo_symbolicSemantics
	: no demo yet for yicesSemanticsExe

demo_yicesSemanticsLib: yicesSemanticsLib demo_yicesSemanticsLib
	: no demo yet for yicesSemanticsLib

demo_disassemble: disassemble demo_yicesSemanticsLib
	@echo; echo; echo "Demo for $<"; echo
	./disassemble -rose:disassembler_search following,immediate,words,allbytes,unused,nonexe,deadend,unknown $(BINARY_SAMPLES)/i686-test1.O0.bin
	@echo "output has been dumped to i686-test1.O0.bin.dump"

demo_testAssembler: testAssembler demo_yicesSemanticsLib
	@echo; echo; echo "Demo for $<"; echo
	./testAssembler $(BINARY_SAMPLES)/buffer2.bin

demo_expandCoreDump: expandCoreDump demo_testAssembler
	: no demo yet for expandCoreDump

demo_functionBoundaries: functionBoundaries demo_exapndCoreDump
	@echo; echo; echo "Demo for $<";
	@echo "The functionBoundaries tool prints information about what binary functions were detected and why."
	./functionBoundaries $(BINARY_SAMPLES)/i686-test1.O3.bin

demo_rot13: rot13
	: no demo yet for rot13

demo_testAstIO: testAstIO
	: no demo yet for $<

demo_testAstNeuter: testAstNeuter
	: no demo yet for $<

demo_testRegisters: testRegisters
	: no demo yet for $<

demo_testReadPastEOF: testReadPastEOF
	: no demo yet for $<

###############################################################################################################################
# Test various things for all our sample binaries

#--------------------------------------------------------------------------------
parse_Specimens = $(any_exe_any_specimens)
parse_Targets = $(addprefix parse_, $(addsuffix .passed, $(parse_Specimens)))
TEST_TARGETS += $(parse_Targets)

$(parse_Targets): parse_%.passed: $(BINARY_SAMPLES)/% disassemble
	@$(RTH_RUN) CMD="`pwd`/disassemble" SPECIMEN="$(abspath $<)" $(TEST_SPECIMEN) $@

.PHONY: check_parse_container
check_parse_container: $(parse_Targets)

#--------------------------------------------------------------------------------
#FIXME: MIPS parser chokes on unimplemented DisassemblerMips::makeShadowRegister() [Robb Matzke 2013-08-30]
disassemble_Specimens = $(filter-out $(any_any_mips_specimens), $(any_exe_any_specimens))
disassemble_Targets = $(addprefix disassemble_, $(addsuffix .passed, $(disassemble_Specimens)))
TEST_TARGETS += $(disassemble_Targets)

$(disassemble_Targets): disassemble_%.passed: $(BINARY_SAMPLES)/% disassemble
	@$(RTH_RUN) CMD="`pwd`/disassemble --quiet" SPECIMEN="$(abspath $<)" $(TEST_SPECIMEN) $@

.PHONY: check_disassemble
check_disassemble: $(disassemble_Targets)

#--------------------------------------------------------------------------------
#FIXME: MIPS parser chokes on unimplemented DisassemblerMips::makeShadowRegister() [Robb Matzke 2013-08-30]
unparse_Specimens = $(filter-out $(any_any_mips_specimens), $(any_exe_any_specimens))
unparse_Targets = $(addprefix unparse_, $(addsuffix .passed, $(unparse_Specimens)))
TEST_TARGETS += $(unparse_Targets)

$(unparse_Targets): unparse_%.passed: $(BINARY_SAMPLES)/% disassemble
	@$(RTH_RUN) CMD="`pwd`/disassemble" SPECIMEN="$(abspath $<)" $(TEST_SPECIMEN) $@

.PHONY: check_unparse
check_unparse: $(unparse_Targets)

#--------------------------------------------------------------------------------
#FIXME: all of the x86 executables have at least one thing that doesn't assemble [Robb Matzke 2013-08-30]
#assemble_Specimens = $(any_exe_x86_specimens)
assemble_Targets = $(addprefix assemble_, $(addsuffix .passed, $(assemble_Specimens)))
TEST_TARGETS += $(assemble_Targets)

$(assemble_Targets): assemble_%.passed: $(BINARY_SAMPLES)/% disassemble
	@$(RTH_RUN) CMD="`pwd`/disassemble --quiet --reassemble --show-bad" SPECIMEN="$(abspath $<)" $(TEST_SPECIMEN) $@

.PHONY: check_assemble
check_assemble: $(assemble_Targets)

#--------------------------------------------------------------------------------
#FIXME: all the ARM specimens are failing, and have been. This might be due to poor disassembly. [Robb Matzke 2013-08-30]
astio_Specimens = $(filter-out $(any_any_arm_specimens), $(any_exe_any_specimens))
astio_Targets = $(addprefix astio_, $(addsuffix .passed, $(astio_Specimens)))
TEST_TARGETS += $(astio_Targets)

$(astio_Targets): astio_%.passed: $(BINARY_SAMPLES)/% testAstIO
	@$(RTH_RUN) CMD="`pwd`/testAstIO -rose:binary" SPECIMEN="$(abspath $<)" $(TEST_SPECIMEN) $@

.PHONY: check_astio
check_astio: $(astio_Targets)

#--------------------------------------------------------------------------------
.PHONY: check_specimens
check_specimens: check_parse_container check_disassemble check_unparse check_assemble check_astio

###############################################################################################################################
# Miscellaneous....
###############################################################################################################################

# Don't delete things indiscriminately--sometimes developers have other related files that should not be touched!
# Rather than use one big MOSTLYCLEANFILES, split things into smaller parts so we don't get command lines that are too big.
clean-local:
	rm -f $(addsuffix .dump, $(all_specimens))
	rm -f $(addsuffix .new, $(all_specimens))
	rm -f $(addsuffix .new.dump, $(all_specimens))
	rm -f $(addsuffix .new.new, $(all_specimens))
	rm -f $(addprefix rose_, $(addsuffix .s, $(all_specimens)))
	rm -f $(addprefix rose_, $(addsuffix .new.s, $(all_specimens)))
	rm -f $(MOSTLYCLEANFILES)
	rm -f $(TEST_TARGETS)
	rm -f $(TEST_TARGETS:.passed=.failed)
	rm -f $(TEST_TARGETS:.passed=.out)
	rm -f $(TEST_TARGETS:.passed=.err)

if ROSE_BUILD_OS_IS_CYGWIN
# DQ (3/21/2009): These tests don't appear to run under Cygwin.
check-local:
	@echo "  TESTING (disabled: all tests disabled for Cygwin)"
else
check-local: $(TEST_TARGETS)
	$(RTH_STATS)
endif

else
check-local:
endif<|MERGE_RESOLUTION|>--- conflicted
+++ resolved
@@ -399,15 +399,10 @@
 	simple01 simple02 simple03 simple04 simple05 simple06 simple07 simple08 simple09 simple10 simple11 simple12	\
 	simple13 simple14 simple15 simple16 simple17 simple18 simple19 simple20 simple21 simple22 simple23 simple24	\
 	simple25 flow01 flow02 flow03 flow04 flow05 flow06 flow07
-<<<<<<< HEAD
-PointerDetectionSpecimenFunctionsNonWorking =	\
-	flow03 flow07
-=======
 # These are currently not working because data-flow is not converging.  I need to come back and work on these again after
 # the ITE-merge methods are implemented. [Robb Matzke, 2015-10-27]
 PointerDetectionSpecimenFunctionsNonWorking =	\
 	flow03 flow04 flow05 flow06 flow07
->>>>>>> 3e3b2188
 PointerDetectionSwitches =											\
 	$(patsubst %,--function=%,										\
 	    $(filter-out $(PointerDetectionSpecimenFunctionsNonWorking),$(PointerDetectionSpecimenFunctions)))
