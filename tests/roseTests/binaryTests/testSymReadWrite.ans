0x8048060:sub    esp, 0x00000008
registers:
<<<<<<< HEAD
    esp    = {defs={0x08048060}, expr=(add[32] esp_0[32] -8[32])}
    eip    = {defs={0x08048060}, expr=0x08048066[32]}
    pf     = {defs={0x08048060}, expr=(invert[1] (bv-xor[1] (extract[1] 0[32] 1[32] (add[32] esp_0[32] -8[32])) (extract[1] 1[32] 2[32] (add[32] esp_0[32] -8[32])) (extract[1] 2[32] 3[32] (add[32] esp_0[32] -8[32])) (extract[1] 3[32] 4[32] (add[32] esp_0[32] -8[32])) (extract[1] 4[32] 5[32] (add[32] esp_0[32] -8[32])) (extract[1] 5[32] 6[32] (add[32] esp_0[32] -8[32])) (extract[1] 6[32] 7[32] (add[32] esp_0[32] -8[32])) (extract[1] 7[32] 8[32] (add[32] esp_0[32] -8[32]))))}
    sf     = {defs={0x08048060}, expr=(extract[1] 31[32] 32[32] (add[32] esp_0[32] -8[32]))}
    zf     = {defs={0x08048060}, expr=(zerop[1] (add[32] esp_0[32] -8[32]))}
    af     = {defs={0x08048060}, expr=(invert[1] (extract[1] 4[32] 5[32] (bv-xor[33] (uextend[33] 33[32] esp_0[32]) (add[33] (uextend[33] 33[32] esp_0[32]) 4294967288[33]) 4294967287[33])))}
    cf     = {defs={0x08048060}, expr=(invert[1] (extract[1] 32[32] 33[32] (bv-xor[33] (uextend[33] 33[32] esp_0[32]) (add[33] (uextend[33] 33[32] esp_0[32]) 4294967288[33]) 4294967287[33])))}
    of     = {defs={0x08048060}, expr=(bv-xor[1] (extract[1] 32[32] 33[32] (bv-xor[33] (uextend[33] 33[32] esp_0[32]) (add[33] (uextend[33] 33[32] esp_0[32]) 4294967288[33]) 4294967287[33])) (extract[1] 31[32] 32[32] (bv-xor[33] (uextend[33] 33[32] esp_0[32]) (add[33] (uextend[33] 33[32] esp_0[32]) 4294967288[33]) 4294967287[33])))}
=======
  esp    = {defs={0x08048060}, expr=(add[32] esp_0[32] -8[32])}
  eip    = {defs={0x08048060}, expr=0x08048066[32]}
  pf     = {defs={0x08048060}, expr=(invert[1] (bv-xor[1] (extract[1] 0[32] 1[32] (add[32] esp_0[32] -8[32])) (extract[1] 1[32] 2[32] (add[32] esp_0[32] -8[32])) (extract[1] 2[32] 3[32] (add[32] esp_0[32] -8[32])) (extract[1] 3[32] 4[32] (add[32] esp_0[32] -8[32])) (extract[1] 4[32] 5[32] (add[32] esp_0[32] -8[32])) (extract[1] 5[32] 6[32] (add[32] esp_0[32] -8[32])) (extract[1] 6[32] 7[32] (add[32] esp_0[32] -8[32])) (extract[1] 7[32] 8[32] (add[32] esp_0[32] -8[32]))))}
  sf     = {defs={0x08048060}, expr=(extract[1] 31[32] 32[32] (add[32] esp_0[32] -8[32]))}
  zf     = {defs={0x08048060}, expr=(zerop[1] (add[32] esp_0[32] -8[32]))}
  af     = {defs={0x08048060}, expr=(invert[1] (extract[1] 4[32] 5[32] (bv-xor[33] (uextend[33] 33[32] esp_0[32]) (add[33] (uextend[33] 33[32] esp_0[32]) 4294967288[33]) 4294967287[33])))}
  cf     = {defs={0x08048060}, expr=(invert[1] (extract[1] 32[32] 33[32] (bv-xor[33] (uextend[33] 33[32] esp_0[32]) (add[33] (uextend[33] 33[32] esp_0[32]) 4294967288[33]) 4294967287[33])))}
  of     = {defs={0x08048060}, expr=(bv-xor[1] (extract[1] 32[32] 33[32] (bv-xor[33] (uextend[33] 33[32] esp_0[32]) (add[33] (uextend[33] 33[32] esp_0[32]) 4294967288[33]) 4294967287[33])) (extract[1] 31[32] 32[32] (bv-xor[33] (uextend[33] 33[32] esp_0[32]) (add[33] (uextend[33] 33[32] esp_0[32]) 4294967288[33]) 4294967287[33])))}
>>>>>>> 213616f4
memory:

0x8048066:mov    DWORD PTR ss:[esp], eax
registers:
<<<<<<< HEAD
    eax    = eax_0[32]
    esp    = {defs={0x08048060}, expr=(add[32] esp_0[32] -8[32])}
    eip    = {defs={0x08048066}, expr=0x08048069[32]}
    pf     = {defs={0x08048060}, expr=(invert[1] (bv-xor[1] (extract[1] 0[32] 1[32] (add[32] esp_0[32] -8[32])) (extract[1] 1[32] 2[32] (add[32] esp_0[32] -8[32])) (extract[1] 2[32] 3[32] (add[32] esp_0[32] -8[32])) (extract[1] 3[32] 4[32] (add[32] esp_0[32] -8[32])) (extract[1] 4[32] 5[32] (add[32] esp_0[32] -8[32])) (extract[1] 5[32] 6[32] (add[32] esp_0[32] -8[32])) (extract[1] 6[32] 7[32] (add[32] esp_0[32] -8[32])) (extract[1] 7[32] 8[32] (add[32] esp_0[32] -8[32]))))}
    sf     = {defs={0x08048060}, expr=(extract[1] 31[32] 32[32] (add[32] esp_0[32] -8[32]))}
    zf     = {defs={0x08048060}, expr=(zerop[1] (add[32] esp_0[32] -8[32]))}
    af     = {defs={0x08048060}, expr=(invert[1] (extract[1] 4[32] 5[32] (bv-xor[33] (uextend[33] 33[32] esp_0[32]) (add[33] (uextend[33] 33[32] esp_0[32]) 4294967288[33]) 4294967287[33])))}
    cf     = {defs={0x08048060}, expr=(invert[1] (extract[1] 32[32] 33[32] (bv-xor[33] (uextend[33] 33[32] esp_0[32]) (add[33] (uextend[33] 33[32] esp_0[32]) 4294967288[33]) 4294967287[33])))}
    of     = {defs={0x08048060}, expr=(bv-xor[1] (extract[1] 32[32] 33[32] (bv-xor[33] (uextend[33] 33[32] esp_0[32]) (add[33] (uextend[33] 33[32] esp_0[32]) 4294967288[33]) 4294967287[33])) (extract[1] 31[32] 32[32] (bv-xor[33] (uextend[33] 33[32] esp_0[32]) (add[33] (uextend[33] 33[32] esp_0[32]) 4294967288[33]) 4294967287[33])))}
memory:
    addr={defs={0x08048060,0x08048066}, expr=(add[32] esp_0[32] -5[32])} value={defs={0x08048066}, expr=(extract[8] 24[32] 32[32] eax_0[32])}
    addr={defs={0x08048060,0x08048066}, expr=(add[32] esp_0[32] -6[32])} value={defs={0x08048066}, expr=(extract[8] 16[32] 24[32] eax_0[32])}
    addr={defs={0x08048060,0x08048066}, expr=(add[32] esp_0[32] -7[32])} value={defs={0x08048066}, expr=(extract[8] 8[32] 16[32] eax_0[32])}
    addr={defs={0x08048060,0x08048066}, expr=(add[32] esp_0[32] -8[32])} value={defs={0x08048066}, expr=(extract[8] 0[32] 8[32] eax_0[32])}

0x8048069:mov    ecx, DWORD PTR ss:[esp]
registers:
    eax    = eax_0[32]
    ecx    = {defs={0x08048066,0x08048069}, expr=eax_0[32]}
    esp    = {defs={0x08048060}, expr=(add[32] esp_0[32] -8[32])}
    eip    = {defs={0x08048069}, expr=0x0804806c[32]}
    pf     = {defs={0x08048060}, expr=(invert[1] (bv-xor[1] (extract[1] 0[32] 1[32] (add[32] esp_0[32] -8[32])) (extract[1] 1[32] 2[32] (add[32] esp_0[32] -8[32])) (extract[1] 2[32] 3[32] (add[32] esp_0[32] -8[32])) (extract[1] 3[32] 4[32] (add[32] esp_0[32] -8[32])) (extract[1] 4[32] 5[32] (add[32] esp_0[32] -8[32])) (extract[1] 5[32] 6[32] (add[32] esp_0[32] -8[32])) (extract[1] 6[32] 7[32] (add[32] esp_0[32] -8[32])) (extract[1] 7[32] 8[32] (add[32] esp_0[32] -8[32]))))}
    sf     = {defs={0x08048060}, expr=(extract[1] 31[32] 32[32] (add[32] esp_0[32] -8[32]))}
    zf     = {defs={0x08048060}, expr=(zerop[1] (add[32] esp_0[32] -8[32]))}
    af     = {defs={0x08048060}, expr=(invert[1] (extract[1] 4[32] 5[32] (bv-xor[33] (uextend[33] 33[32] esp_0[32]) (add[33] (uextend[33] 33[32] esp_0[32]) 4294967288[33]) 4294967287[33])))}
    cf     = {defs={0x08048060}, expr=(invert[1] (extract[1] 32[32] 33[32] (bv-xor[33] (uextend[33] 33[32] esp_0[32]) (add[33] (uextend[33] 33[32] esp_0[32]) 4294967288[33]) 4294967287[33])))}
    of     = {defs={0x08048060}, expr=(bv-xor[1] (extract[1] 32[32] 33[32] (bv-xor[33] (uextend[33] 33[32] esp_0[32]) (add[33] (uextend[33] 33[32] esp_0[32]) 4294967288[33]) 4294967287[33])) (extract[1] 31[32] 32[32] (bv-xor[33] (uextend[33] 33[32] esp_0[32]) (add[33] (uextend[33] 33[32] esp_0[32]) 4294967288[33]) 4294967287[33])))}
memory:
    addr={defs={0x08048060,0x08048066}, expr=(add[32] esp_0[32] -5[32])} value={defs={0x08048066}, expr=(extract[8] 24[32] 32[32] eax_0[32])}
    addr={defs={0x08048060,0x08048066}, expr=(add[32] esp_0[32] -6[32])} value={defs={0x08048066}, expr=(extract[8] 16[32] 24[32] eax_0[32])}
    addr={defs={0x08048060,0x08048066}, expr=(add[32] esp_0[32] -7[32])} value={defs={0x08048066}, expr=(extract[8] 8[32] 16[32] eax_0[32])}
    addr={defs={0x08048060,0x08048066}, expr=(add[32] esp_0[32] -8[32])} value={defs={0x08048066}, expr=(extract[8] 0[32] 8[32] eax_0[32])}

0x804806c:mov    eax, DWORD PTR ss:[esp + 0xfc<-0x04>]
registers:
    eax    = {defs={0x0804806c}, expr=v2809[32]}
    ecx    = {defs={0x08048066,0x08048069}, expr=eax_0[32]}
    esp    = {defs={0x08048060}, expr=(add[32] esp_0[32] -8[32])}
    eip    = {defs={0x0804806c}, expr=0x08048070[32]}
    pf     = {defs={0x08048060}, expr=(invert[1] (bv-xor[1] (extract[1] 0[32] 1[32] (add[32] esp_0[32] -8[32])) (extract[1] 1[32] 2[32] (add[32] esp_0[32] -8[32])) (extract[1] 2[32] 3[32] (add[32] esp_0[32] -8[32])) (extract[1] 3[32] 4[32] (add[32] esp_0[32] -8[32])) (extract[1] 4[32] 5[32] (add[32] esp_0[32] -8[32])) (extract[1] 5[32] 6[32] (add[32] esp_0[32] -8[32])) (extract[1] 6[32] 7[32] (add[32] esp_0[32] -8[32])) (extract[1] 7[32] 8[32] (add[32] esp_0[32] -8[32]))))}
    sf     = {defs={0x08048060}, expr=(extract[1] 31[32] 32[32] (add[32] esp_0[32] -8[32]))}
    zf     = {defs={0x08048060}, expr=(zerop[1] (add[32] esp_0[32] -8[32]))}
    af     = {defs={0x08048060}, expr=(invert[1] (extract[1] 4[32] 5[32] (bv-xor[33] (uextend[33] 33[32] esp_0[32]) (add[33] (uextend[33] 33[32] esp_0[32]) 4294967288[33]) 4294967287[33])))}
    cf     = {defs={0x08048060}, expr=(invert[1] (extract[1] 32[32] 33[32] (bv-xor[33] (uextend[33] 33[32] esp_0[32]) (add[33] (uextend[33] 33[32] esp_0[32]) 4294967288[33]) 4294967287[33])))}
    of     = {defs={0x08048060}, expr=(bv-xor[1] (extract[1] 32[32] 33[32] (bv-xor[33] (uextend[33] 33[32] esp_0[32]) (add[33] (uextend[33] 33[32] esp_0[32]) 4294967288[33]) 4294967287[33])) (extract[1] 31[32] 32[32] (bv-xor[33] (uextend[33] 33[32] esp_0[32]) (add[33] (uextend[33] 33[32] esp_0[32]) 4294967288[33]) 4294967287[33])))}
memory:
    addr={defs={0x08048060,0x0804806c}, expr=(add[32] esp_0[32] -9[32])} value={defs={0x0804806c}, expr=(extract[8] 24[32] 32[32] v2809[32])}
    addr={defs={0x08048060,0x0804806c}, expr=(add[32] esp_0[32] -10[32])} value={defs={0x0804806c}, expr=(extract[8] 16[32] 24[32] v2809[32])}
    addr={defs={0x08048060,0x0804806c}, expr=(add[32] esp_0[32] -11[32])} value={defs={0x0804806c}, expr=(extract[8] 8[32] 16[32] v2809[32])}
    addr={defs={0x08048060,0x0804806c}, expr=(add[32] esp_0[32] -12[32])} value={defs={0x0804806c}, expr=(extract[8] 0[32] 8[32] v2809[32])}
    addr={defs={0x08048060,0x08048066}, expr=(add[32] esp_0[32] -5[32])} value={defs={0x08048066}, expr=(extract[8] 24[32] 32[32] eax_0[32])}
    addr={defs={0x08048060,0x08048066}, expr=(add[32] esp_0[32] -6[32])} value={defs={0x08048066}, expr=(extract[8] 16[32] 24[32] eax_0[32])}
    addr={defs={0x08048060,0x08048066}, expr=(add[32] esp_0[32] -7[32])} value={defs={0x08048066}, expr=(extract[8] 8[32] 16[32] eax_0[32])}
    addr={defs={0x08048060,0x08048066}, expr=(add[32] esp_0[32] -8[32])} value={defs={0x08048066}, expr=(extract[8] 0[32] 8[32] eax_0[32])}

0x8048070:mov    eax, 0x00000001
registers:
    eax    = {defs={0x08048070}, expr=1[32]}
    ecx    = {defs={0x08048066,0x08048069}, expr=eax_0[32]}
    esp    = {defs={0x08048060}, expr=(add[32] esp_0[32] -8[32])}
    eip    = {defs={0x08048070}, expr=0x08048075[32]}
    pf     = {defs={0x08048060}, expr=(invert[1] (bv-xor[1] (extract[1] 0[32] 1[32] (add[32] esp_0[32] -8[32])) (extract[1] 1[32] 2[32] (add[32] esp_0[32] -8[32])) (extract[1] 2[32] 3[32] (add[32] esp_0[32] -8[32])) (extract[1] 3[32] 4[32] (add[32] esp_0[32] -8[32])) (extract[1] 4[32] 5[32] (add[32] esp_0[32] -8[32])) (extract[1] 5[32] 6[32] (add[32] esp_0[32] -8[32])) (extract[1] 6[32] 7[32] (add[32] esp_0[32] -8[32])) (extract[1] 7[32] 8[32] (add[32] esp_0[32] -8[32]))))}
    sf     = {defs={0x08048060}, expr=(extract[1] 31[32] 32[32] (add[32] esp_0[32] -8[32]))}
    zf     = {defs={0x08048060}, expr=(zerop[1] (add[32] esp_0[32] -8[32]))}
    af     = {defs={0x08048060}, expr=(invert[1] (extract[1] 4[32] 5[32] (bv-xor[33] (uextend[33] 33[32] esp_0[32]) (add[33] (uextend[33] 33[32] esp_0[32]) 4294967288[33]) 4294967287[33])))}
    cf     = {defs={0x08048060}, expr=(invert[1] (extract[1] 32[32] 33[32] (bv-xor[33] (uextend[33] 33[32] esp_0[32]) (add[33] (uextend[33] 33[32] esp_0[32]) 4294967288[33]) 4294967287[33])))}
    of     = {defs={0x08048060}, expr=(bv-xor[1] (extract[1] 32[32] 33[32] (bv-xor[33] (uextend[33] 33[32] esp_0[32]) (add[33] (uextend[33] 33[32] esp_0[32]) 4294967288[33]) 4294967287[33])) (extract[1] 31[32] 32[32] (bv-xor[33] (uextend[33] 33[32] esp_0[32]) (add[33] (uextend[33] 33[32] esp_0[32]) 4294967288[33]) 4294967287[33])))}
memory:
    addr={defs={0x08048060,0x0804806c}, expr=(add[32] esp_0[32] -9[32])} value={defs={0x0804806c}, expr=(extract[8] 24[32] 32[32] v2809[32])}
    addr={defs={0x08048060,0x0804806c}, expr=(add[32] esp_0[32] -10[32])} value={defs={0x0804806c}, expr=(extract[8] 16[32] 24[32] v2809[32])}
    addr={defs={0x08048060,0x0804806c}, expr=(add[32] esp_0[32] -11[32])} value={defs={0x0804806c}, expr=(extract[8] 8[32] 16[32] v2809[32])}
    addr={defs={0x08048060,0x0804806c}, expr=(add[32] esp_0[32] -12[32])} value={defs={0x0804806c}, expr=(extract[8] 0[32] 8[32] v2809[32])}
    addr={defs={0x08048060,0x08048066}, expr=(add[32] esp_0[32] -5[32])} value={defs={0x08048066}, expr=(extract[8] 24[32] 32[32] eax_0[32])}
    addr={defs={0x08048060,0x08048066}, expr=(add[32] esp_0[32] -6[32])} value={defs={0x08048066}, expr=(extract[8] 16[32] 24[32] eax_0[32])}
    addr={defs={0x08048060,0x08048066}, expr=(add[32] esp_0[32] -7[32])} value={defs={0x08048066}, expr=(extract[8] 8[32] 16[32] eax_0[32])}
    addr={defs={0x08048060,0x08048066}, expr=(add[32] esp_0[32] -8[32])} value={defs={0x08048066}, expr=(extract[8] 0[32] 8[32] eax_0[32])}
=======
  eax    = eax_0[32]
  esp    = {defs={0x08048060}, expr=(add[32] esp_0[32] -8[32])}
  eip    = {defs={0x08048066}, expr=0x08048069[32]}
  pf     = {defs={0x08048060}, expr=(invert[1] (bv-xor[1] (extract[1] 0[32] 1[32] (add[32] esp_0[32] -8[32])) (extract[1] 1[32] 2[32] (add[32] esp_0[32] -8[32])) (extract[1] 2[32] 3[32] (add[32] esp_0[32] -8[32])) (extract[1] 3[32] 4[32] (add[32] esp_0[32] -8[32])) (extract[1] 4[32] 5[32] (add[32] esp_0[32] -8[32])) (extract[1] 5[32] 6[32] (add[32] esp_0[32] -8[32])) (extract[1] 6[32] 7[32] (add[32] esp_0[32] -8[32])) (extract[1] 7[32] 8[32] (add[32] esp_0[32] -8[32]))))}
  sf     = {defs={0x08048060}, expr=(extract[1] 31[32] 32[32] (add[32] esp_0[32] -8[32]))}
  zf     = {defs={0x08048060}, expr=(zerop[1] (add[32] esp_0[32] -8[32]))}
  af     = {defs={0x08048060}, expr=(invert[1] (extract[1] 4[32] 5[32] (bv-xor[33] (uextend[33] 33[32] esp_0[32]) (add[33] (uextend[33] 33[32] esp_0[32]) 4294967288[33]) 4294967287[33])))}
  cf     = {defs={0x08048060}, expr=(invert[1] (extract[1] 32[32] 33[32] (bv-xor[33] (uextend[33] 33[32] esp_0[32]) (add[33] (uextend[33] 33[32] esp_0[32]) 4294967288[33]) 4294967287[33])))}
  of     = {defs={0x08048060}, expr=(bv-xor[1] (extract[1] 32[32] 33[32] (bv-xor[33] (uextend[33] 33[32] esp_0[32]) (add[33] (uextend[33] 33[32] esp_0[32]) 4294967288[33]) 4294967287[33])) (extract[1] 31[32] 32[32] (bv-xor[33] (uextend[33] 33[32] esp_0[32]) (add[33] (uextend[33] 33[32] esp_0[32]) 4294967288[33]) 4294967287[33])))}
memory:
  addr={defs={0x08048060,0x08048066}, expr=(add[32] esp_0[32] -5[32])} value=(extract[8] 24[32] 32[32] eax_0[32])
  addr={defs={0x08048060,0x08048066}, expr=(add[32] esp_0[32] -6[32])} value=(extract[8] 16[32] 24[32] eax_0[32])
  addr={defs={0x08048060,0x08048066}, expr=(add[32] esp_0[32] -7[32])} value=(extract[8] 8[32] 16[32] eax_0[32])
  addr={defs={0x08048060,0x08048066}, expr=(add[32] esp_0[32] -8[32])} value=(extract[8] 0[32] 8[32] eax_0[32])

0x8048069:mov    ecx, DWORD PTR ss:[esp]
registers:
  eax    = eax_0[32]
  ecx    = eax_0[32]
  esp    = {defs={0x08048060}, expr=(add[32] esp_0[32] -8[32])}
  eip    = {defs={0x08048069}, expr=0x0804806c[32]}
  pf     = {defs={0x08048060}, expr=(invert[1] (bv-xor[1] (extract[1] 0[32] 1[32] (add[32] esp_0[32] -8[32])) (extract[1] 1[32] 2[32] (add[32] esp_0[32] -8[32])) (extract[1] 2[32] 3[32] (add[32] esp_0[32] -8[32])) (extract[1] 3[32] 4[32] (add[32] esp_0[32] -8[32])) (extract[1] 4[32] 5[32] (add[32] esp_0[32] -8[32])) (extract[1] 5[32] 6[32] (add[32] esp_0[32] -8[32])) (extract[1] 6[32] 7[32] (add[32] esp_0[32] -8[32])) (extract[1] 7[32] 8[32] (add[32] esp_0[32] -8[32]))))}
  sf     = {defs={0x08048060}, expr=(extract[1] 31[32] 32[32] (add[32] esp_0[32] -8[32]))}
  zf     = {defs={0x08048060}, expr=(zerop[1] (add[32] esp_0[32] -8[32]))}
  af     = {defs={0x08048060}, expr=(invert[1] (extract[1] 4[32] 5[32] (bv-xor[33] (uextend[33] 33[32] esp_0[32]) (add[33] (uextend[33] 33[32] esp_0[32]) 4294967288[33]) 4294967287[33])))}
  cf     = {defs={0x08048060}, expr=(invert[1] (extract[1] 32[32] 33[32] (bv-xor[33] (uextend[33] 33[32] esp_0[32]) (add[33] (uextend[33] 33[32] esp_0[32]) 4294967288[33]) 4294967287[33])))}
  of     = {defs={0x08048060}, expr=(bv-xor[1] (extract[1] 32[32] 33[32] (bv-xor[33] (uextend[33] 33[32] esp_0[32]) (add[33] (uextend[33] 33[32] esp_0[32]) 4294967288[33]) 4294967287[33])) (extract[1] 31[32] 32[32] (bv-xor[33] (uextend[33] 33[32] esp_0[32]) (add[33] (uextend[33] 33[32] esp_0[32]) 4294967288[33]) 4294967287[33])))}
memory:
  addr={defs={0x08048060,0x08048066}, expr=(add[32] esp_0[32] -5[32])} value=(extract[8] 24[32] 32[32] eax_0[32])
  addr={defs={0x08048060,0x08048066}, expr=(add[32] esp_0[32] -6[32])} value=(extract[8] 16[32] 24[32] eax_0[32])
  addr={defs={0x08048060,0x08048066}, expr=(add[32] esp_0[32] -7[32])} value=(extract[8] 8[32] 16[32] eax_0[32])
  addr={defs={0x08048060,0x08048066}, expr=(add[32] esp_0[32] -8[32])} value=(extract[8] 0[32] 8[32] eax_0[32])

0x804806c:mov    eax, DWORD PTR ss:[esp + 0xfc<-0x04>]
registers:
  eax    = v2809[32]
  ecx    = eax_0[32]
  esp    = {defs={0x08048060}, expr=(add[32] esp_0[32] -8[32])}
  eip    = {defs={0x0804806c}, expr=0x08048070[32]}
  pf     = {defs={0x08048060}, expr=(invert[1] (bv-xor[1] (extract[1] 0[32] 1[32] (add[32] esp_0[32] -8[32])) (extract[1] 1[32] 2[32] (add[32] esp_0[32] -8[32])) (extract[1] 2[32] 3[32] (add[32] esp_0[32] -8[32])) (extract[1] 3[32] 4[32] (add[32] esp_0[32] -8[32])) (extract[1] 4[32] 5[32] (add[32] esp_0[32] -8[32])) (extract[1] 5[32] 6[32] (add[32] esp_0[32] -8[32])) (extract[1] 6[32] 7[32] (add[32] esp_0[32] -8[32])) (extract[1] 7[32] 8[32] (add[32] esp_0[32] -8[32]))))}
  sf     = {defs={0x08048060}, expr=(extract[1] 31[32] 32[32] (add[32] esp_0[32] -8[32]))}
  zf     = {defs={0x08048060}, expr=(zerop[1] (add[32] esp_0[32] -8[32]))}
  af     = {defs={0x08048060}, expr=(invert[1] (extract[1] 4[32] 5[32] (bv-xor[33] (uextend[33] 33[32] esp_0[32]) (add[33] (uextend[33] 33[32] esp_0[32]) 4294967288[33]) 4294967287[33])))}
  cf     = {defs={0x08048060}, expr=(invert[1] (extract[1] 32[32] 33[32] (bv-xor[33] (uextend[33] 33[32] esp_0[32]) (add[33] (uextend[33] 33[32] esp_0[32]) 4294967288[33]) 4294967287[33])))}
  of     = {defs={0x08048060}, expr=(bv-xor[1] (extract[1] 32[32] 33[32] (bv-xor[33] (uextend[33] 33[32] esp_0[32]) (add[33] (uextend[33] 33[32] esp_0[32]) 4294967288[33]) 4294967287[33])) (extract[1] 31[32] 32[32] (bv-xor[33] (uextend[33] 33[32] esp_0[32]) (add[33] (uextend[33] 33[32] esp_0[32]) 4294967288[33]) 4294967287[33])))}
memory:
  addr={defs={0x08048060,0x0804806c}, expr=(add[32] esp_0[32] -9[32])} value=(extract[8] 24[32] 32[32] v2809[32])
  addr={defs={0x08048060,0x0804806c}, expr=(add[32] esp_0[32] -10[32])} value=(extract[8] 16[32] 24[32] v2809[32])
  addr={defs={0x08048060,0x0804806c}, expr=(add[32] esp_0[32] -11[32])} value=(extract[8] 8[32] 16[32] v2809[32])
  addr={defs={0x08048060,0x0804806c}, expr=(add[32] esp_0[32] -12[32])} value=(extract[8] 0[32] 8[32] v2809[32])
  addr={defs={0x08048060,0x08048066}, expr=(add[32] esp_0[32] -5[32])} value=(extract[8] 24[32] 32[32] eax_0[32])
  addr={defs={0x08048060,0x08048066}, expr=(add[32] esp_0[32] -6[32])} value=(extract[8] 16[32] 24[32] eax_0[32])
  addr={defs={0x08048060,0x08048066}, expr=(add[32] esp_0[32] -7[32])} value=(extract[8] 8[32] 16[32] eax_0[32])
  addr={defs={0x08048060,0x08048066}, expr=(add[32] esp_0[32] -8[32])} value=(extract[8] 0[32] 8[32] eax_0[32])

0x8048070:mov    eax, 0x00000001
registers:
  eax    = {defs={0x08048070}, expr=1[32]}
  ecx    = eax_0[32]
  esp    = {defs={0x08048060}, expr=(add[32] esp_0[32] -8[32])}
  eip    = {defs={0x08048070}, expr=0x08048075[32]}
  pf     = {defs={0x08048060}, expr=(invert[1] (bv-xor[1] (extract[1] 0[32] 1[32] (add[32] esp_0[32] -8[32])) (extract[1] 1[32] 2[32] (add[32] esp_0[32] -8[32])) (extract[1] 2[32] 3[32] (add[32] esp_0[32] -8[32])) (extract[1] 3[32] 4[32] (add[32] esp_0[32] -8[32])) (extract[1] 4[32] 5[32] (add[32] esp_0[32] -8[32])) (extract[1] 5[32] 6[32] (add[32] esp_0[32] -8[32])) (extract[1] 6[32] 7[32] (add[32] esp_0[32] -8[32])) (extract[1] 7[32] 8[32] (add[32] esp_0[32] -8[32]))))}
  sf     = {defs={0x08048060}, expr=(extract[1] 31[32] 32[32] (add[32] esp_0[32] -8[32]))}
  zf     = {defs={0x08048060}, expr=(zerop[1] (add[32] esp_0[32] -8[32]))}
  af     = {defs={0x08048060}, expr=(invert[1] (extract[1] 4[32] 5[32] (bv-xor[33] (uextend[33] 33[32] esp_0[32]) (add[33] (uextend[33] 33[32] esp_0[32]) 4294967288[33]) 4294967287[33])))}
  cf     = {defs={0x08048060}, expr=(invert[1] (extract[1] 32[32] 33[32] (bv-xor[33] (uextend[33] 33[32] esp_0[32]) (add[33] (uextend[33] 33[32] esp_0[32]) 4294967288[33]) 4294967287[33])))}
  of     = {defs={0x08048060}, expr=(bv-xor[1] (extract[1] 32[32] 33[32] (bv-xor[33] (uextend[33] 33[32] esp_0[32]) (add[33] (uextend[33] 33[32] esp_0[32]) 4294967288[33]) 4294967287[33])) (extract[1] 31[32] 32[32] (bv-xor[33] (uextend[33] 33[32] esp_0[32]) (add[33] (uextend[33] 33[32] esp_0[32]) 4294967288[33]) 4294967287[33])))}
memory:
  addr={defs={0x08048060,0x0804806c}, expr=(add[32] esp_0[32] -9[32])} value=(extract[8] 24[32] 32[32] v2809[32])
  addr={defs={0x08048060,0x0804806c}, expr=(add[32] esp_0[32] -10[32])} value=(extract[8] 16[32] 24[32] v2809[32])
  addr={defs={0x08048060,0x0804806c}, expr=(add[32] esp_0[32] -11[32])} value=(extract[8] 8[32] 16[32] v2809[32])
  addr={defs={0x08048060,0x0804806c}, expr=(add[32] esp_0[32] -12[32])} value=(extract[8] 0[32] 8[32] v2809[32])
  addr={defs={0x08048060,0x08048066}, expr=(add[32] esp_0[32] -5[32])} value=(extract[8] 24[32] 32[32] eax_0[32])
  addr={defs={0x08048060,0x08048066}, expr=(add[32] esp_0[32] -6[32])} value=(extract[8] 16[32] 24[32] eax_0[32])
  addr={defs={0x08048060,0x08048066}, expr=(add[32] esp_0[32] -7[32])} value=(extract[8] 8[32] 16[32] eax_0[32])
  addr={defs={0x08048060,0x08048066}, expr=(add[32] esp_0[32] -8[32])} value=(extract[8] 0[32] 8[32] eax_0[32])
>>>>>>> 213616f4

0x8048075:int    0x80
registers:
memory:

0x8048077:hlt    
registers:
<<<<<<< HEAD
    eip    = {defs={0x08048077}, expr=0x08048077[32]}
=======
  eip    = {defs={0x08048077}, expr=0x08048077[32]}
>>>>>>> 213616f4
memory:
<|MERGE_RESOLUTION|>--- conflicted
+++ resolved
@@ -1,15 +1,5 @@
 0x8048060:sub    esp, 0x00000008
 registers:
-<<<<<<< HEAD
-    esp    = {defs={0x08048060}, expr=(add[32] esp_0[32] -8[32])}
-    eip    = {defs={0x08048060}, expr=0x08048066[32]}
-    pf     = {defs={0x08048060}, expr=(invert[1] (bv-xor[1] (extract[1] 0[32] 1[32] (add[32] esp_0[32] -8[32])) (extract[1] 1[32] 2[32] (add[32] esp_0[32] -8[32])) (extract[1] 2[32] 3[32] (add[32] esp_0[32] -8[32])) (extract[1] 3[32] 4[32] (add[32] esp_0[32] -8[32])) (extract[1] 4[32] 5[32] (add[32] esp_0[32] -8[32])) (extract[1] 5[32] 6[32] (add[32] esp_0[32] -8[32])) (extract[1] 6[32] 7[32] (add[32] esp_0[32] -8[32])) (extract[1] 7[32] 8[32] (add[32] esp_0[32] -8[32]))))}
-    sf     = {defs={0x08048060}, expr=(extract[1] 31[32] 32[32] (add[32] esp_0[32] -8[32]))}
-    zf     = {defs={0x08048060}, expr=(zerop[1] (add[32] esp_0[32] -8[32]))}
-    af     = {defs={0x08048060}, expr=(invert[1] (extract[1] 4[32] 5[32] (bv-xor[33] (uextend[33] 33[32] esp_0[32]) (add[33] (uextend[33] 33[32] esp_0[32]) 4294967288[33]) 4294967287[33])))}
-    cf     = {defs={0x08048060}, expr=(invert[1] (extract[1] 32[32] 33[32] (bv-xor[33] (uextend[33] 33[32] esp_0[32]) (add[33] (uextend[33] 33[32] esp_0[32]) 4294967288[33]) 4294967287[33])))}
-    of     = {defs={0x08048060}, expr=(bv-xor[1] (extract[1] 32[32] 33[32] (bv-xor[33] (uextend[33] 33[32] esp_0[32]) (add[33] (uextend[33] 33[32] esp_0[32]) 4294967288[33]) 4294967287[33])) (extract[1] 31[32] 32[32] (bv-xor[33] (uextend[33] 33[32] esp_0[32]) (add[33] (uextend[33] 33[32] esp_0[32]) 4294967288[33]) 4294967287[33])))}
-=======
   esp    = {defs={0x08048060}, expr=(add[32] esp_0[32] -8[32])}
   eip    = {defs={0x08048060}, expr=0x08048066[32]}
   pf     = {defs={0x08048060}, expr=(invert[1] (bv-xor[1] (extract[1] 0[32] 1[32] (add[32] esp_0[32] -8[32])) (extract[1] 1[32] 2[32] (add[32] esp_0[32] -8[32])) (extract[1] 2[32] 3[32] (add[32] esp_0[32] -8[32])) (extract[1] 3[32] 4[32] (add[32] esp_0[32] -8[32])) (extract[1] 4[32] 5[32] (add[32] esp_0[32] -8[32])) (extract[1] 5[32] 6[32] (add[32] esp_0[32] -8[32])) (extract[1] 6[32] 7[32] (add[32] esp_0[32] -8[32])) (extract[1] 7[32] 8[32] (add[32] esp_0[32] -8[32]))))}
@@ -18,89 +8,10 @@
   af     = {defs={0x08048060}, expr=(invert[1] (extract[1] 4[32] 5[32] (bv-xor[33] (uextend[33] 33[32] esp_0[32]) (add[33] (uextend[33] 33[32] esp_0[32]) 4294967288[33]) 4294967287[33])))}
   cf     = {defs={0x08048060}, expr=(invert[1] (extract[1] 32[32] 33[32] (bv-xor[33] (uextend[33] 33[32] esp_0[32]) (add[33] (uextend[33] 33[32] esp_0[32]) 4294967288[33]) 4294967287[33])))}
   of     = {defs={0x08048060}, expr=(bv-xor[1] (extract[1] 32[32] 33[32] (bv-xor[33] (uextend[33] 33[32] esp_0[32]) (add[33] (uextend[33] 33[32] esp_0[32]) 4294967288[33]) 4294967287[33])) (extract[1] 31[32] 32[32] (bv-xor[33] (uextend[33] 33[32] esp_0[32]) (add[33] (uextend[33] 33[32] esp_0[32]) 4294967288[33]) 4294967287[33])))}
->>>>>>> 213616f4
 memory:
 
 0x8048066:mov    DWORD PTR ss:[esp], eax
 registers:
-<<<<<<< HEAD
-    eax    = eax_0[32]
-    esp    = {defs={0x08048060}, expr=(add[32] esp_0[32] -8[32])}
-    eip    = {defs={0x08048066}, expr=0x08048069[32]}
-    pf     = {defs={0x08048060}, expr=(invert[1] (bv-xor[1] (extract[1] 0[32] 1[32] (add[32] esp_0[32] -8[32])) (extract[1] 1[32] 2[32] (add[32] esp_0[32] -8[32])) (extract[1] 2[32] 3[32] (add[32] esp_0[32] -8[32])) (extract[1] 3[32] 4[32] (add[32] esp_0[32] -8[32])) (extract[1] 4[32] 5[32] (add[32] esp_0[32] -8[32])) (extract[1] 5[32] 6[32] (add[32] esp_0[32] -8[32])) (extract[1] 6[32] 7[32] (add[32] esp_0[32] -8[32])) (extract[1] 7[32] 8[32] (add[32] esp_0[32] -8[32]))))}
-    sf     = {defs={0x08048060}, expr=(extract[1] 31[32] 32[32] (add[32] esp_0[32] -8[32]))}
-    zf     = {defs={0x08048060}, expr=(zerop[1] (add[32] esp_0[32] -8[32]))}
-    af     = {defs={0x08048060}, expr=(invert[1] (extract[1] 4[32] 5[32] (bv-xor[33] (uextend[33] 33[32] esp_0[32]) (add[33] (uextend[33] 33[32] esp_0[32]) 4294967288[33]) 4294967287[33])))}
-    cf     = {defs={0x08048060}, expr=(invert[1] (extract[1] 32[32] 33[32] (bv-xor[33] (uextend[33] 33[32] esp_0[32]) (add[33] (uextend[33] 33[32] esp_0[32]) 4294967288[33]) 4294967287[33])))}
-    of     = {defs={0x08048060}, expr=(bv-xor[1] (extract[1] 32[32] 33[32] (bv-xor[33] (uextend[33] 33[32] esp_0[32]) (add[33] (uextend[33] 33[32] esp_0[32]) 4294967288[33]) 4294967287[33])) (extract[1] 31[32] 32[32] (bv-xor[33] (uextend[33] 33[32] esp_0[32]) (add[33] (uextend[33] 33[32] esp_0[32]) 4294967288[33]) 4294967287[33])))}
-memory:
-    addr={defs={0x08048060,0x08048066}, expr=(add[32] esp_0[32] -5[32])} value={defs={0x08048066}, expr=(extract[8] 24[32] 32[32] eax_0[32])}
-    addr={defs={0x08048060,0x08048066}, expr=(add[32] esp_0[32] -6[32])} value={defs={0x08048066}, expr=(extract[8] 16[32] 24[32] eax_0[32])}
-    addr={defs={0x08048060,0x08048066}, expr=(add[32] esp_0[32] -7[32])} value={defs={0x08048066}, expr=(extract[8] 8[32] 16[32] eax_0[32])}
-    addr={defs={0x08048060,0x08048066}, expr=(add[32] esp_0[32] -8[32])} value={defs={0x08048066}, expr=(extract[8] 0[32] 8[32] eax_0[32])}
-
-0x8048069:mov    ecx, DWORD PTR ss:[esp]
-registers:
-    eax    = eax_0[32]
-    ecx    = {defs={0x08048066,0x08048069}, expr=eax_0[32]}
-    esp    = {defs={0x08048060}, expr=(add[32] esp_0[32] -8[32])}
-    eip    = {defs={0x08048069}, expr=0x0804806c[32]}
-    pf     = {defs={0x08048060}, expr=(invert[1] (bv-xor[1] (extract[1] 0[32] 1[32] (add[32] esp_0[32] -8[32])) (extract[1] 1[32] 2[32] (add[32] esp_0[32] -8[32])) (extract[1] 2[32] 3[32] (add[32] esp_0[32] -8[32])) (extract[1] 3[32] 4[32] (add[32] esp_0[32] -8[32])) (extract[1] 4[32] 5[32] (add[32] esp_0[32] -8[32])) (extract[1] 5[32] 6[32] (add[32] esp_0[32] -8[32])) (extract[1] 6[32] 7[32] (add[32] esp_0[32] -8[32])) (extract[1] 7[32] 8[32] (add[32] esp_0[32] -8[32]))))}
-    sf     = {defs={0x08048060}, expr=(extract[1] 31[32] 32[32] (add[32] esp_0[32] -8[32]))}
-    zf     = {defs={0x08048060}, expr=(zerop[1] (add[32] esp_0[32] -8[32]))}
-    af     = {defs={0x08048060}, expr=(invert[1] (extract[1] 4[32] 5[32] (bv-xor[33] (uextend[33] 33[32] esp_0[32]) (add[33] (uextend[33] 33[32] esp_0[32]) 4294967288[33]) 4294967287[33])))}
-    cf     = {defs={0x08048060}, expr=(invert[1] (extract[1] 32[32] 33[32] (bv-xor[33] (uextend[33] 33[32] esp_0[32]) (add[33] (uextend[33] 33[32] esp_0[32]) 4294967288[33]) 4294967287[33])))}
-    of     = {defs={0x08048060}, expr=(bv-xor[1] (extract[1] 32[32] 33[32] (bv-xor[33] (uextend[33] 33[32] esp_0[32]) (add[33] (uextend[33] 33[32] esp_0[32]) 4294967288[33]) 4294967287[33])) (extract[1] 31[32] 32[32] (bv-xor[33] (uextend[33] 33[32] esp_0[32]) (add[33] (uextend[33] 33[32] esp_0[32]) 4294967288[33]) 4294967287[33])))}
-memory:
-    addr={defs={0x08048060,0x08048066}, expr=(add[32] esp_0[32] -5[32])} value={defs={0x08048066}, expr=(extract[8] 24[32] 32[32] eax_0[32])}
-    addr={defs={0x08048060,0x08048066}, expr=(add[32] esp_0[32] -6[32])} value={defs={0x08048066}, expr=(extract[8] 16[32] 24[32] eax_0[32])}
-    addr={defs={0x08048060,0x08048066}, expr=(add[32] esp_0[32] -7[32])} value={defs={0x08048066}, expr=(extract[8] 8[32] 16[32] eax_0[32])}
-    addr={defs={0x08048060,0x08048066}, expr=(add[32] esp_0[32] -8[32])} value={defs={0x08048066}, expr=(extract[8] 0[32] 8[32] eax_0[32])}
-
-0x804806c:mov    eax, DWORD PTR ss:[esp + 0xfc<-0x04>]
-registers:
-    eax    = {defs={0x0804806c}, expr=v2809[32]}
-    ecx    = {defs={0x08048066,0x08048069}, expr=eax_0[32]}
-    esp    = {defs={0x08048060}, expr=(add[32] esp_0[32] -8[32])}
-    eip    = {defs={0x0804806c}, expr=0x08048070[32]}
-    pf     = {defs={0x08048060}, expr=(invert[1] (bv-xor[1] (extract[1] 0[32] 1[32] (add[32] esp_0[32] -8[32])) (extract[1] 1[32] 2[32] (add[32] esp_0[32] -8[32])) (extract[1] 2[32] 3[32] (add[32] esp_0[32] -8[32])) (extract[1] 3[32] 4[32] (add[32] esp_0[32] -8[32])) (extract[1] 4[32] 5[32] (add[32] esp_0[32] -8[32])) (extract[1] 5[32] 6[32] (add[32] esp_0[32] -8[32])) (extract[1] 6[32] 7[32] (add[32] esp_0[32] -8[32])) (extract[1] 7[32] 8[32] (add[32] esp_0[32] -8[32]))))}
-    sf     = {defs={0x08048060}, expr=(extract[1] 31[32] 32[32] (add[32] esp_0[32] -8[32]))}
-    zf     = {defs={0x08048060}, expr=(zerop[1] (add[32] esp_0[32] -8[32]))}
-    af     = {defs={0x08048060}, expr=(invert[1] (extract[1] 4[32] 5[32] (bv-xor[33] (uextend[33] 33[32] esp_0[32]) (add[33] (uextend[33] 33[32] esp_0[32]) 4294967288[33]) 4294967287[33])))}
-    cf     = {defs={0x08048060}, expr=(invert[1] (extract[1] 32[32] 33[32] (bv-xor[33] (uextend[33] 33[32] esp_0[32]) (add[33] (uextend[33] 33[32] esp_0[32]) 4294967288[33]) 4294967287[33])))}
-    of     = {defs={0x08048060}, expr=(bv-xor[1] (extract[1] 32[32] 33[32] (bv-xor[33] (uextend[33] 33[32] esp_0[32]) (add[33] (uextend[33] 33[32] esp_0[32]) 4294967288[33]) 4294967287[33])) (extract[1] 31[32] 32[32] (bv-xor[33] (uextend[33] 33[32] esp_0[32]) (add[33] (uextend[33] 33[32] esp_0[32]) 4294967288[33]) 4294967287[33])))}
-memory:
-    addr={defs={0x08048060,0x0804806c}, expr=(add[32] esp_0[32] -9[32])} value={defs={0x0804806c}, expr=(extract[8] 24[32] 32[32] v2809[32])}
-    addr={defs={0x08048060,0x0804806c}, expr=(add[32] esp_0[32] -10[32])} value={defs={0x0804806c}, expr=(extract[8] 16[32] 24[32] v2809[32])}
-    addr={defs={0x08048060,0x0804806c}, expr=(add[32] esp_0[32] -11[32])} value={defs={0x0804806c}, expr=(extract[8] 8[32] 16[32] v2809[32])}
-    addr={defs={0x08048060,0x0804806c}, expr=(add[32] esp_0[32] -12[32])} value={defs={0x0804806c}, expr=(extract[8] 0[32] 8[32] v2809[32])}
-    addr={defs={0x08048060,0x08048066}, expr=(add[32] esp_0[32] -5[32])} value={defs={0x08048066}, expr=(extract[8] 24[32] 32[32] eax_0[32])}
-    addr={defs={0x08048060,0x08048066}, expr=(add[32] esp_0[32] -6[32])} value={defs={0x08048066}, expr=(extract[8] 16[32] 24[32] eax_0[32])}
-    addr={defs={0x08048060,0x08048066}, expr=(add[32] esp_0[32] -7[32])} value={defs={0x08048066}, expr=(extract[8] 8[32] 16[32] eax_0[32])}
-    addr={defs={0x08048060,0x08048066}, expr=(add[32] esp_0[32] -8[32])} value={defs={0x08048066}, expr=(extract[8] 0[32] 8[32] eax_0[32])}
-
-0x8048070:mov    eax, 0x00000001
-registers:
-    eax    = {defs={0x08048070}, expr=1[32]}
-    ecx    = {defs={0x08048066,0x08048069}, expr=eax_0[32]}
-    esp    = {defs={0x08048060}, expr=(add[32] esp_0[32] -8[32])}
-    eip    = {defs={0x08048070}, expr=0x08048075[32]}
-    pf     = {defs={0x08048060}, expr=(invert[1] (bv-xor[1] (extract[1] 0[32] 1[32] (add[32] esp_0[32] -8[32])) (extract[1] 1[32] 2[32] (add[32] esp_0[32] -8[32])) (extract[1] 2[32] 3[32] (add[32] esp_0[32] -8[32])) (extract[1] 3[32] 4[32] (add[32] esp_0[32] -8[32])) (extract[1] 4[32] 5[32] (add[32] esp_0[32] -8[32])) (extract[1] 5[32] 6[32] (add[32] esp_0[32] -8[32])) (extract[1] 6[32] 7[32] (add[32] esp_0[32] -8[32])) (extract[1] 7[32] 8[32] (add[32] esp_0[32] -8[32]))))}
-    sf     = {defs={0x08048060}, expr=(extract[1] 31[32] 32[32] (add[32] esp_0[32] -8[32]))}
-    zf     = {defs={0x08048060}, expr=(zerop[1] (add[32] esp_0[32] -8[32]))}
-    af     = {defs={0x08048060}, expr=(invert[1] (extract[1] 4[32] 5[32] (bv-xor[33] (uextend[33] 33[32] esp_0[32]) (add[33] (uextend[33] 33[32] esp_0[32]) 4294967288[33]) 4294967287[33])))}
-    cf     = {defs={0x08048060}, expr=(invert[1] (extract[1] 32[32] 33[32] (bv-xor[33] (uextend[33] 33[32] esp_0[32]) (add[33] (uextend[33] 33[32] esp_0[32]) 4294967288[33]) 4294967287[33])))}
-    of     = {defs={0x08048060}, expr=(bv-xor[1] (extract[1] 32[32] 33[32] (bv-xor[33] (uextend[33] 33[32] esp_0[32]) (add[33] (uextend[33] 33[32] esp_0[32]) 4294967288[33]) 4294967287[33])) (extract[1] 31[32] 32[32] (bv-xor[33] (uextend[33] 33[32] esp_0[32]) (add[33] (uextend[33] 33[32] esp_0[32]) 4294967288[33]) 4294967287[33])))}
-memory:
-    addr={defs={0x08048060,0x0804806c}, expr=(add[32] esp_0[32] -9[32])} value={defs={0x0804806c}, expr=(extract[8] 24[32] 32[32] v2809[32])}
-    addr={defs={0x08048060,0x0804806c}, expr=(add[32] esp_0[32] -10[32])} value={defs={0x0804806c}, expr=(extract[8] 16[32] 24[32] v2809[32])}
-    addr={defs={0x08048060,0x0804806c}, expr=(add[32] esp_0[32] -11[32])} value={defs={0x0804806c}, expr=(extract[8] 8[32] 16[32] v2809[32])}
-    addr={defs={0x08048060,0x0804806c}, expr=(add[32] esp_0[32] -12[32])} value={defs={0x0804806c}, expr=(extract[8] 0[32] 8[32] v2809[32])}
-    addr={defs={0x08048060,0x08048066}, expr=(add[32] esp_0[32] -5[32])} value={defs={0x08048066}, expr=(extract[8] 24[32] 32[32] eax_0[32])}
-    addr={defs={0x08048060,0x08048066}, expr=(add[32] esp_0[32] -6[32])} value={defs={0x08048066}, expr=(extract[8] 16[32] 24[32] eax_0[32])}
-    addr={defs={0x08048060,0x08048066}, expr=(add[32] esp_0[32] -7[32])} value={defs={0x08048066}, expr=(extract[8] 8[32] 16[32] eax_0[32])}
-    addr={defs={0x08048060,0x08048066}, expr=(add[32] esp_0[32] -8[32])} value={defs={0x08048066}, expr=(extract[8] 0[32] 8[32] eax_0[32])}
-=======
   eax    = eax_0[32]
   esp    = {defs={0x08048060}, expr=(add[32] esp_0[32] -8[32])}
   eip    = {defs={0x08048066}, expr=0x08048069[32]}
@@ -177,7 +88,6 @@
   addr={defs={0x08048060,0x08048066}, expr=(add[32] esp_0[32] -6[32])} value=(extract[8] 16[32] 24[32] eax_0[32])
   addr={defs={0x08048060,0x08048066}, expr=(add[32] esp_0[32] -7[32])} value=(extract[8] 8[32] 16[32] eax_0[32])
   addr={defs={0x08048060,0x08048066}, expr=(add[32] esp_0[32] -8[32])} value=(extract[8] 0[32] 8[32] eax_0[32])
->>>>>>> 213616f4
 
 0x8048075:int    0x80
 registers:
@@ -185,9 +95,5 @@
 
 0x8048077:hlt    
 registers:
-<<<<<<< HEAD
-    eip    = {defs={0x08048077}, expr=0x08048077[32]}
-=======
   eip    = {defs={0x08048077}, expr=0x08048077[32]}
->>>>>>> 213616f4
 memory:
