--- conflicted
+++ resolved
@@ -5,10 +5,6 @@
     va 0x00402000 + 0x00000200 = 0x00402200 r--- at buffer aar   + 0x00000e00 asm_code_samples_gcc.exe(.rdata)
     va 0x00403000 + 0x00000040 = 0x00403040 rw-p at anon aat     + 0x00000000 asm_code_samples_gcc.exe(.bss)
     va 0x00404000 + 0x00000200 = 0x00404200 rw-- at buffer aav   + 0x00001000 asm_code_samples_gcc.exe(.idata)
-<<<<<<< HEAD
-=======
-disassembled 1941 instructions and 47 failures (use --show-bad to see errors)
->>>>>>> d267c2fa
 
 
 0x00401000: ================================== Function (entry point) unknown name
