/* For each function (SgAsmFunction) process each instruction (SgAsmInstruction) through the instruction semantics
 * layer using the FindConstantsPolicy. Output consists of each instruction followed by the registers and memory locations
 * with constant or pseudo-constant values. */

#define __STDC_FORMAT_MACROS
#include "rose.h"
#include <set>
#include <inttypes.h>
#include <sawyer/IntervalSet.h>

// SEMANTIC_DOMAIN values
#define NULL_DOMAIN 1
#define PARTSYM_DOMAIN 2
#define SYMBOLIC_DOMAIN 3
#define INTERVAL_DOMAIN 4
#define MULTI_DOMAIN 5
#define FINDCONST_DOMAIN 6
#define FINDCONSTABI_DOMAIN 7

// SEMANTIC_API values
#define OLD_API 1
#define NEW_API 2

// SMT_SOLVER values
#define NO_SOLVER 0
#define YICES_LIB 1
#define YICES_EXE 2

#if !defined(SEMANTIC_API)
#   error "SEMANTIC_API must be defined on the compiler command line"
#elif SEMANTIC_API == OLD_API
#   include "x86InstructionSemantics.h"
    using namespace rose::BinaryAnalysis::InstructionSemantics;
#elif SEMANTIC_API == NEW_API
#   include "DispatcherX86.h"
#   include "TestSemantics2.h"
    using namespace rose::BinaryAnalysis::InstructionSemantics2;
#else
#   error "invalid value for SEMANTIC_API"
#endif

#if !defined(SMT_SOLVER) || SMT_SOLVER == NO_SOLVER
#   include "SMTSolver.h"
    rose::BinaryAnalysis::SMTSolver *make_solver() { return NULL; }
#elif SMT_SOLVER == YICES_LIB
#   include "YicesSolver.h"
    rose::BinaryAnalysis::SMTSolver *make_solver() {
        rose::BinaryAnalysis::YicesSolver *solver = new rose::BinaryAnalysis::YicesSolver;
        solver->set_linkage(rose::BinaryAnalysis::YicesSolver::LM_LIBRARY);
        return solver;
    }
#elif SMT_SOLVER == YICES_EXE
#   include "YicesSolver.h"
    rose::BinaryAnalysis::SMTSolver *make_solver() {
        rose::BinaryAnalysis::YicesSolver *solver = new rose::BinaryAnalysis::YicesSolver;
        solver->set_linkage(rose::BinaryAnalysis::YicesSolver::LM_EXECUTABLE);
        return solver;
    }
#else
#   error "invalid value for SMT_SOLVER"
#endif

const RegisterDictionary *regdict = RegisterDictionary::dictionary_pentium4();

#include "TraceSemantics2.h"

// defaults for command-line switches
static bool do_trace = false;
static bool do_test_subst = false;
static bool do_usedef = true;

////////////////////////////////////////////////////////////////////////////////////////////////////////////////////////////////
#if SEMANTIC_DOMAIN == NULL_DOMAIN

#if SEMANTIC_API == OLD_API
#   include "NullSemantics.h"
#   define MyValueType rose::BinaryAnalysis::InstructionSemantics::NullSemantics::ValueType
#   define MyState     rose::BinaryAnalysis::InstructionSemantics::NullSemantics::State
#   define MyPolicy    rose::BinaryAnalysis::InstructionSemantics::NullSemantics::Policy<MyState, MyValueType>
#else
#   include "NullSemantics2.h"
    static BaseSemantics::RiscOperatorsPtr make_ops() {
        BaseSemantics::RiscOperatorsPtr retval = NullSemantics::RiscOperators::instance(regdict);
        TestSemantics<
            NullSemantics::SValuePtr, NullSemantics::RegisterStatePtr, NullSemantics::MemoryStatePtr,
            BaseSemantics::StatePtr, NullSemantics::RiscOperatorsPtr> tester;
        tester.test(retval);
        return retval;
    }
#endif

////////////////////////////////////////////////////////////////////////////////////////////////////////////////////////////////
#elif  SEMANTIC_DOMAIN == PARTSYM_DOMAIN
#if SEMANTIC_API == OLD_API
#   include "PartialSymbolicSemantics.h"
#   define MyValueType rose::BinaryAnalysis::InstructionSemantics::PartialSymbolicSemantics::ValueType
#   define MyState     rose::BinaryAnalysis::InstructionSemantics::PartialSymbolicSemantics::State
#   define MyPolicy    rose::BinaryAnalysis::InstructionSemantics::PartialSymbolicSemantics::Policy<MyState, MyValueType>
#else
#   include "PartialSymbolicSemantics2.h"
    static BaseSemantics::RiscOperatorsPtr make_ops() {
        BaseSemantics::RiscOperatorsPtr retval = PartialSymbolicSemantics::RiscOperators::instance(regdict);
        TestSemantics<PartialSymbolicSemantics::SValuePtr, BaseSemantics::RegisterStateGenericPtr,
                      BaseSemantics::MemoryCellListPtr, BaseSemantics::StatePtr,
                      PartialSymbolicSemantics::RiscOperatorsPtr> tester;
        tester.test(retval);
        return retval;
    }
#endif

////////////////////////////////////////////////////////////////////////////////////////////////////////////////////////////////
#elif  SEMANTIC_DOMAIN == SYMBOLIC_DOMAIN

#if SEMANTIC_API == OLD_API
#   include "SymbolicSemantics.h"
#   define MyValueType rose::BinaryAnalysis::InstructionSemantics::SymbolicSemantics::ValueType
#   define MyState     rose::BinaryAnalysis::InstructionSemantics::SymbolicSemantics::State
#   define MyPolicy    rose::BinaryAnalysis::InstructionSemantics::SymbolicSemantics::Policy<MyState, MyValueType>
#else
#   include "SymbolicSemantics2.h"
    static BaseSemantics::RiscOperatorsPtr make_ops() {
        SymbolicSemantics::RiscOperatorsPtr retval = SymbolicSemantics::RiscOperators::instance(regdict);
        retval->set_compute_usedef(do_usedef);
        TestSemantics<SymbolicSemantics::SValuePtr, BaseSemantics::RegisterStateGenericPtr,
                      SymbolicSemantics::MemoryStatePtr, BaseSemantics::StatePtr,
                      SymbolicSemantics::RiscOperatorsPtr> tester;
        tester.test(retval);
        return retval;
    }
#endif

////////////////////////////////////////////////////////////////////////////////////////////////////////////////////////////////
#elif SEMANTIC_DOMAIN == INTERVAL_DOMAIN
#if SEMANTIC_API == OLD_API
#   include "IntervalSemantics.h"
#   define MyValueType rose::BinaryAnalysis::InstructionSemantics::IntervalSemantics::ValueType
#   define MyState     rose::BinaryAnalysis::InstructionSemantics::IntervalSemantics::State
#   define MyPolicy    rose::BinaryAnalysis::InstructionSemantics::IntervalSemantics::Policy<MyState, MyValueType>
#else
#   include "IntervalSemantics2.h"
    static BaseSemantics::RiscOperatorsPtr make_ops() {
        BaseSemantics::RiscOperatorsPtr retval = IntervalSemantics::RiscOperators::instance(regdict);
        TestSemantics<IntervalSemantics::SValuePtr, BaseSemantics::RegisterStateGenericPtr,
                      IntervalSemantics::MemoryStatePtr, BaseSemantics::StatePtr,
                      IntervalSemantics::RiscOperatorsPtr> tester;
        tester.test(retval);
        return retval;
    }
#endif

////////////////////////////////////////////////////////////////////////////////////////////////////////////////////////////////
#elif SEMANTIC_DOMAIN == MULTI_DOMAIN
#if SEMANTIC_API == OLD_API
#   include "MultiSemantics.h"
#   include "PartialSymbolicSemantics.h"
#   include "SymbolicSemantics.h"
#   include "IntervalSemantics.h"
#   define MyMultiSemanticsClass MultiSemantics<                                                                               \
        PartialSymbolicSemantics::ValueType, PartialSymbolicSemantics::State, PartialSymbolicSemantics::Policy,                \
        SymbolicSemantics::ValueType, SymbolicSemantics::State, SymbolicSemantics::Policy,                                     \
        IntervalSemantics::ValueType, IntervalSemantics::State, IntervalSemantics::Policy>
#   define MyValueType MyMultiSemanticsClass::ValueType
#   define MyState MyMultiSemanticsClass::State
#   define MyPolicy MyMultiSemanticsClass::Policy<MyState, MyValueType>
#else
#   include "MultiSemantics2.h"
#   include "PartialSymbolicSemantics2.h"
#   include "SymbolicSemantics2.h"
#   include "IntervalSemantics2.h"
    static BaseSemantics::RiscOperatorsPtr make_ops() {
        MultiSemantics::RiscOperatorsPtr ops = MultiSemantics::RiscOperators::instance(regdict);
        PartialSymbolicSemantics::RiscOperatorsPtr s1 = PartialSymbolicSemantics::RiscOperators::instance(regdict);
        SymbolicSemantics::RiscOperatorsPtr s2 = SymbolicSemantics::RiscOperators::instance(regdict);
        s2->set_compute_usedef();
        IntervalSemantics::RiscOperatorsPtr s3 = IntervalSemantics::RiscOperators::instance(regdict);
        ops->add_subdomain(s1, "PartialSymbolic");
        ops->add_subdomain(s2, "Symbolic");
        ops->add_subdomain(s3, "Interval");
        return ops;
    }
#endif

////////////////////////////////////////////////////////////////////////////////////////////////////////////////////////////////
#elif SEMANTIC_DOMAIN == FINDCONST_DOMAIN

#if SEMANTIC_API == OLD_API
#   include "findConstants.h"
#   define MyValueType rose::BinaryAnalysis::FindConstants::XVariablePtr
    struct MyPolicy: public rose::BinaryAnalysis::FindConstants::FindConstantsPolicy {
        void startInstruction(SgAsmInstruction *insn) {
            addr = insn->get_address();
            newIp = number<32>(addr);
            if (rsets.find(addr)==rsets.end())
                rsets[addr].setToBottom();
            cur_state = rsets[addr];
            rose::BinaryAnalysis::FindConstants::currentInstruction = isSgAsmX86Instruction(insn);
        }
        void print(std::ostream &out) {
            out <<cur_state <<"    ip = " <<newIp <<"\n";
        }
    };

#else
#   error "FindConstantsPolicy has no counterpart in the new InstructionSemantics2 API"
#endif

////////////////////////////////////////////////////////////////////////////////////////////////////////////////////////////////
#elif  SEMANTIC_DOMAIN == FINDCONSTABI_DOMAIN

#if SEMANTIC_API == OLD_API
#   include "findConstants.h"
#   define MyValueType rose::BinaryAnalysis::FindConstants::XVariablePtr
    struct MyPolicy: public rose::BinaryAnalysis::FindConstants::FindConstantsABIPolicy {
        void startInstruction(SgAsmInstruction *insn) {
            addr = insn->get_address();
            newIp = number<32>(addr);
            if (rsets.find(addr)==rsets.end())
                rsets[addr].setToBottom();
            cur_state = rsets[addr];
            rose::BinaryAnalysis::FindConstants::currentInstruction = isSgAsmX86Instruction(insn);
        }
        void print(std::ostream &out) {
            out <<cur_state <<"    ip = " <<newIp <<"\n";
        }
    };

#else
#   error "FindConstantsABIPolicy has no counterpart in the new InstructionSematnics2 API"
#endif

////////////////////////////////////////////////////////////////////////////////////////////////////////////////////////////////
#else
#error "invalid value for SEMANTIC_DOMAIN"
#endif

#if SEMANTIC_API == NEW_API
// Show the register state for BaseSemantics::RegisterStateGeneric in the same format as for RegisterStateX86. This is
// for comparison of the two register states when verifying results.  It's also close to the format used by the old binary
// semantics API.
void
show_state(const BaseSemantics::RiscOperatorsPtr &ops)
{
#if SEMANTIC_DOMAIN == MULTI_DOMAIN
    std::cout <<*ops;
    return;
#endif

    struct ShowReg {
        BaseSemantics::RiscOperatorsPtr ops;
        std::ostream &o;
        std::string prefix;

        ShowReg(const BaseSemantics::RiscOperatorsPtr &ops, std::ostream &o, const std::string &prefix)
            : ops(ops), o(o), prefix(prefix) {}

        void operator()(const char *name, const char *abbr=NULL) {
            const RegisterDictionary *regdict = ops->get_state()->get_register_state()->get_register_dictionary();
            const RegisterDescriptor *desc = regdict->lookup(name);
            assert(desc);
            (*this)(*desc, abbr?abbr:name);
        }
        void operator()(const RegisterDescriptor &desc, const char *abbr) {
            BaseSemantics::RegisterStatePtr regstate = ops->get_state()->get_register_state();
            FormatRestorer fmt(o);
            o <<prefix <<std::setw(8) <<std::left <<abbr <<"= { ";
            fmt.restore();
            BaseSemantics::SValuePtr val = regstate->readRegister(desc, ops.get());
            o <<*val <<" }\n";
        }
        void operator()(unsigned majr, unsigned minr, unsigned offset, unsigned nbits, const char *abbr) {
            (*this)(RegisterDescriptor(majr, minr, offset, nbits), abbr);
        }
    } show(ops, std::cout, "    ");

    std::cout <<"registers:\n";
    show("eax",         "ax");
    show("ecx",         "cx");
    show("edx",         "dx");
    show("ebx",         "bx");
    show("esp",         "sp");
    show("ebp",         "bp");
    show("esi",         "si");
    show("edi",         "di");
    show("es");
    show("cs");
    show("ss");
    show("ds");
    show("fs");
    show("gs");
    show("cf");
    show(x86_regclass_flags, 0, 1, 1, "?1");
    show("pf");
    show(x86_regclass_flags, 0, 3, 1, "?3");
    show("af");
    show(x86_regclass_flags, 0, 5, 1, "?5");
    show("zf");
    show("sf");
    show("tf");
    show("if");
    show("df");
    show("of");
    show(x86_regclass_flags, 0, 12, 1, "iopl0");
    show(x86_regclass_flags, 0, 13, 1, "iopl1");
    show("nt");
    show(x86_regclass_flags, 0, 15, 1, "?15");
    show("rf");
    show("vm");
    show(x86_regclass_flags, 0, 18, 1, "ac");
    show(x86_regclass_flags, 0, 19, 1, "vif");
    show(x86_regclass_flags, 0, 20, 1, "vip");
    show(x86_regclass_flags, 0, 21, 1, "id");
    show(x86_regclass_flags, 0, 22, 1, "?22");
    show(x86_regclass_flags, 0, 23, 1, "?23");
    show(x86_regclass_flags, 0, 24, 1, "?24");
    show(x86_regclass_flags, 0, 25, 1, "?25");
    show(x86_regclass_flags, 0, 26, 1, "?26");
    show(x86_regclass_flags, 0, 27, 1, "?27");
    show(x86_regclass_flags, 0, 28, 1, "?28");
    show(x86_regclass_flags, 0, 29, 1, "?29");
    show(x86_regclass_flags, 0, 30, 1, "?30");
    show(x86_regclass_flags, 0, 31, 1, "?31");
    show("eip", "ip");

    BaseSemantics::Formatter memfmt;
    memfmt.set_line_prefix("    ");
    std::cout <<"memory:\n";
    ops->get_state()->print_memory(std::cout, memfmt);
}
#endif


/* Analyze a single interpretation a block at a time */
static void
analyze_interp(SgAsmInterpretation *interp)
{
    /* Get the set of all instructions except instructions that are part of left-over blocks. */
    struct AllInstructions: public SgSimpleProcessing, public std::map<rose_addr_t, SgAsmX86Instruction*> {
        void visit(SgNode *node) {
            SgAsmX86Instruction *insn = isSgAsmX86Instruction(node);
            SgAsmFunction *func = SageInterface::getEnclosingNode<SgAsmFunction>(insn);
            if (func && 0==(func->get_reason() & SgAsmFunction::FUNC_LEFTOVERS))
                insert(std::make_pair(insn->get_address(), insn));
        }
    } insns;
    insns.traverse(interp, postorder);

    while (!insns.empty()) {
        std::cout <<"=====================================================================================\n"
                  <<"=== Starting a new basic block                                                    ===\n"
                  <<"=====================================================================================\n";
        AllInstructions::iterator si = insns.begin();
        SgAsmX86Instruction *insn = si->second;
        insns.erase(si);

#if SEMANTIC_API == NEW_API
        BaseSemantics::RiscOperatorsPtr operators = make_ops();
        BaseSemantics::Formatter formatter;
        formatter.set_suppress_initial_values();
        formatter.set_show_latest_writers(do_usedef);
        BaseSemantics::DispatcherPtr dispatcher;
        if (do_trace) {
            // Enable RiscOperators tracing, but turn off a bunch of info that makes comparisons with a known good answer
            // difficult.
            Sawyer::Message::PrefixPtr prefix = Sawyer::Message::Prefix::instance();
            prefix->showProgramName(false);
            prefix->showThreadId(false);
            prefix->showElapsedTime(false);
            prefix->showFacilityName(Sawyer::Message::Prefix::NEVER);
            prefix->showImportance(false);
            Sawyer::Message::UnformattedSinkPtr sink = Sawyer::Message::StreamSink::instance(std::cout);
            sink->prefix(prefix);
            sink->defaultPropertiesNS().useColor = false;
            TraceSemantics::RiscOperatorsPtr trace = TraceSemantics::RiscOperators::instance(operators);
            trace->stream().destination(sink);
<<<<<<< HEAD
=======
            trace->stream().enable();
>>>>>>> 41a4a122
            dispatcher = DispatcherX86::instance(trace, 32);
        } else {
            dispatcher = DispatcherX86::instance(operators, 32);
        }
        operators->set_solver(make_solver());

        // The fpstatus_top register must have a concrete value if we'll use the x86 floating-point stack (e.g., st(0))
        if (const RegisterDescriptor *REG_FPSTATUS_TOP = regdict->lookup("fpstatus_top")) {
            BaseSemantics::SValuePtr st_top = operators->number_(REG_FPSTATUS_TOP->get_nbits(), 0);
            operators->writeRegister(*REG_FPSTATUS_TOP, st_top);
        }
#else   // OLD_API
        typedef X86InstructionSemantics<MyPolicy, MyValueType> MyDispatcher;
        MyPolicy operators;
        MyDispatcher dispatcher(operators);
#   if SEMANTIC_DOMAIN == SYMBOLIC_DOMAIN
        operators.set_solver(make_solver());
        SymbolicSemantics::Formatter formatter;
        formatter.expr_formatter.do_rename = true;
        formatter.expr_formatter.add_renames = true;
#   elif SEMANTIC_DOMAIN != FINDCONST_DOMAIN && SEMANTIC_DOMAIN != FINDCONSTABI_DOMAIN
        BaseSemantics::Formatter formatter;
#   endif
#endif

#if SEMANTIC_DOMAIN == SYMBOLIC_DOMAIN && SEMANTIC_API == NEW_API
        BaseSemantics::SValuePtr orig_esp;
        if (do_test_subst) {
            // Only request the orig_esp if we're going to use it later because it causes an esp value to be instantiated
            // in the state, which is printed in the output, and thus changes the answer.
            BaseSemantics::RegisterStateGeneric::promote(operators->get_state()->get_register_state())->initialize_large();
            orig_esp = operators->readRegister(*regdict->lookup("esp"));
            std::cout <<"Original state:\n" <<*operators;
        }
#endif

        /* Perform semantic analysis for each instruction in this block. The block ends when we no longer know the value of
         * the instruction pointer or the instruction pointer refers to an instruction that doesn't exist or which has already
         * been processed. */
        while (1) {
            /* Analyze current instruction */
            std::cout <<"\n" <<unparseInstructionWithAddress(insn) <<"\n";
#if SEMANTIC_API == NEW_API
            try {
                dispatcher->processInstruction(insn);
#   if 0 /*DEBUGGING [Robb P. Matzke 2013-05-01]*/
                show_state(operators); // for comparing RegisterStateGeneric with the old RegisterStateX86 output
#   else
                std::cout <<(*operators + formatter);
#   endif
            } catch (const BaseSemantics::Exception &e) {
                std::cout <<e <<"\n";
            }
#else       // OLD API
            try {
                dispatcher.processInstruction(insn);
#   if SEMANTIC_DOMAIN == FINDCONST_DOMAIN || SEMANTIC_DOMAIN == FINDCONSTABI_DOMAIN
                operators.print(std::cout);
#   else
                operators.print(std::cout, formatter);
#   endif
            } catch (const MyDispatcher::Exception &e) {
                std::cout <<e <<"\n";
                break;
#   if SEMANTIC_DOMAIN == PARTSYM_DOMAIN
            } catch (const MyPolicy::Exception &e) {
                std::cout <<e <<"\n";
                break;
#   endif
            } catch (const rose::BinaryAnalysis::SMTSolver::Exception &e) {
                std::cout <<e <<" [ "<<unparseInstructionWithAddress(insn) <<"]\n";
                break;
            }
#endif

            /* Never follow CALL instructions */
            if (insn->get_kind()==x86_call || insn->get_kind()==x86_farcall)
                break;

            /* Get next instruction of this block */
#if SEMANTIC_API == NEW_API
            BaseSemantics::SValuePtr ip = operators->readRegister(dispatcher->findRegister("eip"));
            if (!ip->is_number())
                break;
            rose_addr_t next_addr = ip->get_number();
#else       // OLD_API
#   if SEMANTIC_DOMAIN == PARTSYM_DOMAIN || SEMANTIC_DOMAIN == SYMBOLIC_DOMAIN
            MyValueType<32> ip = operators.get_ip();
            if (!ip.is_known()) break;
            rose_addr_t next_addr = ip.known_value();
#   elif SEMANTIC_DOMAIN == NULL_DOMAIN || SEMANTIC_DOMAIN == INTERVAL_DOMAIN
            MyValueType<32> ip = operators.readRegister<32>(dispatcher.REG_EIP);
            if (!ip.is_known()) break;
            rose_addr_t next_addr = ip.known_value();
#   elif SEMANTIC_DOMAIN == MULTI_DOMAIN
            PartialSymbolicSemantics::ValueType<32> ip = operators.readRegister<32>(dispatcher.REG_EIP)
                                                         .get_subvalue(MyMultiSemanticsClass::SP0());
            if (!ip.is_known()) break;
            rose_addr_t next_addr = ip.known_value();
#   else
            if (operators.newIp->get().name) break;
            rose_addr_t next_addr = operators.newIp->get().offset;
#   endif
#endif
            si = insns.find(next_addr);
            if (si==insns.end()) break;
            insn = si->second;
            insns.erase(si);
        }

        // Test substitution on the symbolic state.
#if SEMANTIC_DOMAIN == SYMBOLIC_DOMAIN && SEMANTIC_API == NEW_API
        if (do_test_subst) {
            SymbolicSemantics::SValuePtr from = SymbolicSemantics::SValue::promote(orig_esp);
            BaseSemantics::SValuePtr newvar = operators->undefined_(32);
            newvar->set_comment("frame_pointer");
            SymbolicSemantics::SValuePtr to =
                SymbolicSemantics::SValue::promote(operators->add(newvar, operators->number_(32, 4)));
            std::cout <<"Substituting from " <<*from <<" to " <<*to <<"\n";
            SymbolicSemantics::RiscOperators::promote(operators)->substitute(from, to);
            std::cout <<"Substituted state:\n" <<(*operators+formatter);
        }
#endif
    }
}

/* Analyze only interpretations that point only to 32-bit x86 instructions. */
class AnalyzeX86Functions: public SgSimpleProcessing {
public:
    size_t ninterps;
    AnalyzeX86Functions(): ninterps(0) {}
    void visit(SgNode* node) {
        SgAsmInterpretation *interp = isSgAsmInterpretation(node);
        if (interp) {
            const SgAsmGenericHeaderPtrList &headers = interp->get_headers()->get_headers();
            bool only_x86 = true;
            for (size_t i=0; i<headers.size() && only_x86; ++i)
                only_x86 = 4==headers[i]->get_word_size();
            if (only_x86) {
                ++ninterps;
                analyze_interp(interp);
            }
        }
    }
};

int main(int argc, char *argv[]) {
    std::vector<std::string> args(argv, argv+argc);
    for (size_t argno=1; argno<args.size(); ++argno) {
        if (0==args[argno].compare("--trace")) {
            do_trace = true;
            args[argno] = "";
        } else if (0==args[argno].compare("--no-trace")) {
            do_trace = false;
            args[argno] = "";
        } else if (0==args[argno].compare("--test-subst")) {
            do_test_subst = true;
            args[argno] = "";
        } else if (0==args[argno].compare("--no-test-subst")) {
            do_test_subst = false;
            args[argno] = "";
        } else if (0==args[argno].compare("--usedef")) {
            do_usedef = true;
            args[argno] = "";
        } else if (0==args[argno].compare("--no-usedef")) {
            do_usedef = false;
            args[argno] = "";
        }
    }
    args.erase(std::remove(args.begin(), args.end(), ""), args.end());

    SgProject *project = frontend(argc, argv);
    AnalyzeX86Functions analysis;
    analysis.traverse(project, postorder);
    if (0==analysis.ninterps) {
        std::cout <<"file(s) didn't have any 32-bit x86 headers.\n";
    } else {
        std::cout <<"analyzed headers: " <<analysis.ninterps<< "\n";
    }

#if SEMANTIC_API == NEW_API
    std::ostream &info = std::cerr; // do not include in answer because objects vary in size per architecture
    info <<"Before vacuum...\n";
    BaseSemantics::SValue::poolAllocator().showInfo(info);
    BaseSemantics::SValue::poolAllocator().vacuum();
    info <<"After vacuum...\n";
    BaseSemantics::SValue::poolAllocator().showInfo(info);
#endif

    return 0;
}<|MERGE_RESOLUTION|>--- conflicted
+++ resolved
@@ -372,10 +372,7 @@
             sink->defaultPropertiesNS().useColor = false;
             TraceSemantics::RiscOperatorsPtr trace = TraceSemantics::RiscOperators::instance(operators);
             trace->stream().destination(sink);
-<<<<<<< HEAD
-=======
             trace->stream().enable();
->>>>>>> 41a4a122
             dispatcher = DispatcherX86::instance(trace, 32);
         } else {
             dispatcher = DispatcherX86::instance(operators, 32);
