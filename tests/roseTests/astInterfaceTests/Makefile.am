--- conflicted
+++ resolved
@@ -237,13 +237,8 @@
 rose_inputbuildFunctionCalls.C: inputbuildFunctionCalls.C buildFunctionCalls
 	@$(RTH_RUN) \
 		EXE="$$(pwd)/buildFunctionCalls$(EXEEXT)" \
-<<<<<<< HEAD
 		FLAGS="$(TEST_CXXFLAGS) -I$(abs_srcdir)" \
-		INPUT=$< \
-=======
-		FLAGS="$(TEST_CXXFLAGS) -I$(srcdir)" \
-		INPUT=$(abspath $<) \
->>>>>>> 0b8ad3a8
+		INPUT=$(abspath $<) \
 		$(srcdir)/astInterface.conf $@.passed
 
 # Like group1, except this is a C, not C++ file (not sure why we're passing CXXFLAGS instead of CFLAGS though)
@@ -473,13 +468,8 @@
 rose_inputinsertStatementBeforeFunction.C: inputinsertStatementBeforeFunction.C insertStatementBeforeFunction $(srcdir)/inputinsertStatementBeforeFunction_1.h
 	@$(RTH_RUN) \
 		EXE="$$(pwd)/insertStatementBeforeFunction$(EXEEXT)" \
-<<<<<<< HEAD
 		FLAGS="$(TEST_CXXFLAGS) -I$(abs_srcdir)" \
-		INPUT=$< \
-=======
-		FLAGS="$(TEST_CXXFLAGS) -I$(srcdir)" \
-		INPUT=$(abspath $<) \
->>>>>>> 0b8ad3a8
+		INPUT=$(abspath $<) \
 		$(srcdir)/astInterface.conf $@.passed
 
 # There are a lot of different cases that we now test for with the relocation of comments support in the
@@ -500,13 +490,8 @@
 $(group3): rose_%: % $(group3_headers)
 	@$(RTH_RUN) \
 		EXE="$$(pwd)/removeStatementCommentRelocation$(EXEEXT)" \
-<<<<<<< HEAD
 		FLAGS="$(TEST_CXX_FLAGS) -I$(abs_srcdir)" \
-		INPUT=$< \
-=======
-		FLAGS="$(TEST_CXX_FLAGS) -I$(srcdir)" \
-		INPUT=$(abspath $<) \
->>>>>>> 0b8ad3a8
+		INPUT=$(abspath $<) \
 		$(srcdir)/astInterface.conf $@.passed
 
 
@@ -514,11 +499,7 @@
 buildJavaPackage.passed: inputbuildJavaPackage.C buildJavaPackage
 	@$(RTH_RUN) \
 		USE_SUBDIR=yes \
-<<<<<<< HEAD
 		CMD="$$(pwd)/buildJavaPackage$(EXEEXT) $(TEST_CXXFLAGS) -I$(abs_srcdir) -c $(abspath $<)"  \
-=======
-		CMD="$$(pwd)/buildJavaPackage$(EXEEXT) $(TEST_CXXFLAGS) -I$(srcdir) -c $(abspath $<)" \
->>>>>>> 0b8ad3a8
 		$(TEST_EXIT_STATUS) $@
 
 # MUST keep this up-to-date!!
