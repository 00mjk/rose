# Liao, Jan. 9, 2008
# Makefile.am for a set of test AST builders and test input code
#-------------------------------------------------------------
include $(top_srcdir)/config/Makefile.for.ROSE.includes.and.libs

# JP (10/3/14): Added the unit tests subdirectory to be built.
SUBDIR = typeEquivalenceTests unitTests 

TEST_EXIT_STATUS = $(top_srcdir)/scripts/test_exit_status

AM_CPPFLAGS =  \
        $(ROSE_INCLUDES) \
        -I$(top_srcdir)/src/frontend/SageIII/sageInterface
# We install a few test programs since they might be useful for external users
bin_PROGRAMS = loopInterchange loopUnrolling loopTiling loopCollapsingDirective loopCollapsing moveDeclarationToInnermostScope

#not for installation
noinst_PROGRAMS = \
    buildFunctionDeclaration buildNondefiningFunction \
    findMain buildVariableDeclaration buildAssignmentStmt \
    buildFunctionCalls buildPragmaDeclaration attachComment \
    insertHeader buildExpression buildStructDeclaration \
    lookupNamedType buildFile movePreprocessingInfo buildIfStmt \
    buildCpreprocessorDefineDeclaration instrumentEndOfFunction \
    isUpcSharedType isUpcPhaseLessSharedType buildLabelStatement \
    buildSizeOfOp abiStuffTest abiStuffTestUPC buildNullStatement \
    buildForStmt canonicalLoop loopNormalization collectReadWriteVariables \
    typeTraits livenessAnalysis buildProcedureHeaderStatement replaceMacroCalls \
    buildAbstractHandle getDependentDecls buildStructDeclaration2 buildTypedefDeclaration \
    deepDelete insertStatementBeforeFunction removeStatementCommentRelocation \
    generateUniqueName annotateExpressionsWithUniqueNames buildExternalStatement \
    buildCommonBlock doLoopNormalization buildLabelStatement2 replaceWithPattern \
    insertBeforeUsingCommaOp insertAfterUsingCommaOp deepCopy fixVariableReferences \
    buildJavaPackage createAbstractHandles moveDeclarationToInnermostScope buildStatementFromString

VALGRIND_OPTIONS = --tool=memcheck -v --num-callers=30 --leak-check=no --error-limit=no --show-reachable=yes --trace-children=yes --suppressions=$(top_srcdir)/scripts/rose-suppressions-for-valgrind
# VALGRIND = valgrind $(VALGRIND_OPTIONS)
VALGRIND =

# list of test SAGE AST builders 
fixVariableReferences_SOURCES = fixVariableReferences.C 
annotateExpressionsWithUniqueNames_SOURCES = annotateExpressionsWithUniqueNames.C
deepDelete_SOURCES                       = deepDelete.C 
buildFunctionDeclaration_SOURCES         = buildFunctionDeclaration.C
buildNondefiningFunction_SOURCES         = buildNondefiningFunction.C
findMain_SOURCES                         = findMain.C
buildVariableDeclaration_SOURCES         = buildVariableDeclaration.C
buildAssignmentStmt_SOURCES              = buildAssignmentStmt.C
buildFunctionCalls_SOURCES               = buildFunctionCalls.C 
buildPragmaDeclaration_SOURCES           = buildPragmaDeclaration.C
attachComment_SOURCES                    = attachComment.C
insertHeader_SOURCES                     = insertHeader.C
buildExpression_SOURCES                  = buildExpression.C
buildStructDeclaration_SOURCES           = buildStructDeclaration.C
buildStructDeclaration2_SOURCES          = buildStructDeclaration2.C
lookupNamedType_SOURCES                  = lookupNamedType.C           
buildFile_SOURCES                        = buildFile.C           
movePreprocessingInfo_SOURCES            = movePreprocessingInfo.C
buildIfStmt_SOURCES                      = buildIfStmt.C
buildCpreprocessorDefineDeclaration_SOURCES = buildCpreprocessorDefineDeclaration.C
instrumentEndOfFunction_SOURCES          = instrumentEndOfFunction.C
isUpcSharedType_SOURCES                  = isUpcSharedType.C
isUpcPhaseLessSharedType_SOURCES         = isUpcPhaseLessSharedType.C
buildLabelStatement_SOURCES              = buildLabelStatement.C
buildSizeOfOp_SOURCES                    = buildSizeOfOp.C
abiStuffTest_SOURCES                     = abiStuffTest.C
abiStuffTestUPC_SOURCES                  = abiStuffTestUPC.C
buildNullStatement_SOURCES               = buildNullStatement.C
buildForStmt_SOURCES                     = buildForStmt.C
canonicalLoop_SOURCES                    = canonicalLoop.C
loopNormalization_SOURCES                = loopNormalization.C 
collectReadWriteVariables_SOURCES        = collectReadWriteVariables.C
typeTraits_SOURCES                       = typeTraits.C
livenessAnalysis_SOURCES                 = livenessAnalysis.C
buildProcedureHeaderStatement_SOURCES    = buildProcedureHeaderStatement.C
replaceMacroCalls_SOURCES                = replaceMacroCalls.C
buildAbstractHandle_SOURCES              = buildAbstractHandle.C
buildTypedefDeclaration_SOURCES          = buildTypedefDeclaration.C
loopUnrolling_SOURCES                    = loopUnrolling.C
getDependentDecls_SOURCES                = getDependentDecls.C
loopInterchange_SOURCES                  = loopInterchange.C
loopTiling_SOURCES                       = loopTiling.C
insertStatementBeforeFunction_SOURCES    = insertStatementBeforeFunction.C
removeStatementCommentRelocation_SOURCES = removeStatementCommentRelocation.C
generateUniqueName_SOURCES               = generateUniqueName.C
buildExternalStatement_SOURCES           = buildExternalStatement.C
buildCommonBlock_SOURCES                 = buildCommonBlock.C
doLoopNormalization_SOURCES              = doLoopNormalization.C
buildLabelStatement2_SOURCES	         = buildLabelStatement2.C
replaceWithPattern_SOURCES               = replaceWithPattern.C
insertBeforeUsingCommaOp_SOURCES         = insertBeforeUsingCommaOp.C
insertAfterUsingCommaOp_SOURCES          = insertAfterUsingCommaOp.C
deepCopy_SOURCES                         = deepCopy.C
buildJavaPackage_SOURCES                 = buildJavaPackage.C           
loopCollapsing_SOURCES                    = loopCollapsing.C
loopCollapsingDirective_SOURCES           = loopCollapsingDirective.C
createAbstractHandles_SOURCES             = createAbstractHandles.C
moveDeclarationToInnermostScope_SOURCES   = moveDeclarationToInnermostScope.C
buildStatementFromString_SOURCES          = buildStatementFromString.C
# libsageInterface.la is included in rose.la already?
LDADD =  $(ROSE_LIBS)

# Be sure to include proper suffixes, like .C
# TODO: handle side effects when deleting AST nodes
#failing_generatedCodeExamples = rose_inputdeepDelete.C 

generatedCodeExamples = \
  rose_inputfixVariableReferences.C \
  rose_inputBlank1.C \
  rose_inputBlank2.C \
  rose_inputfindMain.C \
  rose_inputbuildVariableDeclaration.C \
  rose_inputbuildAssignmentStmt.C \
  rose_inputbuildFunctionCalls.C \
  rose_inputbuildPragmaDeclaration.c \
  rose_inputAttachComment.C \
  rose_inputInsertHeader.C \
  rose_inputbuildExpression.C \
  rose_inputbuildStructDeclaration.C \
  rose_inputbuildStructDeclaration2.C \
  rose_inputLookupNamedType.C \
  rose_inputbuildFile.C \
  rose_inputMovePreprocessingInfo.C \
  rose_inputbuildIfStmt.C \
  rose_inputbuildCpreprocessorDefineDeclaration.C \
  rose_inputinstrumentEndOfFunction.C \
  rose_inputisUpcSharedType.upc \
  rose_inputisUpcPhaseLessSharedType.upc \
  rose_inputbuildLabelStatement.C \
  rose_inputbuildSizeOfOp.C \
  abiStuffTest.passed \
  abiStuffTestUPC.passed \
  rose_inputbuildNullStatement.C \
  rose_inputbuildForStmt.C \
  rose_inputcanonicalLoop.C \
  rose_inputcollectReadWriteVariables.C \
  rose_inputtypeTraits.C \
  rose_inputlivenessAnalysis.C \
  rose_inputreplaceMacroCalls.C \
  rose_inputbuildAbstractHandle.C \
  rose_inputbuildTypedefDeclaration.C \
  rose_inputloopUnrolling1.C \
  rose_inputloopUnrolling2.C \
  rose_inputgetDependentDecls.C \
  rose_inputloopInterchange.C \
  rose_inputloopTiling.C \
  rose_inputloopNormalization.C \
  deepDelete.passed \
  rose_inputinsertStatementBeforeFunction.C \
  rose_inputRemoveStatementCommentRelocation.C \
  rose_inputgenerateUniqueName.C \
  rose_inputannotateExpressionsWithUniqueNames.C \
  rose_inputreplaceWithPattern.C \
  rose_inputinsertBeforeUsingCommaOp.C \
  rose_inputinsertAfterUsingCommaOp.C \
  rose_inputdeepCopy.C\
  rose_inputloopCollapsing_1.C\
  rose_inputloopCollapsing_2.C\
  rose_inputloopCollapsing_3.C\
  rose_inputloopCollapsing_4.C\
  rose_inputloopCollapsing_5.C\
  rose_inputbuildStatementFromString.C \
  buildJavaPackage.passed 

# section for declaration moving tool
#  inputmoveDeclarationToInnermostScope_23.C 
#--------------------------------------------
MOVE_DECLS_TESTCODES_FULLY_SUPPORTED  = \
  inputmoveDeclarationToInnermostScope_1.C \
  inputmoveDeclarationToInnermostScope_2.C \
  inputmoveDeclarationToInnermostScope_3.C \
  inputmoveDeclarationToInnermostScope_4.C \
  inputmoveDeclarationToInnermostScope_5.C \
  inputmoveDeclarationToInnermostScope_6.C \
  inputmoveDeclarationToInnermostScope_7.C \
  inputmoveDeclarationToInnermostScope_8.C \
  inputmoveDeclarationToInnermostScope_9.C \
  inputmoveDeclarationToInnermostScope_10.C \
  inputmoveDeclarationToInnermostScope_11.C \
  inputmoveDeclarationToInnermostScope_12.C \
  inputmoveDeclarationToInnermostScope_13.C \
  inputmoveDeclarationToInnermostScope_14.C \
  inputmoveDeclarationToInnermostScope_15.C  \
  inputmoveDeclarationToInnermostScope_16.C \
  inputmoveDeclarationToInnermostScope_18.C \
  inputmoveDeclarationToInnermostScope_19.C \
  inputmoveDeclarationToInnermostScope_20.C \
  inputmoveDeclarationToInnermostScope_21.C \
  inputmoveDeclarationToInnermostScope_22.C \
  inputmoveDeclarationToInnermostScope_23.C \
  inputmoveDeclarationToInnermostScope_24.C \
  inputmoveDeclarationToInnermostScope_25.C \
  inputmoveDeclarationToInnermostScope_test2015_126.C \
  inputmoveDeclarationToInnermostScope_test2015_127.C 

# DQ (12/23/2014): This fails because the normal unparsing (without token unparsing) is failing.
# inputmoveDeclarationToInnermostScope_test2014_26.C

MOVE_DECLS_TESTCODES_PARTIALLY_SUPPORTED = 

# identity translator cannot handle them properly  
# 17: shared SgArrayType issue
MOVE_DECLS_TESTCODES_FAILING = \
  inputmoveDeclarationToInnermostScope_17.C \
  inputmoveDeclarationToInnermostScope_test2014_18.C \
  inputmoveDeclarationToInnermostScope_test2014_22.C

MOVE_DECLS_TESTCODES_REQUIRED_TO_PASS = \
  $(MOVE_DECLS_TESTCODES_FULLY_SUPPORTED) \
  $(MOVE_DECLS_TESTCODES_PARTIALLY_SUPPORTED)

MOVE_DECLS_TESTCODES_CURRENTLY_FAILING = 

MOVE_DECLS_TESTCODES_FULLY_SUPPORTED_RESULTS = $(addprefix rose_, ${MOVE_DECLS_TESTCODES_FULLY_SUPPORTED})
MOVE_DECLS_TESTCODES_PARTIALLY_SUPPORTED_RESULTS = $(addprefix rose_, ${MOVE_DECLS_TESTCODES_PARTIALLY_SUPPORTED})

MOVE_MERGE_DECLS_TESTCODES_FULLY_SUPPORTED_RESULTS = $(addprefix rose_v2_, ${MOVE_DECLS_TESTCODES_FULLY_SUPPORTED})
MOVE_MERGE_DECLS_TESTCODES_PARTIALLY_SUPPORTED_RESULTS = $(addprefix rose_v2_, ${MOVE_DECLS_TESTCODES_PARTIALLY_SUPPORTED})


PASSING_MOVE_DECLS_TESTCODES_RESULTS = \
   $(MOVE_DECLS_TESTCODES_FULLY_SUPPORTED_RESULTS) \
   $(MOVE_DECLS_TESTCODES_PARTIALLY_SUPPORTED_RESULTS)

# DQ (12/23/2014): Added tests specific to use of move tool with token-based unparsing.
MOVE_DECLS_TESTCODES_WITH_TOKEN_UNPARSING_FULLY_SUPPORTED  = \
  inputmoveDeclarationToInnermostScope_1.C \
  inputmoveDeclarationToInnermostScope_2.C \
  inputmoveDeclarationToInnermostScope_3.C \
  inputmoveDeclarationToInnermostScope_4.C \
  inputmoveDeclarationToInnermostScope_6.C \
  inputmoveDeclarationToInnermostScope_7.C \
  inputmoveDeclarationToInnermostScope_8.C \
  inputmoveDeclarationToInnermostScope_9.C \
  inputmoveDeclarationToInnermostScope_10.C \
  inputmoveDeclarationToInnermostScope_11.C \
  inputmoveDeclarationToInnermostScope_12.C \
  inputmoveDeclarationToInnermostScope_13.C \
  inputmoveDeclarationToInnermostScope_14.C \
  inputmoveDeclarationToInnermostScope_15.C \
  inputmoveDeclarationToInnermostScope_16.C \
  inputmoveDeclarationToInnermostScope_18.C \
  inputmoveDeclarationToInnermostScope_test2014_01.C \
  inputmoveDeclarationToInnermostScope_test2014_02.C \
  inputmoveDeclarationToInnermostScope_test2014_03.C \
  inputmoveDeclarationToInnermostScope_test2014_04.C \
  inputmoveDeclarationToInnermostScope_test2014_05.C \
  inputmoveDeclarationToInnermostScope_test2014_06.C \
  inputmoveDeclarationToInnermostScope_test2014_07.C \
  inputmoveDeclarationToInnermostScope_test2014_08.C \
  inputmoveDeclarationToInnermostScope_test2014_10.C \
  inputmoveDeclarationToInnermostScope_test2014_11.C \
  inputmoveDeclarationToInnermostScope_test2014_13.C \
  inputmoveDeclarationToInnermostScope_test2014_14.C \
  inputmoveDeclarationToInnermostScope_test2014_15.C \
  inputmoveDeclarationToInnermostScope_test2014_16.C \
  inputmoveDeclarationToInnermostScope_test2014_17.C \
  inputmoveDeclarationToInnermostScope_test2014_19.C \
  inputmoveDeclarationToInnermostScope_test2014_20.C \
  inputmoveDeclarationToInnermostScope_test2014_21.C \
  inputmoveDeclarationToInnermostScope_test2014_23.C \
  inputmoveDeclarationToInnermostScope_test2014_24.C \
  inputmoveDeclarationToInnermostScope_test2014_25.C \
  inputmoveDeclarationToInnermostScope_test2014_26.C \
  inputmoveDeclarationToInnermostScope_test2014_27.C \
  inputmoveDeclarationToInnermostScope_test2014_28.C \
  inputmoveDeclarationToInnermostScope_test2014_29.C \
  inputmoveDeclarationToInnermostScope_test2014_30.C \
  inputmoveDeclarationToInnermostScope_test2014_31.C \
  inputmoveDeclarationToInnermostScope_test2015_01.C \
  inputmoveDeclarationToInnermostScope_test2015_02.C \
  inputmoveDeclarationToInnermostScope_test2015_03.C \
  inputmoveDeclarationToInnermostScope_test2015_05.C \
  inputmoveDeclarationToInnermostScope_test2015_06.C \
  inputmoveDeclarationToInnermostScope_test2015_07.C \
  inputmoveDeclarationToInnermostScope_test2015_08.C \
  inputmoveDeclarationToInnermostScope_test2015_09.C \
  inputmoveDeclarationToInnermostScope_test2015_10.C \
  inputmoveDeclarationToInnermostScope_test2015_11.C \
  inputmoveDeclarationToInnermostScope_test2015_12.C \
  inputmoveDeclarationToInnermostScope_test2015_13.C \
  inputmoveDeclarationToInnermostScope_test2015_14.C \
  inputmoveDeclarationToInnermostScope_test2015_15.C \
  inputmoveDeclarationToInnermostScope_test2015_16.C \
  inputmoveDeclarationToInnermostScope_test2015_17.C \
  inputmoveDeclarationToInnermostScope_test2015_18.C \
  inputmoveDeclarationToInnermostScope_test2015_19.C \
  inputmoveDeclarationToInnermostScope_test2015_20.C \
  inputmoveDeclarationToInnermostScope_test2015_21.C \
  inputmoveDeclarationToInnermostScope_test2015_22.C \
  inputmoveDeclarationToInnermostScope_test2015_23.C \
  inputmoveDeclarationToInnermostScope_test2015_24.C \
  inputmoveDeclarationToInnermostScope_test2015_25.C \
  inputmoveDeclarationToInnermostScope_test2015_26.C \
  inputmoveDeclarationToInnermostScope_test2015_27.C \
  inputmoveDeclarationToInnermostScope_test2015_28.C \
  inputmoveDeclarationToInnermostScope_test2015_29.C \
  inputmoveDeclarationToInnermostScope_test2015_30.C \
  inputmoveDeclarationToInnermostScope_test2015_31.C \
  inputmoveDeclarationToInnermostScope_test2015_32.C \
  inputmoveDeclarationToInnermostScope_test2015_33.C \
  inputmoveDeclarationToInnermostScope_test2015_34.C \
  inputmoveDeclarationToInnermostScope_test2015_35.C \
  inputmoveDeclarationToInnermostScope_test2015_36.C \
  inputmoveDeclarationToInnermostScope_test2015_37.C \
  inputmoveDeclarationToInnermostScope_test2015_38.C \
  inputmoveDeclarationToInnermostScope_test2015_39.C \
  inputmoveDeclarationToInnermostScope_test2015_40.C \
  inputmoveDeclarationToInnermostScope_test2015_41.C \
  inputmoveDeclarationToInnermostScope_test2015_42.C \
  inputmoveDeclarationToInnermostScope_test2015_43.C \
  inputmoveDeclarationToInnermostScope_test2015_44.C \
  inputmoveDeclarationToInnermostScope_test2015_46.C \
  inputmoveDeclarationToInnermostScope_test2015_47.C \
  inputmoveDeclarationToInnermostScope_test2015_48.C \
  inputmoveDeclarationToInnermostScope_test2015_49.C \
  inputmoveDeclarationToInnermostScope_test2015_50.C \
  inputmoveDeclarationToInnermostScope_test2015_51.C \
  inputmoveDeclarationToInnermostScope_test2015_52.C \
  inputmoveDeclarationToInnermostScope_test2015_53.C \
  inputmoveDeclarationToInnermostScope_test2015_54.C \
  inputmoveDeclarationToInnermostScope_test2015_55.C \
  inputmoveDeclarationToInnermostScope_test2015_56.C \
  inputmoveDeclarationToInnermostScope_test2015_57.C \
  inputmoveDeclarationToInnermostScope_test2015_58.C \
  inputmoveDeclarationToInnermostScope_test2015_59.C \
  inputmoveDeclarationToInnermostScope_test2015_60.C \
  inputmoveDeclarationToInnermostScope_test2015_61.C \
  inputmoveDeclarationToInnermostScope_test2015_63.C \
  inputmoveDeclarationToInnermostScope_test2015_64.C \
  inputmoveDeclarationToInnermostScope_test2015_65.C \
  inputmoveDeclarationToInnermostScope_test2015_66.C \
  inputmoveDeclarationToInnermostScope_test2015_67.C \
  inputmoveDeclarationToInnermostScope_test2015_68.C \
  inputmoveDeclarationToInnermostScope_test2015_69.C \
  inputmoveDeclarationToInnermostScope_test2015_70.C \
  inputmoveDeclarationToInnermostScope_test2015_71.C \
  inputmoveDeclarationToInnermostScope_test2015_72.C \
  inputmoveDeclarationToInnermostScope_test2015_73.C \
  inputmoveDeclarationToInnermostScope_test2015_74.C \
  inputmoveDeclarationToInnermostScope_test2015_75.C \
  inputmoveDeclarationToInnermostScope_test2015_76.C \
  inputmoveDeclarationToInnermostScope_test2015_77.C \
  inputmoveDeclarationToInnermostScope_test2015_78.C \
  inputmoveDeclarationToInnermostScope_test2015_79.C \
  inputmoveDeclarationToInnermostScope_test2015_80.C \
  inputmoveDeclarationToInnermostScope_test2015_81.C \
  inputmoveDeclarationToInnermostScope_test2015_82.C \
  inputmoveDeclarationToInnermostScope_test2015_83.C \
  inputmoveDeclarationToInnermostScope_test2015_84.C \
  inputmoveDeclarationToInnermostScope_test2015_85.C \
  inputmoveDeclarationToInnermostScope_test2015_86.C \
  inputmoveDeclarationToInnermostScope_test2015_87.C \
  inputmoveDeclarationToInnermostScope_test2015_88.C \
  inputmoveDeclarationToInnermostScope_test2015_89.C \
  inputmoveDeclarationToInnermostScope_test2015_90.C \
  inputmoveDeclarationToInnermostScope_test2015_91.C \
  inputmoveDeclarationToInnermostScope_test2015_92.C \
  inputmoveDeclarationToInnermostScope_test2015_93.C \
  inputmoveDeclarationToInnermostScope_test2015_94.C \
  inputmoveDeclarationToInnermostScope_test2015_95.C \
  inputmoveDeclarationToInnermostScope_test2015_96.C \
  inputmoveDeclarationToInnermostScope_test2015_97.C \
  inputmoveDeclarationToInnermostScope_test2015_98.C \
  inputmoveDeclarationToInnermostScope_test2015_99.C \
  inputmoveDeclarationToInnermostScope_test2015_102.C \
  inputmoveDeclarationToInnermostScope_test2015_103.C \
  inputmoveDeclarationToInnermostScope_test2015_104.C \
  inputmoveDeclarationToInnermostScope_test2015_105.C \
  inputmoveDeclarationToInnermostScope_test2015_108.C \
  inputmoveDeclarationToInnermostScope_test2015_109.C \
  inputmoveDeclarationToInnermostScope_test2015_110.C \
  inputmoveDeclarationToInnermostScope_test2015_111.C \
  inputmoveDeclarationToInnermostScope_test2015_112.C \
  inputmoveDeclarationToInnermostScope_test2015_113.C \
  inputmoveDeclarationToInnermostScope_test2015_115.C \
  inputmoveDeclarationToInnermostScope_test2015_116.C \
  inputmoveDeclarationToInnermostScope_test2015_117.C \
  inputmoveDeclarationToInnermostScope_test2015_118.C \
  inputmoveDeclarationToInnermostScope_test2015_119.C \
  inputmoveDeclarationToInnermostScope_test2015_120.C \
  inputmoveDeclarationToInnermostScope_test2015_121.C \
  inputmoveDeclarationToInnermostScope_test2015_122.C \
  inputmoveDeclarationToInnermostScope_test2015_123.C \
  inputmoveDeclarationToInnermostScope_test2015_124.C \
  inputmoveDeclarationToInnermostScope_test2015_125.C \
  inputmoveDeclarationToInnermostScope_test2015_126.C \
  inputmoveDeclarationToInnermostScope_test2015_127.C \
  inputmoveDeclarationToInnermostScope_test2015_128.C \
  inputmoveDeclarationToInnermostScope_test2015_129.C \
  inputmoveDeclarationToInnermostScope_test2015_130.C \
  inputmoveDeclarationToInnermostScope_test2015_131.C \
  inputmoveDeclarationToInnermostScope_test2015_132.C \
  inputmoveDeclarationToInnermostScope_test2015_134.C \
  inputmoveDeclarationToInnermostScope_test2015_135.C \
  inputmoveDeclarationToInnermostScope_test2015_137.C \
  inputmoveDeclarationToInnermostScope_test2015_139.C \
  inputmoveDeclarationToInnermostScope_test2015_143.C \
  inputmoveDeclarationToInnermostScope_test2015_144.C \
  inputmoveDeclarationToInnermostScope_test2015_145.C \
  inputmoveDeclarationToInnermostScope_test2015_146.C \
  inputmoveDeclarationToInnermostScope_test2015_147.C \
  inputmoveDeclarationToInnermostScope_test2015_148.C \
  inputmoveDeclarationToInnermostScope_test2015_149.C \
  inputmoveDeclarationToInnermostScope_test2015_150.C 

# DQ (11/13/2015): Note that inputmoveDeclarationToInnermostScope_test2015_141.C 
# and inputmoveDeclarationToInnermostScope_test2015_133.C only fail when using 
# the -rose:merge_decl_assign option.

# DQ (12/23/2014): Added tests specific to use of move tool with token-based unparsing.
FAILING_MOVE_DECLS_TESTCODES_WITH_TOKEN_UNPARSING_FULLY_SUPPORTED  = \
  inputmoveDeclarationToInnermostScope_test2014_09.C \
  inputmoveDeclarationToInnermostScope_test2014_12.C \
  inputmoveDeclarationToInnermostScope_test2015_04.C \
  inputmoveDeclarationToInnermostScope_test2015_100.C \
  inputmoveDeclarationToInnermostScope_test2015_101.C \
  inputmoveDeclarationToInnermostScope_test2015_106.C \
  inputmoveDeclarationToInnermostScope_test2015_107.C \
  inputmoveDeclarationToInnermostScope_test2015_114.C \
  inputmoveDeclarationToInnermostScope_test2015_45.C \
  inputmoveDeclarationToInnermostScope_test2015_62.C \
  inputmoveDeclarationToInnermostScope_test2015_133.C \
  inputmoveDeclarationToInnermostScope_test2015_136.C \
  inputmoveDeclarationToInnermostScope_test2015_138.C \
  inputmoveDeclarationToInnermostScope_test2015_140.C \
  inputmoveDeclarationToInnermostScope_test2015_141.C \
  inputmoveDeclarationToInnermostScope_test2015_142.C


# DQ (8/16/2015): Failing test with bugfix for type transformations.
#  inputmoveDeclarationToInnermostScope_test2014_12.C 
#  inputmoveDeclarationToInnermostScope_test2015_04.C 
#  inputmoveDeclarationToInnermostScope_test2015_45.C 
#  inputmoveDeclarationToInnermostScope_test2015_62.C 
#  inputmoveDeclarationToInnermostScope_test2015_114.C 

# DQ (1/11/2014): Failing test with new design.
#  inputmoveDeclarationToInnermostScope_test2015_45.C 
#  inputmoveDeclarationToInnermostScope_test2015_46.C 
#  inputmoveDeclarationToInnermostScope_test2015_47.C 
#  inputmoveDeclarationToInnermostScope_test2015_48.C 

# DQ (1/11/2014): Failing test with new design.
# inputmoveDeclarationToInnermostScope_test2014_09.C 
# inputmoveDeclarationToInnermostScope_test2014_26.C 
# inputmoveDeclarationToInnermostScope_test2015_06.C 

# DQ (1/4/2014): Failing test with new design.
#  inputmoveDeclarationToInnermostScope_test2014_20.C 
#  inputmoveDeclarationToInnermostScope_test2014_26.C 
#  inputmoveDeclarationToInnermostScope_test2015_06.C 
#  inputmoveDeclarationToInnermostScope_test2015_07.C 
#  inputmoveDeclarationToInnermostScope_test2015_11.C 

# DQ (12/23/2014): These fail (for the same reason) and demonstrate a bug in the move tool.
# inputmoveDeclarationToInnermostScope_test2014_18.C 
# inputmoveDeclarationToInnermostScope_test2014_22.C
# inputmoveDeclarationToInnermostScope_5.C (while statements not yet supported)

# DQ (12/23/2014): Notes:
# inputmoveDeclarationToInnermostScope_2.C (works, but demonstrates that "\" is not output as token)
# inputmoveDeclarationToInnermostScope_4.C (works, but diff includes "{" and "}" for for loop bodies that didn't include that syntax).
# inputmoveDeclarationToInnermostScope_6.C (works, but same issue as inputmoveDeclarationToInnermostScope_4.C).
# inputmoveDeclarationToInnermostScope_9.C (works, but same issue as inputmoveDeclarationToInnermostScope_4.C).
# inputmoveDeclarationToInnermostScope_14.C (works, but same issue as inputmoveDeclarationToInnermostScope_4.C).


MOVE_DECLS_TESTCODES_WITH_TOKEN_UNPARSING_FULLY_SUPPORTED_RESULTS = $(addprefix rose_, ${MOVE_DECLS_TESTCODES_WITH_TOKEN_UNPARSING_FULLY_SUPPORTED})

PASSING_MOVE_DECLS_TESTCODES_WITH_TOKEN_UNPARSING_RESULTS = \
   $(MOVE_DECLS_TESTCODES_WITH_TOKEN_UNPARSING_FULLY_SUPPORTED_RESULTS) 

PASSING_MOVE_MERGE_DECLS_TESTCODES_RESULTS = \
   $(MOVE_MERGE_DECLS_TESTCODES_FULLY_SUPPORTED_RESULTS) \
   $(MOVE_MERGE_DECLS_TESTCODES_PARTIALLY_SUPPORTED_RESULTS)

REFERENCE_PATH = $(top_srcdir)/tests/roseTests/astInterfaceTests/referenceResults
MOVE_DECLS_DIFF_FILES=$(PASSING_MOVE_DECLS_TESTCODES_RESULTS:.C=.C.diff)

MOVE_MERGE_DECLS_DIFF_FILES=$(PASSING_MOVE_MERGE_DECLS_TESTCODES_RESULTS:.C=.C.diff)
DIFF=diff
#$(MOVE_DECLS_DIFF_FILES):$(@:.C.diff=.C)
$(MOVE_DECLS_DIFF_FILES):$(PASSING_MOVE_DECLS_TESTCODES_RESULTS)
	echo "Verifying moveDeclarationToInnermostScope translation by diff ..."; \
	if $(DIFF) $(@:.C.diff=.C) $(REFERENCE_PATH)/$(@:.C.diff=.C) > $@ ; then echo "Test Passed" ; else echo "Files differ; test falied"; rm -rf $@; exit 1; fi

$(MOVE_MERGE_DECLS_DIFF_FILES):$(PASSING_MOVE_MERGE_DECLS_TESTCODES_RESULTS)
	echo "Verifying moveDeclarationToInnermostScope translation with merge by diff ..."; \
	if $(DIFF) $(@:.C.diff=.C) $(REFERENCE_PATH)/withmerge/$(@:.C.diff=.C) > $@ ; then echo "Test Passed" ; else echo "Files differ; test falied"; rm -rf $@; exit 1; fi


# DQ (6/28/2015): Added additional test using new option: -rose:merge_decl_assign
$(MOVE_DECLS_TESTCODES_WITH_TOKEN_UNPARSING_FULLY_SUPPORTED_RESULTS): $(srcdir)/$(@:rose_%=%) moveDeclarationToInnermostScope 
	echo "Test without new option: -rose:merge_decl_assign"
	$(VALGRIND) ./moveDeclarationToInnermostScope $(TEST_CXXFLAGS) -rose:unparse_tokens -c -rose:debug $(srcdir)/$(@:rose_%=%)
	echo "Test using new option: -rose:merge_decl_assign"
	$(VALGRIND) ./moveDeclarationToInnermostScope $(TEST_CXXFLAGS) -rose:unparse_tokens -rose:merge_decl_assign -c -rose:debug $(srcdir)/$(@:rose_%=%)

# Without new option fails for test2015_04.C?
# With new option fails for test2014_12.C

test_move_decls: $(PASSING_MOVE_DECLS_TESTCODES_RESULTS)

# DQ (8/16/2015): This test demonstrates a recent bug in the token based unparsing caused by a 
# fix to support more general recognition of transforamtions of types).
# test2014_12.C demonstrates the first issue.
test_move_decls_with_token_unparsing: $(PASSING_MOVE_DECLS_TESTCODES_WITH_TOKEN_UNPARSING_RESULTS)
	@echo "********************************************************************************************************************************************************************"
	@echo "****** ROSE/tests/roseTests/astInterface_tests/moveDeclarationToInnermostScope: make test_move_decls_with_token_unparsing rule complete (terminated normally) ******"
	@echo "********************************************************************************************************************************************************************"

# DQ (11/4/2015): Restrict testing of the token-based unparsing to later versions of GNU compilers (at least initially).
# DQ (11/2/2015): Added token-based unparsing tests using the move-tool to the move_diff_check test rule.
# test both diff cases
# move_diff_check: move_decls_diff_check move_merge_decls_diff_check
# move_diff_check: move_decls_diff_check move_merge_decls_diff_check test_move_decls_with_token_unparsing
if ROSE_USING_GCC_VERSION_LATER_4_4
move_diff_check: move_decls_diff_check move_merge_decls_diff_check test_move_decls_with_token_unparsing
else
move_diff_check: move_decls_diff_check move_merge_decls_diff_check
endif

# only move , no merge
move_decls_diff_check: $(MOVE_DECLS_DIFF_FILES)
# both move and merge
move_merge_decls_diff_check: $(MOVE_MERGE_DECLS_DIFF_FILES)

# Liao 8/17/2010
#if USE_ROSE_OPEN_FORTRAN_PARSER_SUPPORT
# if ROSE_USE_OPEN_FORTRAN_PARSER
if ROSE_BUILD_FORTRAN_LANGUAGE_SUPPORT
  generatedCodeExamples += \
    rose_inputbuildProcedureHeaderStatement.f \
    rose_inputbuildExternalStatement.f \
    rose_inputbuildCommonBlock.f \
    rose_inputdoLoopNormalization.f \
    rose_inputbuildLabelStatement2.f
endif

# turn off edg warnings such as "variable x declared but never referenced" for test input files
TEST_CXXFLAGS = -rose:verbose 0 --edg:no_warnings -g3

# Many of these tests follow a very regular pattern and can be transformed into a testable command in the same way.  Some
# of these tests originally redirected their stdout and/or stderr to a particular file--we no longer need to do that since
# $(RTH_RUN) automatically does it for all the tests (look in the *.passed or *.failed files) 
group1 =						\
	rose_inputfixVariableReferences.C		\
	rose_inputfindMain.C				\
	rose_inputbuildVariableDeclaration.C		\
	rose_inputbuildAssignmentStmt.C			\
	rose_inputbuildIfStmt.C				\
	rose_inputbuildFile.C				\
	rose_inputbuildExpression.C			\
	rose_inputbuildStructDeclaration.C		\
	rose_inputbuildStructDeclaration2.C		\
	rose_inputbuildCpreprocessorDefineDeclaration.C	\
	rose_inputinstrumentEndOfFunction.C		\
	rose_inputbuildLabelStatement.C			\
	rose_inputbuildSizeOfOp.C			\
	rose_inputbuildNullStatement.C			\
	rose_inputbuildForStmt.C			\
	rose_inputcanonicalLoop.C			\
	rose_inputloopNormalization.C			\
	rose_inputcollectReadWriteVariables.C		\
	rose_inputtypeTraits.C				\
	rose_inputlivenessAnalysis.C			\
	rose_inputgenerateUniqueName.C			\
	rose_inputannotateExpressionsWithUniqueNames.C	\
	rose_inputinsertBeforeUsingCommaOp.C		\
	rose_inputinsertAfterUsingCommaOp.C		\
	rose_inputdeepCopy.C				\
	rose_inputbuildAbstractHandle.C			\
	rose_inputbuildTypedefDeclaration.C		\
	rose_inputgetDependentDecls.C			\
	rose_inputreplaceWithPattern.C                  \
	rose_inputbuildStatementFromString.C            \
	rose_inputcreateAbstractHandles.C

$(group1): rose_input%.C: input%.C %
	@$(RTH_RUN) \
		EXE="$$(pwd)/$*$(EXEEXT)" \
		FLAGS="$(TEST_CXXFLAGS)" \
		INPUT=$(abspath $<) \
		$(srcdir)/astInterface.conf $@.passed

# deepDelete apparently doesn't actually create an output file
deepDelete.passed: inputdeepDelete.C deepDelete
	@$(RTH_RUN) \
		USE_SUBDIR=yes \
		CMD="$$(pwd)/deepDelete$(EXEEXT) $(TEST_CXXFLAGS) -rose:detect_dangling_pointers 1 -c $(abspath $<)" \
		$(TEST_EXIT_STATUS) $@

# Like group1, except that EXE doesn't follow the pattern
rose_inputBlank1.C: inputBlank1.C buildFunctionDeclaration
	@$(RTH_RUN) \
		EXE="$$(pwd)/buildFunctionDeclaration$(EXEEXT)" \
		FLAGS="$(TEST_CXXFLAGS)" \
		INPUT=$(abspath $<) \
		$(srcdir)/astInterface.conf $@.passed

# Like group1, except that EXE doesn't follow the pattern
rose_inputBlank2.C: inputBlank2.C buildNondefiningFunction
	@$(RTH_RUN) \
		EXE="$$(pwd)/buildNondefiningFunction$(EXEEXT)" \
		FLAGS="$(TEST_CXXFLAGS)" \
		INPUT=$(abspath $<) \
		$(srcdir)/astInterface.conf $@.passed

# Like group1, except FLAGS includes an extra -I
rose_inputbuildFunctionCalls.C: inputbuildFunctionCalls.C buildFunctionCalls
	@$(RTH_RUN) \
		EXE="$$(pwd)/buildFunctionCalls$(EXEEXT)" \
		FLAGS="$(TEST_CXXFLAGS) -I$(abs_srcdir)" \
		INPUT=$(abspath $<) \
		$(srcdir)/astInterface.conf $@.passed

# Like group1, except this is a C, not C++ file (not sure why we're passing CXXFLAGS instead of CFLAGS though)
rose_inputbuildPragmaDeclaration.c: inputbuildPragmaDeclaration.c buildPragmaDeclaration
	@$(RTH_RUN) \
		EXE="$$(pwd)/buildPragmaDeclaration$(EXEEXT)" \
		FLAGS="$(TEST_CXXFLAGS)" \
		INPUT=$(abspath $<) \
		$(srcdir)/astInterface.conf $@.passed

# Like group1, except capitalization of the target is different
rose_inputAttachComment.C: inputAttachComment.C attachComment
	@$(RTH_RUN) \
		EXE="$$(pwd)/attachComment$(EXEEXT)" \
		FLAGS="$(TEST_CXXFLAGS)" \
		INPUT=$(abspath $<) \
		$(srcdir)/astInterface.conf $@.passed
rose_inputInsertHeader.C: inputInsertHeader.C insertHeader
	@$(RTH_RUN) \
		EXE="$$(pwd)/insertHeader$(EXEEXT)" \
		FLAGS="$(TEST_CXXFLAGS)" \
		INPUT=$(abspath $<) \
		$(srcdir)/astInterface.conf $@.passed
rose_inputLookupNamedType.C: inputLookupNamedType.C lookupNamedType
	@$(RTH_RUN) \
		EXE="$$(pwd)/lookupNamedType$(EXEEXT)" \
		FLAGS="$(TEST_CXXFLAGS)" \
		INPUT=$(abspath $<) \
		$(srcdir)/astInterface.conf $@.passed
rose_inputMovePreprocessingInfo.C: inputMovePreprocessingInfo.C movePreprocessingInfo
	@$(RTH_RUN) \
		EXE="$$(pwd)/movePreprocessingInfo$(EXEEXT)" \
		FLAGS="$(TEST_CXXFLAGS)" \
		INPUT=$(abspath $<) \
		$(srcdir)/astInterface.conf $@.passed

# Like group1, except for target extension and extra FLAGS
rose_inputisUpcSharedType.upc: inputisUpcSharedType.upc isUpcSharedType
	@$(RTH_RUN) \
		EXE="$$(pwd)/isUpcSharedType$(EXEEXT)" \
		FLAGS="$(TEST_CXXFLAGS) -rose:skipfinalCompileStep -rose:upc_threads 1" \
		INPUT=$(abspath $<) \
		$(srcdir)/astInterface.conf $@.passed
rose_inputisUpcPhaseLessSharedType.upc: inputisUpcPhaseLessSharedType.upc isUpcPhaseLessSharedType
	@$(RTH_RUN) \
		EXE="$$(pwd)/isUpcPhaseLessSharedType$(EXEEXT)" \
		FLAGS="$(TEST_CXXFLAGS) -rose:skipfinalCompileStep -rose:upc_threads 1" \
		INPUT=$(abspath $<) \
		$(srcdir)/astInterface.conf $@.passed

# Doesn't produce a C file
abiStuffTest.passed: inputAbiStuffTest.c abiStuffTest
	@$(RTH_RUN) \
		USE_SUBDIR=yes \
		CMD="$$(pwd)/abiStuffTest$(EXEEXT) $(abspath $<)" \
		$(TEST_EXIT_STATUS) $@

# Doesn't produce a C file
abiStuffTestUPC.passed: inputAbiStuffTestUPC.upc abiStuffTestUPC
	@$(RTH_RUN) \
		USE_SUBDIR=yes \
		CMD="$$(pwd)/abiStuffTestUPC$(EXEEXT) $(TEST_CXXFLAGS) -rose:upc_threads 1 -c $(abspath $<)" \
		$(TEST_EXIT_STATUS) $@


if ROSE_BUILD_FORTRAN_LANGUAGE_SUPPORT

# DQ (9/13/2010): I think that we need both levels of if tests else --without-java will not work.
# DQ (3/18/2009): Make this dependent upon if ROSE was configured to use Fortran.
# if ROSE_BUILD_FORTRAN_LANGUAGE_SUPPORT 
# if ROSE_USE_OPEN_FORTRAN_PARSER

group2 =						\
	rose_inputbuildProcedureHeaderStatement.f	\
	rose_inputbuildExternalStatement.f		\
	rose_inputbuildCommonBlock.f			\
	rose_inputdoLoopNormalization.f			\
	rose_inputbuildLabelStatement2.f

$(group2): rose_input%.f: input%.f %
	@$(RTH_RUN) \
		EXE="$$(pwd)/$*$(EXEEXT)" \
		FLAGS="$(TEST_CXXFLAGS)" \
		INPUT=$(abspath $<) \
		$(srcdir)/astInterface.conf $@.passed
endif


if ROSE_USE_INDENT
rose_inputloopUnrolling.C: inputloopUnrolling.C loopUnrolling
	@$(RTH_RUN) \
		EXE="$$(pwd)/loopUnrolling$(EXEEXT)" \
		FLAGS="$(TEST_CXXFLAGS) -rose:loopunroll:abstract_handle 'Statement<position,5>' -rose:loopunroll:factor 3" \
		INPUT=$(abspath $<) \
		OUTPUT="-rose:output $@" \
		INDENT=yes \
		$(srcdir)/astInterface.conf $@.passed
rose_inputloopUnrolling1.C: inputloopUnrolling.C loopUnrolling
	@$(RTH_RUN) \
		EXE="$$(pwd)/loopUnrolling$(EXEEXT)" \
		FLAGS="$(TEST_CXXFLAGS) -rose:loopunroll:abstract_handle 'Statement<position,6>' -rose:loopunroll:factor 5" \
		INPUT=$(abspath $<) \
		OUTPUT="-rose:output $@" \
		INDENT=yes \
		$(srcdir)/astInterface.conf $@.passed
rose_inputloopUnrolling2.C: inputloopUnrolling.C loopUnrolling
	@$(RTH_RUN) \
		EXE="$$(pwd)/loopUnrolling$(EXEEXT)" \
		FLAGS="$(TEST_CXXFLAGS) -rose:loopunroll:abstract_handle 'Statement<position,6>' -rose:loopunroll:factor 3" \
		INPUT=$(abspath $<) \
		OUTPUT="-rose:output $@" \
		INDENT=yes \
		$(srcdir)/astInterface.conf $@.passed
else
rose_inputloopUnrolling.C: inputloopUnrolling.C loopUnrolling
	@$(RTH_RUN) \
		EXE="$$(pwd)/loopUnrolling$(EXEEXT)" \
		FLAGS="$(TEST_CXXFLAGS) -rose:loopunroll:abstract_handle 'Statement<position,5>' -rose:loopunroll:factor 3" \
		INPUT=$(abspath $<) \
		OUTPUT="-rose:output $@" \
		INDENT=no \
		$(srcdir)/astInterface.conf $@.passed
rose_inputloopUnrolling1.C: inputloopUnrolling.C loopUnrolling
	@$(RTH_RUN) \
		EXE="$$(pwd)/loopUnrolling$(EXEEXT)" \
		FLAGS="$(TEST_CXXFLAGS) -rose:loopunroll:abstract_handle 'Statement<position,6>' -rose:loopunroll:factor 5" \
		INPUT=$(abspath $<) \
		OUTPUT="-rose:output $@" \
		INDENT=no \
		$(srcdir)/astInterface.conf $@.passed
rose_inputloopUnrolling2.C: inputloopUnrolling.C loopUnrolling
	@$(RTH_RUN) \
		EXE="$$(pwd)/loopUnrolling$(EXEEXT)" \
		FLAGS="$(TEST_CXXFLAGS) -rose:loopunroll:abstract_handle 'Statement<position,6>' -rose:loopunroll:factor 3" \
		INPUT=$(abspath $<) \
		OUTPUT="-rose:output $@" \
		INDENT=no \
		$(srcdir)/astInterface.conf $@.passed
endif

if ROSE_USE_INDENT

rose_inputloopCollapsing_1.C: inputloopCollapsing_1.C loopCollapsing
	@$(RTH_RUN) \
		EXE="$$(pwd)/loopCollapsing$(EXEEXT)" \
		FLAGS="$(TEST_CXXFLAGS) -rose:loopcollapse:abstract_handle 'Statement<position,5>' -rose:loopcollapse:factor 2" \
		INPUT=$(abspath $<) \
		INDENT=yes \
		$(srcdir)/astInterface.conf $@.passed
rose_inputloopCollapsing_2.C: inputloopCollapsing_2.C loopCollapsing
	@$(RTH_RUN) \
		EXE="$$(pwd)/loopCollapsing$(EXEEXT)" \
		FLAGS="$(TEST_CXXFLAGS) -rose:loopcollapse:abstract_handle 'Statement<position,9>' -rose:loopcollapse:factor 2" \
		INPUT=$(abspath $<) \
		INDENT=yes \
		$(srcdir)/astInterface.conf $@.passed
rose_inputloopCollapsing_3.C: inputloopCollapsing_3.C loopCollapsing
	@$(RTH_RUN) \
		EXE="$$(pwd)/loopCollapsing$(EXEEXT)" \
		FLAGS="$(TEST_CXXFLAGS) -rose:loopcollapse:abstract_handle 'Statement<position,9>' -rose:loopcollapse:factor 3" \
		INPUT=$(abspath $<) \
		INDENT=yes \
		$(srcdir)/astInterface.conf $@.passed
rose_inputloopCollapsing_4.C: inputloopCollapsing_4.C loopCollapsing
	@$(RTH_RUN) \
		EXE="$$(pwd)/loopCollapsing$(EXEEXT)" \
		FLAGS="$(TEST_CXXFLAGS) -rose:loopcollapse:abstract_handle 'Statement<position,9>' -rose:loopcollapse:factor 4" \
		INPUT=$(abspath $<) \
		INDENT=yes \
		$(srcdir)/astInterface.conf $@.passed
rose_inputloopCollapsing_5.C: inputloopCollapsing_5.C loopCollapsing
	@$(RTH_RUN) \
		EXE="$$(pwd)/loopCollapsing$(EXEEXT)" \
		FLAGS="$(TEST_CXXFLAGS) -rose:loopcollapse:abstract_handle 'Statement<position,9>' -rose:loopcollapse:factor 5" \
		INPUT=$(abspath $<) \
		INDENT=yes \
		$(srcdir)/astInterface.conf $@.passed
else

rose_inputloopCollapsing_1.C: inputloopCollapsing_1.C loopCollapsing
	@$(RTH_RUN) \
		EXE="$$(pwd)/loopCollapsing$(EXEEXT)" \
		FLAGS="$(TEST_CXXFLAGS) -rose:loopcollapse:abstract_handle 'Statement<position,5>' -rose:loopcollapse:factor 2" \
		INPUT=$(abspath $<) \
		INDENT=no \
		$(srcdir)/astInterface.conf $@.passed
rose_inputloopCollapsing_2.C: inputloopCollapsing_2.C loopCollapsing
	@$(RTH_RUN) \
		EXE="$$(pwd)/loopCollapsing$(EXEEXT)" \
		FLAGS="$(TEST_CXXFLAGS) -rose:loopcollapse:abstract_handle 'Statement<position,9>' -rose:loopcollapse:factor 2" \
		INPUT=$(abspath $<) \
		INDENT=no \
		$(srcdir)/astInterface.conf $@.passed
rose_inputloopCollapsing_3.C: inputloopCollapsing_3.C loopCollapsing
	@$(RTH_RUN) \
		EXE="$$(pwd)/loopCollapsing$(EXEEXT)" \
		FLAGS="$(TEST_CXXFLAGS) -rose:loopcollapse:abstract_handle 'Statement<position,9>' -rose:loopcollapse:factor 3" \
		INPUT=$(abspath $<) \
		INDENT=no \
		$(srcdir)/astInterface.conf $@.passed
rose_inputloopCollapsing_4.C: inputloopCollapsing_4.C loopCollapsing
	@$(RTH_RUN) \
		EXE="$$(pwd)/loopCollapsing$(EXEEXT)" \
		FLAGS="$(TEST_CXXFLAGS) -rose:loopcollapse:abstract_handle 'Statement<position,9>' -rose:loopcollapse:factor 4" \
		INPUT=$(abspath $<) \
		INDENT=no \
		$(srcdir)/astInterface.conf $@.passed
rose_inputloopCollapsing_5.C: inputloopCollapsing_5.C loopCollapsing
	@$(RTH_RUN) \
		EXE="$$(pwd)/loopCollapsing$(EXEEXT)" \
		FLAGS="$(TEST_CXXFLAGS) -rose:loopcollapse:abstract_handle 'Statement<position,9>' -rose:loopcollapse:factor 5" \
		INPUT=$(abspath $<) \
		INDENT=no \
		$(srcdir)/astInterface.conf $@.passed
endif

# rules for declaration moving tests
$(MOVE_DECLS_TESTCODES_FULLY_SUPPORTED_RESULTS): $(srcdir)/$(@:rose_%=%) moveDeclarationToInnermostScope 
		$(VALGRIND) ./moveDeclarationToInnermostScope $(TEST_CXXFLAGS) -c -rose:debug -rose:trans-tracking $(srcdir)/$(@:rose_%=%)

$(MOVE_DECLS_TESTCODES_PARTIALLY_SUPPORTED_RESULTS): $(srcdir)/$(@:rose_%=%) moveDeclarationToInnermostScope 
		$(VALGRIND) ./moveDeclarationToInnermostScope $(TEST_CXXFLAGS) -c -rose:debug -rose:trans-tracking -rose:keep_going $(srcdir)/$(@:rose_%=%)

$(MOVE_MERGE_DECLS_TESTCODES_FULLY_SUPPORTED_RESULTS): $(srcdir)/$(@:rose_v2_%=%) moveDeclarationToInnermostScope 
		$(VALGRIND) ./moveDeclarationToInnermostScope $(TEST_CXXFLAGS) -c -rose:debug -rose:merge_decl_assign -rose:trans-tracking $(srcdir)/$(@:rose_v2_%=%) -rose:output $@

$(MOVE_MERGE_DECLS_TESTCODES_PARTIALLY_SUPPORTED_RESULTS): $(srcdir)/$(@:rose_v2%=%) moveDeclarationToInnermostScope 
		$(VALGRIND) ./moveDeclarationToInnermostScope $(TEST_CXXFLAGS) -c -rose:debug -rose:merge_decl_assign -rose:trans-tracking -rose:keep_going $(srcdir)/$(@:rose_v2%=%) -rose:output $@

# interchange the first loop within the input file, interchange depth is 4, lexicographical order is 1.
rose_inputloopInterchange.C: inputloopInterchange.C loopInterchange
	@$(RTH_RUN) \
		EXE="$$(pwd)/loopInterchange$(EXEEXT)" \
		FLAGS="$(TEST_CXXFLAGS) -rose:loopInterchange:abstract_handle 'ForStatement<numbering,1>' -rose:loopInterchange:depth 4 -rose:loopInterchange:order 1" \
		INPUT=$(abspath $<) \
		$(srcdir)/astInterface.conf $@.passed

# Tile the first loop within the input file at depth 3 , tile size is 5
rose_inputloopTiling.C: inputloopTiling.C loopTiling
	@$(RTH_RUN) \
		EXE="$$(pwd)/loopTiling$(EXEEXT) -rose:loopTiling:abstract_handle 'ForStatement<numbering,1>' -rose:loopTiling:depth 3 -rose:loopTiling:tilesize 5" \
		FLAGS="$(TEST_CXXFLAGS)" \
		INPUT=$(abspath $<) \
		$(srcdir)/astInterface.conf $@.passed

rose_inputreplaceMacroCalls.C: inputreplaceMacroCalls.C replaceMacroCalls
	@$(RTH_RUN) \
		DISABLED="boost:wave causes seg fault on 64-bit machines" \
		EXE="$$(pwd)/replaceMacroCalls$(EXEEXT)" \
		FLAGS="$(TEST_CXXFLAGS) -rose:wave" \
		INPUT=$(abspath $<) \
		$(srcdir)/astInterface.conf $@.passed

# DQ (9/16/2010): Added this test code to demonstrate problem with adding statments around statments with comments or
# CPP directives attached.
rose_inputinsertStatementBeforeFunction.C: inputinsertStatementBeforeFunction.C insertStatementBeforeFunction $(srcdir)/inputinsertStatementBeforeFunction_1.h
	@$(RTH_RUN) \
		EXE="$$(pwd)/insertStatementBeforeFunction$(EXEEXT)" \
		FLAGS="$(TEST_CXXFLAGS) -I$(abs_srcdir)" \
		INPUT=$(abspath $<) \
		$(srcdir)/astInterface.conf $@.passed

# There are a lot of different cases that we now test for with the relocation of comments support in the
# removeStatement() function.
group3 =											\
	rose_inputRemoveStatementCommentRelocation.C						\
	rose_inputRemoveStatementCommentRelocation_withTopBoundingStatement.C			\
	rose_inputRemoveStatementCommentRelocation_withoutTopBoundingStatement.C		\
	rose_inputRemoveStatementCommentRelocation_withBottomBoundingStatement.C		\
	rose_inputRemoveStatementCommentRelocation_withoutBottomBoundingStatement.C		\
	rose_inputRemoveStatementCommentRelocation_withTopandBottomBoundingStatement.C		\
	rose_inputRemoveStatementCommentRelocation_withoutTopandBottomBoundingStatement.C

group3_headers = 						\
	$(srcdir)/inputRemoveStatementCommentRelocation_1.h	\
	$(srcdir)/inputRemoveStatementCommentRelocation_2.h

$(group3): rose_%: % $(group3_headers)
	@$(RTH_RUN) \
		EXE="$$(pwd)/removeStatementCommentRelocation$(EXEEXT)" \
		FLAGS="$(TEST_CXX_FLAGS) -I$(abs_srcdir)" \
		INPUT=$(abspath $<) \
		$(srcdir)/astInterface.conf $@.passed


# Doesn't produce any output source files
buildJavaPackage.passed: inputbuildJavaPackage.C buildJavaPackage
	@$(RTH_RUN) \
		USE_SUBDIR=yes \
		CMD="$$(pwd)/buildJavaPackage$(EXEEXT) $(TEST_CXXFLAGS) -I$(abs_srcdir) -c $(abspath $<)"  \
		$(TEST_EXIT_STATUS) $@

# MUST keep this up-to-date!!
EXTRA_DIST = astInterface.conf inputBlank1.C inputBlank2.C inputfindMain.C inputbuildVariableDeclaration.C	\
       inputbuildAssignmentStmt.C inputbuildFunctionCalls.C inputbuildFunctionCalls.h				\
       inputbuildPragmaDeclaration.c inputAttachComment.C inputInsertHeader.C					\
       inputbuildExpression.C inputbuildStructDeclaration.C inputLookupNamedType.C				\
       inputbuildFile.C inputMovePreprocessingInfo.C inputbuildIfStmt.C						\
       inputbuildCpreprocessorDefineDeclaration.C inputinstrumentEndOfFunction.C				\
       inputisUpcSharedType.upc inputisUpcPhaseLessSharedType.upc inputbuildLabelStatement.C			\
       inputbuildSizeOfOp.C inputAbiStuffTest.c inputAbiStuffTestUPC.upc					\
       inputbuildNullStatement.C inputbuildForStmt.C inputcanonicalLoop.C					\
       inputloopNormalization.C inputcollectReadWriteVariables.C inputtypeTraits.C				\
       inputlivenessAnalysis.C inputbuildProcedureHeaderStatement.f inputreplaceMacroCalls.C			\
       inputbuildAbstractHandle.C inputloopUnrolling.C inputgetDependentDecls.C					\
       inputloopInterchange.C inputloopTiling.C inputbuildStructDeclaration2.C					\
       inputbuildTypedefDeclaration.C inputdeepDelete.C								\
       inputinsertStatementBeforeFunction.C inputinsertStatementBeforeFunction_1.h				\
       inputinsertStatementBeforeFunction_2.h inputRemoveStatementCommentRelocation.C				\
       inputRemoveStatementCommentRelocation_1.h inputRemoveStatementCommentRelocation_2.h			\
       inputRemoveStatementCommentRelocation_withBottomBoundingStatement.C					\
       inputRemoveStatementCommentRelocation_withTopBoundingStatement.C						\
       inputRemoveStatementCommentRelocation_withTopandBottomBoundingStatement.C				\
       inputRemoveStatementCommentRelocation_withoutBottomBoundingStatement.C					\
       inputRemoveStatementCommentRelocation_withoutTopBoundingStatement.C					\
       inputRemoveStatementCommentRelocation_withoutTopandBottomBoundingStatement.C				\
       inputgenerateUniqueName.C inputannotateExpressionsWithUniqueNames.C					\
       inputbuildExternalStatement.f inputbuildCommonBlock.f inputdoLoopNormalization.f				\
       inputbuildLabelStatement2.f inputreplaceWithPattern.C inputinsertBeforeUsingCommaOp.C			\
       inputinsertAfterUsingCommaOp.C inputdeepCopy.C inputfixVariableReferences.C  inputcreateAbstractHandles.C \
       inputloopCollapsing_2.C  inputloopCollapsing_3.C  inputloopCollapsing_4.C  inputloopCollapsing_5.C \
       inputbuildJavaPackage.C inputloopCollapsing_1.C inputbuildStatementFromString.C \
       inputmoveDeclarationToInnermostScope_test2014_15.h \
       inputmoveDeclarationToInnermostScope_test2014_19.h \
       inputmoveDeclarationToInnermostScope_test2014_23.h \
       inputmoveDeclarationToInnermostScope_test2015_13.h \
       inputmoveDeclarationToInnermostScope_test2015_16.h \
       inputmoveDeclarationToInnermostScope_test2015_22.h \
       inputmoveDeclarationToInnermostScope_test2015_40.h \
<<<<<<< HEAD
       inputmoveDeclarationToInnermostScope_test2015_142.h \
=======
       inputmoveDeclarationToInnermostScope_24.C \
       inputmoveDeclarationToInnermostScope_25.C \
>>>>>>> ce299be1
       referenceResults/rose_inputmoveDeclarationToInnermostScope_18.C \
       referenceResults/rose_inputmoveDeclarationToInnermostScope_19.C \
       referenceResults/rose_inputmoveDeclarationToInnermostScope_20.C \
       referenceResults/rose_inputmoveDeclarationToInnermostScope_21.C \
       referenceResults/rose_inputmoveDeclarationToInnermostScope_22.C \
       referenceResults/rose_inputmoveDeclarationToInnermostScope_23.C \
       referenceResults/rose_inputmoveDeclarationToInnermostScope_24.C \
       referenceResults/rose_inputmoveDeclarationToInnermostScope_25.C \
       referenceResults/withmerge/rose_v2_inputmoveDeclarationToInnermostScope_22.C


# JP (10/4/14): Added the unit tests
unit-tests:
	$(MAKE) check-local -C unitTests

#------------------------------------------------------------------------------------------------------------------------
# automake boilerplate

# move_decls_diff_check move_merge_decls_diff_check
check-local: $(generatedCodeExamples) move_diff_check 
	@echo "*****************************************************************************************************"
	@echo "****** ROSE/tests/roseTests/astInterface_tests: make check rule complete (terminated normally) ******"
	@echo "*****************************************************************************************************"

clean-local:
	rm -f $(generatedCodeExamples) *.dot $(PASSING_MOVE_DECLS_TESTCODES_RESULTS) $(MOVE_MERGE_DECLS_TESTCODES_FULLY_SUPPORTED_RESULTS)
	rm -f $(addsuffix .passed, $(generatedCodeExamples)) $(MOVE_DECLS_DIFF_FILES) $(MOVE_MERGE_DECLS_DIFF_FILES)
	rm -f $(addsuffix .failed, $(generatedCodeExamples))
	rm -f $(addsuffix .passed, $(PASSING_MOVE_DECLS_TESTCODES_RESULTS))
	rm -f $(addsuffix .failed, $(PASSING_MOVE_DECLS_TESTCODES_RESULTS))
	rm -f $(addsuffix .diff, $(PASSING_MOVE_DECLS_TESTCODES_RESULTS))<|MERGE_RESOLUTION|>--- conflicted
+++ resolved
@@ -942,12 +942,9 @@
        inputmoveDeclarationToInnermostScope_test2015_16.h \
        inputmoveDeclarationToInnermostScope_test2015_22.h \
        inputmoveDeclarationToInnermostScope_test2015_40.h \
-<<<<<<< HEAD
        inputmoveDeclarationToInnermostScope_test2015_142.h \
-=======
        inputmoveDeclarationToInnermostScope_24.C \
        inputmoveDeclarationToInnermostScope_25.C \
->>>>>>> ce299be1
        referenceResults/rose_inputmoveDeclarationToInnermostScope_18.C \
        referenceResults/rose_inputmoveDeclarationToInnermostScope_19.C \
        referenceResults/rose_inputmoveDeclarationToInnermostScope_20.C \
