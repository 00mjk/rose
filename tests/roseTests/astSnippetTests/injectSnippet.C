#include "snippetTests.h"
#include "stringify.h"

using namespace rose;

static void
usage(const std::string &arg0)
{
    std::cerr <<"usage: " <<arg0 <<" --test:snippet=[FILE_NAME.]SNIPPET_NAME --test:ipoint-function=NAME [TEST_SWITCHES] [ROSE_SWITCHES] SPECIMEN\n"
              <<"  These two switches are required since they describe what to inject and\n"
              <<"  where to inject it:\n"
              <<"    --test:snippet=[FILE_NAME,]SNIPPET_NAME\n"
              <<"        The name of the snippet, a function name.  The snippet name can\n"
              <<"        optionally be prefixed by the name of the source file which\n"
              <<"        contains the snippet and the test will search various places for that\n"
              <<"        file.  For example, \"--test:snippet=file1.c,snippet1\" will find a file named\n"
              <<"        \"file1.c\" which contains a function named \"snippet1\".\n"
              <<"    --test:ipoint-function=FQNAME\n"
              <<"        The fully qualified name of the specimen function where the snippet is to be\n"
              <<"        inserted. This switch is required.  The snippet is inserted before the first\n"
              <<"        statement in the ipoint-function that references a variable named\n"
              <<"        \"INSERT_HERE\" (normally one would find an insertion point by\n"
              <<"        matching some pattern in the specimen, but this is only a test).\n"
              <<"  The following switches are optional:\n"
              <<"    --test:insert-mechanism=(body|stmts)\n"
              <<"        Indicates how the snippet is inserted into the SPECIMEN.  If the value\n"
              <<"        is \"body\" then the entire snippet body is inserted, scope and all.\n"
              <<"        If the value is \"stmts\" then each snippet statement is copied into\n"
              <<"        the insertion site's scope, placing variable declarations near the\n"
              <<"        top of the scope and other statements at the insertion point. The\n"
              <<"        default is \"stmts\".\n"
              <<"    --test:locdecls-position=(beginning|end)\n"
              <<"        When the insert-mechanism is \"stmts\", this switch controls whether\n"
              <<"        declaration statements in the snippet are copied to the very beginning\n"
              <<"        of the insertion point's scope, or appended to the end of declarations\n"
              <<"        that are already present in the insertion point's scope.  The default\n"
              <<"        is \"end\".\n"
              <<"    --test:recursive=(yes|no)\n"
              <<"        Determines whether snippets are recursively inserted when a snippet\n"
              <<"        calls other snippets that are defined in the same snippet file.  The\n"
              <<"        default is \"yes\".\n"
              <<"    --test:copy-definitions=(yes|no)\n"
              <<"        Determines whether all snippet definitions are copied into the specimen\n"
              <<"        file.  The default is to not copy any definitions since the are normally\n"
              <<"        inserted recursively at insertion sites in the specimen.\n"
              <<"    --test:copy-related-things=(yes|no)\n"
              <<"        If yes, then copy certain other things from the snippet file to the target\n"
              <<"        file.  These include defining function declarations, non-extern variable\n"
              <<"        declarations, non-forward C struct declarations, C preprocessor #include\n"
              <<"        directives (conditionally if followed by a comment), and Java import\n"
              <<"        statements.  See the \"Global Declarations\" section of the Snippet class\n"
              <<"        documentation for details.\n";
    exit(1);
}

// Holds information about where to insert something
struct InsertionPoint {
    SgFunctionDefinition *function;
    SgStatement *last_stmt, *insert_here;
    std::vector<SgInitializedName*> localvars;

    InsertionPoint(SgProject *project, const std::string &function_name)
        : function(NULL), last_stmt(NULL), insert_here(NULL) {
        if ((function = SnippetTests::findFunctionDefinition(project, function_name))) {
            last_stmt = SnippetTests::findLastStatement(function);
            localvars = SnippetTests::findFunctionVariables(function);
            insert_here = SnippetTests::findInsertHere(function);
        }
    }

    bool isValid(size_t nvars=0) const {
        return function!=NULL && last_stmt!=NULL && localvars.size() > nvars;
    }
};

static void
list_function_definitions(SgProject *project)
{
    std::set<std::string> names;
    std::vector<SgFunctionDefinition*> fdefs = SageInterface::querySubTree<SgFunctionDefinition>(project);
    for (size_t i=0; i<fdefs.size(); ++i)
        names.insert(fdefs[i]->get_declaration()->get_qualified_name().getString());
    for (std::set<std::string>::iterator ni=names.begin(); ni!=names.end(); ++ni)
        std::cerr <<"  " <<*ni <<"\n";
}

int
main(int argc, char *argv[])
{
    std::ios::sync_with_stdio();
    std::string argv0 = argv[0];
    {
        size_t slash = argv0.rfind('/');
        argv0 = slash==std::string::npos ? argv0 : argv0.substr(slash+1);
        if (0==argv0.substr(0, 3).compare("lt-"))
            argv0 = argv0.substr(3);
    }

    // Parse our own command-line switches
    std::string snippet_file_name="snippets", snippet_name, ipoint_function_name;
    Snippet::InsertMechanism insert_mechanism = Snippet::INSERT_STMTS;
    Snippet::LocalDeclarationPosition locdecls_position = Snippet::LOCDECLS_AT_END;
    bool insert_recursively = true, copy_definitions = false, copy_related_things = true;
    std::vector<std::string> frontend_args;
    frontend_args.push_back(argv[0]);
    int argno = 1;
    for (/*void*/; argno<argc; ++argno) {
        if (!strcmp(argv[argno], "-h") || !strcmp(argv[argno], "--help")) {
            usage(argv0);
        } else if (!strncmp(argv[argno], "--test:snippet=", 15)) {
            std::string s = argv[argno]+15;
            size_t dot = s.find_first_of(',');
            if (dot==std::string::npos) {
                snippet_name = s;
            } else {
                snippet_file_name = s.substr(0, dot);
                snippet_name = s.substr(dot+1);
            }
        } else if (!strcmp(argv[argno], "--test:insert-mechanism=body")) {
            insert_mechanism = Snippet::INSERT_BODY;
        } else if (!strcmp(argv[argno], "--test:insert-mechanism=stmts")) {
            insert_mechanism = Snippet::INSERT_STMTS;
        } else if (!strcmp(argv[argno], "--test:recursive=yes")) {
            insert_recursively = true;
        } else if (!strcmp(argv[argno], "--test:recursive=no")) {
            insert_recursively = false;
        } else if (!strcmp(argv[argno], "--test:locdecls-position=beginning")) {
            locdecls_position = Snippet::LOCDECLS_AT_BEGINNING;
        } else if (!strcmp(argv[argno], "--test:locdecls-position=end")) {
            locdecls_position = Snippet::LOCDECLS_AT_END;
        } else if (!strcmp(argv[argno], "--test:copy-definitions=yes")) {
            copy_definitions = true;
        } else if (!strcmp(argv[argno], "--test:copy-definitions=no")) {
            copy_definitions = false;
        } else if (!strcmp(argv[argno], "--test:copy-related-things=yes")) {
            copy_related_things = true;
        } else if (!strcmp(argv[argno], "--test:copy-related-things=no")) {
            copy_related_things = false;
        } else if (!strncmp(argv[argno], "--test:ipoint-function=", 23)) {
            ipoint_function_name = argv[argno] + 23;
        } else if (!strncmp(argv[argno], "--test:", 7)) {
            std::cerr <<"unknown switch: " <<argv[argno] <<"\n"
                      <<"run \"" <<argv[0] <<" --help\" to see usage information.\n";
        } else {
            frontend_args.push_back(argv[argno]);
        }
    }
    if (snippet_name.empty())
        usage(argv0);
    std::cout <<"Configuration:\n"
              <<"    snippet file base name:   " <<snippet_file_name <<"\n"
              <<"    snippet name:             " <<snippet_name <<"\n"
              <<"    insertion point function: " <<ipoint_function_name <<"\n"
              <<"    insert mechanism:         " <<stringifySnippetInsertMechanism(insert_mechanism) <<"\n"
              <<"    local decls position:     " <<stringifySnippetLocalDeclarationPosition(locdecls_position) <<"\n"
              <<"    insert recursively:       " <<(insert_recursively ? "yes" : "no") <<"\n"
              <<"    copy all definitions:     " <<(copy_definitions ? "yes" : "no") <<"\n"
              <<"    copy related things:      " <<(copy_related_things ? "yes" : "no") <<"\n";

#if 0
    // DQ (2/28/2014): This code is causing memory problems.
    // Load replacement variable names (optional). If this isn't present then variables will have random names.
    SnippetFile::loadVariableNames("/usr/share/dict/words");
#endif

    // Parse the source code into which the snippet will be inserted and find a place to insert.
    SgProject *project = frontend(frontend_args);

    assert(project!=NULL);
    if (ipoint_function_name.empty()) {
        std::cerr <<"use --test:ipoint-function=NAME to specify a fully qualified insertion point function\n"
                  <<"the following insertion point functions are available:\n";
        list_function_definitions(project);
        exit(1);
    }
    InsertionPoint insertionPoint(project, ipoint_function_name);
    if (!insertionPoint.isValid()) {
        std::cerr <<"could not find insertion point\n";
        return 1;
    }

    SnippetPtr snippet;
    bool haveBug = false;
#if 0 /* [Robb P. Matzke 2014-03-03] No longer needed--bug has been fixed; do not include snipet file on command-line */
    haveBug = SageInterface::is_Java_language();
#endif
    if (haveBug) {
        // ROSE's java support doesn't currently let us parse another java file after we've called frontend().  Therefore, the
        // snippet file must have been passed as one of ROSE's command-line arguments so that it's been processed by frontend()
        // already. We just have to find it and create a Snippet object that points to that part of the AST.
        snippet = SnippetTests::findSnippetInAst(project, snippet_file_name, snippet_name);
    } else {
        // Load the snippet from its file.  This actually loads all the snippets in the file.
        snippet = Snippet::instanceFromFile(snippet_name, SnippetTests::findSnippetFile(snippet_file_name));
    }
    assert(snippet!=NULL);
    SnippetFilePtr snippetFile = snippet->getFile();
    snippetFile->setCopyAllSnippetDefinitions(copy_definitions);
    snippetFile->setCopyRelatedThings(copy_related_things);

    SgFile* tmp_snippetSourceFile = snippet->getFile()->getAst();

#if 0
    printf ("Test the use of the SageInterface::deleteAST() function (appears to fail for snippet file that include stdio.h) \n");
    SageInterface::deleteAST(tmp_snippetSourceFile);
    printf ("Exiting after test of deleteAST on new file \n");
    ROSE_ASSERT(false);
#endif

    printf ("After reading snippet file: project->get_fileList().size() = %zu snippetSourceFile = %p = %s = %s \n",
         project->get_fileList().size(),tmp_snippetSourceFile,tmp_snippetSourceFile->class_name().c_str(),tmp_snippetSourceFile->getFileName().c_str());

    // Insert the snippet. This test just passes the first N local variables as snippet arguments
    size_t nargs = snippet->numberOfArguments();
    std::vector<SgNode*> args(insertionPoint.localvars.begin(), insertionPoint.localvars.begin()+nargs);
    SgStatement *ipoint = insertionPoint.insert_here ? insertionPoint.insert_here : insertionPoint.last_stmt;

    snippet->setInsertMechanism(insert_mechanism);
    snippet->setLocalDeclarationPosition(locdecls_position);
    snippet->setInsertRecursively(insert_recursively);
<<<<<<< HEAD
=======

    snippet->setCopyAllSnippetDefinitions(copy_definitions);

#if 1
    printf ("Test 1: project->get_fileList().size() = %zu snippetSourceFile = %p = %s = %s \n",
         project->get_fileList().size(),tmp_snippetSourceFile,tmp_snippetSourceFile->class_name().c_str(),tmp_snippetSourceFile->getFileName().c_str());
#endif

 // DQ (3/1/2014): This function causes the name of the snippet file to change to that of the specimen file (which is not a problem, but is interesting).
>>>>>>> e9b6da2f
    snippet->insert(ipoint, args);

#if 1
    printf ("Test 2: project->get_fileList().size() = %zu snippetSourceFile = %p = %s = %s \n",
         project->get_fileList().size(),tmp_snippetSourceFile,tmp_snippetSourceFile->class_name().c_str(),tmp_snippetSourceFile->getFileName().c_str());
#endif

#if 1
 // DQ (2/1/2014): delete the snippet AST as a test of the fixup of the target AST.
 // SgSourceFile* snippetSourceFile = (*snippet).getAst();
    ROSE_ASSERT(snippet->getFile() != NULL);
    SgFile* snippetSourceFile = snippet->getFile()->getAst();
    ROSE_ASSERT(snippetSourceFile != NULL);
    printf ("Calling SageInterface::deleteAST(): project->get_fileList().size() = %zu snippetSourceFile = %p = %s = %s \n",
         project->get_fileList().size(),snippetSourceFile,snippetSourceFile->class_name().c_str(),snippetSourceFile->getFileName().c_str());

#if 0
 // DQ (4/4/2014): This fails for some header files (e.g. stdio.h).
 // So we can't use it in general (this will be scheduled to be worked on later).
 // We can use it for specific testing when the snippet file is not too complex.
    SageInterface::deleteAST(snippetSourceFile);
#endif

 // Disconnect the snippetSourceFile from the SgProject.
    std::vector<SgFilePtrList::iterator> eraseTheseFiles;
    SgFilePtrList::iterator i = project->get_fileList().begin();
    while (i != project->get_fileList().end())
       {
      // Find the snippet file.
         if (*i == snippetSourceFile)
            {
              printf ("Removing snippetSourceFile = %p from project \n",snippetSourceFile);
              eraseTheseFiles.push_back(i);
           // *i = NULL;
            }

         i++;
       }

    snippetSourceFile = NULL;
    for (size_t j = 0; j < eraseTheseFiles.size(); j++)
       {
         project->get_fileList().erase(eraseTheseFiles[j]);
       }

    printf ("DONE: Calling SageInterface::deleteAST(): project->get_fileList().size() = %zu snippetSourceFile = %p \n",project->get_fileList().size(),snippetSourceFile);

    for (size_t i = 0; i < project->get_fileList().size(); i++)
       {
         SgFile* file = project->get_fileList()[i];
         printf ("Remaining file = %p = %s = %s \n",file,file->class_name().c_str(),file->getFileName().c_str());
       }
#endif

    // Unparse the modified source code
#if 0 /* [Robb P. Matzke 2014-03-03]: does not yet work for Java -- fails an assertion deep in rose  */
    generateDOT(*project);
#endif
#if 1
  // Output an optional graph of the AST (the whole graph, of bounded complexity, when active)
     printf ("Generate the Whole AST graph! \n");
     const int MAX_NUMBER_OF_IR_NODES_TO_GRAPH_FOR_WHOLE_GRAPH = 10000;
     generateAstGraph(project,MAX_NUMBER_OF_IR_NODES_TO_GRAPH_FOR_WHOLE_GRAPH,"");
     printf ("DONE: Generate the Whole AST graph! \n");
#endif

    backend(project);

    return 0;
}<|MERGE_RESOLUTION|>--- conflicted
+++ resolved
@@ -218,10 +218,6 @@
     snippet->setInsertMechanism(insert_mechanism);
     snippet->setLocalDeclarationPosition(locdecls_position);
     snippet->setInsertRecursively(insert_recursively);
-<<<<<<< HEAD
-=======
-
-    snippet->setCopyAllSnippetDefinitions(copy_definitions);
 
 #if 1
     printf ("Test 1: project->get_fileList().size() = %zu snippetSourceFile = %p = %s = %s \n",
@@ -229,7 +225,6 @@
 #endif
 
  // DQ (3/1/2014): This function causes the name of the snippet file to change to that of the specimen file (which is not a problem, but is interesting).
->>>>>>> e9b6da2f
     snippet->insert(ipoint, args);
 
 #if 1
