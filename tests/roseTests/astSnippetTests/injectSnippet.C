--- conflicted
+++ resolved
@@ -308,12 +308,8 @@
     // Unparse the modified source code
 #if 0 /* [Robb P. Matzke 2014-03-03]: does not yet work for Java -- fails an assertion deep in rose  */
     generateDOT(*project);
-#endif
-<<<<<<< HEAD
-#if 0 /* [Robb P. Matzke 2014-03-07]: does not yet work for Java -- fails an assertion in Unparse_Type::unparseType  */
-=======
+#endif 
 #if 0
->>>>>>> 281bdea3
   // Output an optional graph of the AST (the whole graph, of bounded complexity, when active)
      printf ("Generate the Whole AST graph! \n");
      const int MAX_NUMBER_OF_IR_NODES_TO_GRAPH_FOR_WHOLE_GRAPH = 10000;
