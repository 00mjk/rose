--- conflicted
+++ resolved
@@ -165,10 +165,6 @@
   rose_inputbuildStatementFromString.C \
   buildJavaPackage.passed
 
-<<<<<<< HEAD
-# C++ 11 features need GCC 4.8 and later
-# Liao 4/10/2017
-=======
 # DQ (4/12/2017): This needs more restrictions to be included in ROSE Matrix testing.
 # Restricted to GNU compilers and version EDG 4.9 for only GNU version 4.8, and EDG 4.12 
 # for later versions of GNU compilers. We can relax this constraints later if approriate.
@@ -178,13 +174,10 @@
 if ROSE_USE_EDG_VERSION_4_9
 # Restrict to GNU 4.8 for use with EDG 4.9
 if !ROSE_USING_GCC_VERSION_LATER_4_9
->>>>>>> d17f8937
 if ROSE_USING_GCC_VERSION_LATER_4_8
 generatedCodeExamples += \
   rose_inputrajaChecker.C
 endif
-<<<<<<< HEAD
-=======
 endif
 else
 # Using EDG 4.12 and later.
@@ -194,7 +187,6 @@
 endif
 endif
 endif
->>>>>>> d17f8937
 
 
 # DQ (2/27/2017): Exclude the GNU 4.9 compiler as well (fails on Ubuntu16.04).
