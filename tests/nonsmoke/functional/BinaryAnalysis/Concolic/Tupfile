include_rules

ifeq (@(ENABLE_BINARY_ANALYSIS),yes)

# Tests are disabled if SQLite3 is not available since the tests only support that one database driver.
ifeq (@(WITH_SQLITE),no)
    ENABLED = --disabled='no supported database driver'
else
    ENABLED = --enabled
endif


#------------------------------------------------------------------------------------------------------------------------
# Database tests

#
# utilities and sample codes

# a.1) sample program to load and store in DB
run $(support_compile_linkexe) sampleExecutable.C

# a.2) sample program to test the execution monitor
run $(support_compile_linkexe) test-execution-monitor.C

# a.3) execution monitor to produce quality score
# run $(tool_compile_linkexe) rose-execution-monitor-zero.C

# a.4) test compiled programs
run $(tool_compile_linkexe) testConcolicDB.C
run $(test) testConcolicDB

# a.5) execution wrapper for perf to intercept signals
# run $(support_compile_linkexe) rose-perf-execution-wrapper.c

<<<<<<< HEAD
# TODO \PP use flex and bison to create rose-perf-analyzer
# a.6) reads perf-report output and computes unique instruction count

#: PerfOutputAnalyzer/parser.ypp \
#|> ^ BISON %f^ $(ROSE)/config/ylwrap %f y.tab.c %o y.tab.h PerfOutputAnalyzer/parser.hpp -- bison -y -d -t \
#|> parser.cpp | parser.hpp

#: PerfOutputAnalyzer/lexer.lpp \
#|> ^ FLEX %f^ $(ROSE)/config/ylwrap %f lex.yy.c %o -- flex \
#|> lexer.cpp

#run $(tool_compile_linkexe) -o rose-perf-analyzer --depend=parser.hpp parser.cpp lexer.cpp PerfOutputAnalyzer/analyzer.cpp 


# TODO (1) \PP cp $(srcdir)/rose-execution-monitor-linux-perf-intel-x86_64.sh rose-execmon-linux-perf-intel-x86-64.sh
# TODO (2) \PP create rose-perf-analyzer
# a.7) the script that organizes perf's execution

#noinst_SCRIPTS = rose-execmon-linux-perf-intel-x86-64.sh

#rose-execmon-linux-perf-intel-x86-64.sh: $(srcdir)/rose-execution-monitor-linux-perf-intel-x86_64.sh rose-perf-analyzer
#	cp $< $@
#	chmod u+x $@

=======
>>>>>>> 29603f29
# b) test various executions
run $(test) ./crsh/crsh -o testOpenDB \
    --extra=openDB.db $(ENABLED) \
    ./crsh/crsh openDB.crsh

run $(test) ./crsh/crsh -o testDefineTests \
    --extra=defineTests.db $(ENABLED) \
    ./crsh/crsh defineTests.crsh

run $(test) ./crsh/crsh -o testRun1 \
    --extra=run1.db $(ENABLED) \
    ./crsh/crsh run1.crsh

run $(test) ./crsh/crsh -o testRun10 \
    --extra=run10.db $(ENABLED) \
    ./crsh/crsh run10.crsh

run $(test) ./crsh/crsh -o testDefineFail \
    --extra=defineFail.db $(ENABLED) \
    ./crsh/crsh defineFail.crsh

run $(test) ./crsh/crsh -o testCombined \
    --extra=combined.db $(ENABLED) \
    ./crsh/crsh combined.crsh

run $(test) ./crsh/crsh -o testExport \
    --input=sampleExecutable $(ENABLED) \
    --extra=testExport.db \
    ./crsh/crsh testExport.crsh

run $(test) ./crsh/crsh -o testAddressRandomization \
    --input=sampleExecutable $(ENABLED) \
    ./crsh/crsh testAddressRandomization.crsh
<<<<<<< HEAD
    
run $(test) ./crsh/crsh -o testExecutionMonitor \
    --input=rose-execution-monitor-zero test-execution-monitor sampleExecutable\
    ./crsh/crsh testExecutionMonitor.crsh

#run $(test) ./crsh/crsh -o testPerfExecutionMonitor \
#    --input=rose-execmon-linux-perf-intel-x86-64.sh rose-perf-execution-wrapper test-execution-monitor sampleExecutable\
#    ./crsh/crsh testPerfExecutionMonitor.crsh
=======
>>>>>>> 29603f29

#FIXME# Reported by Matzke 2019-09-23
#FIXME# This rule has two problems: First, this rule and the testPerfExecutionMonitor test both create
#FIXME# test-execution-monitor, which tup rightfully complains would be a race in a parallel build.
#FIXME# Second, the test fails with this error:
#FIXME#   test-execution-monitor sampleExecutable ./crsh/crsh testExecutionMonitor.crsh
#FIXME#   /tmp/filewm1VzF: line 1: test-execution-monitor: command not found
#FIXME# Therefore I'm commenting out this one until Peter can fix it.
#FIXME#
#FIXME# run $(test) ./crsh/crsh -o testExecutionMonitor $(ENABLED) \
#FIXME#     --input=ExecutionMonitor test-execution-monitor sampleExecutable \
#FIXME#     ./crsh/crsh testExecutionMonitor.crsh

#FIXME# Reported by Matzke 2019-09-23
#FIXME# This rule and the previous rule both wrote to test-execution-monitor, which tup rightfully complains
#FIXME# would be a race in a parallel build. Therefore I'm commenting out this one until Peter can fix it.
#FIXME#
#FIXME# run $(test) ./crsh/crsh -o testPerfExecutionMonitor $(ENABLED) \
#FIXME#     --input=$(ROSE)/projects/BinaryAnalysisTools/rose-execution-monitor-linux-perf-intel-x86_64.sh \
#FIXME#     --extra=test-execution-monitor \
#FIXME#     $(ROSE)/projects/BinaryAnalysisTools/rose-perf-execution-wrapper test-execution-monitor sampleExecutable \
#FIXME#     ./crsh/crsh testPerfExecutionMonitor.crsh

run $(test) ./crsh/crsh -o testConnectNonExisting $(ENABLED) \
    ./crsh/crsh testConnectNonExisting.crsh

run $(test) ./crsh/crsh -o testCreateOverwrites $(ENABLED) \
    ./crsh/crsh testCreateOverwrites.crsh

run $(test) ./crsh/crsh -o testConnect $(ENABLED) \
    ./crsh/crsh testConnect.crsh

#------------------------------------------------------------------------------------------------------------------------
# Concolic executor tests

run $(tool_compile_linkexe) testConcolicExecutor.C
run $(test) testConcolicExecutor $(ENABLED) \
    --extra testConcolicExecutor-1.db \
    ./testConcolicExecutor --log 'Rose::BinaryAnalysis::Concolic\(debug\)' --database=testConcolicExecutor-1.db\
    $(ROSE)/tests/nonsmoke/specimens/binary/concolic-specimen-01

endif<|MERGE_RESOLUTION|>--- conflicted
+++ resolved
@@ -32,7 +32,6 @@
 # a.5) execution wrapper for perf to intercept signals
 # run $(support_compile_linkexe) rose-perf-execution-wrapper.c
 
-<<<<<<< HEAD
 # TODO \PP use flex and bison to create rose-perf-analyzer
 # a.6) reads perf-report output and computes unique instruction count
 
@@ -57,8 +56,6 @@
 #	cp $< $@
 #	chmod u+x $@
 
-=======
->>>>>>> 29603f29
 # b) test various executions
 run $(test) ./crsh/crsh -o testOpenDB \
     --extra=openDB.db $(ENABLED) \
@@ -92,18 +89,7 @@
 run $(test) ./crsh/crsh -o testAddressRandomization \
     --input=sampleExecutable $(ENABLED) \
     ./crsh/crsh testAddressRandomization.crsh
-<<<<<<< HEAD
     
-run $(test) ./crsh/crsh -o testExecutionMonitor \
-    --input=rose-execution-monitor-zero test-execution-monitor sampleExecutable\
-    ./crsh/crsh testExecutionMonitor.crsh
-
-#run $(test) ./crsh/crsh -o testPerfExecutionMonitor \
-#    --input=rose-execmon-linux-perf-intel-x86-64.sh rose-perf-execution-wrapper test-execution-monitor sampleExecutable\
-#    ./crsh/crsh testPerfExecutionMonitor.crsh
-=======
->>>>>>> 29603f29
-
 #FIXME# Reported by Matzke 2019-09-23
 #FIXME# This rule has two problems: First, this rule and the testPerfExecutionMonitor test both create
 #FIXME# test-execution-monitor, which tup rightfully complains would be a race in a parallel build.
@@ -119,12 +105,14 @@
 #FIXME# Reported by Matzke 2019-09-23
 #FIXME# This rule and the previous rule both wrote to test-execution-monitor, which tup rightfully complains
 #FIXME# would be a race in a parallel build. Therefore I'm commenting out this one until Peter can fix it.
-#FIXME#
-#FIXME# run $(test) ./crsh/crsh -o testPerfExecutionMonitor $(ENABLED) \
-#FIXME#     --input=$(ROSE)/projects/BinaryAnalysisTools/rose-execution-monitor-linux-perf-intel-x86_64.sh \
-#FIXME#     --extra=test-execution-monitor \
-#FIXME#     $(ROSE)/projects/BinaryAnalysisTools/rose-perf-execution-wrapper test-execution-monitor sampleExecutable \
-#FIXME#     ./crsh/crsh testPerfExecutionMonitor.crsh
+
+run $(test) ./crsh/crsh -o testExecutionMonitor $(ENABLED) \
+    --input=rose-execution-monitor-zero test-execution-monitor sampleExecutable\
+    ./crsh/crsh testExecutionMonitor.crsh
+
+#run $(test) ./crsh/crsh -o testPerfExecutionMonitor \
+#    --input=rose-execmon-linux-perf-intel-x86-64.sh rose-perf-execution-wrapper test-execution-monitor sampleExecutable\
+#    ./crsh/crsh testPerfExecutionMonitor.crsh
 
 run $(test) ./crsh/crsh -o testConnectNonExisting $(ENABLED) \
     ./crsh/crsh testConnectNonExisting.crsh
