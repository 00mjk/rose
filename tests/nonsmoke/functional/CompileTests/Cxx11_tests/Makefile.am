include $(top_srcdir)/config/Makefile.for.ROSE.includes.and.libs

# noinst_PROGRAMS = globalVariablesInLambdas

# globalVariablesInLambdas_SOURCES = globalVariablesInLambdas.C

AM_CPPFLAGS = $(ROSE_INCLUDES)
AM_LDFLAGS = $(ROSE_RPATHS)
LDADD    = $(ROSE_LIBS)

# globalVariablesInLambdas_TESTS = test_1.C

TESTCODES_REQUIRED_TO_PASS = \
   test2012_01.C \
   test2012_02.C \
   test2012_03.C \
   test2012_04.C \
   test2012_05.C \
   test2012_06.C \
   test2012_07.C \
   test2012_09.C \
   test2012_11.C \
   test2012_12.C \
   test2012_13.C \
   test2012_14.C \
   test2012_15.C \
   test2012_16.C \
   test2012_17.C \
   test2012_18.C \
   test2012_19.C \
   test2012_20.C \
   test2012_21.C \
   test2012_22.C \
   test2012_25.C \
   test2012_26.C \
   test2012_27.C \
   test2012_28.C \
   test2012_29.C \
   test2012_30.C \
   test2012_31.C \
   test2012_32.C \
   test2012_33.C \
   test2012_34.C \
   test2014_02.C \
   test2014_03.C \
   test2014_04.C \
   test2014_05.C \
   test2014_06.C \
   test2014_07.C \
   test2014_08.C \
   test2014_09.C \
   test2014_10.C \
   test2014_11.C \
   test2014_12.C \
   test2014_13.C \
   test2014_14.C \
   test2014_15.C \
   test2014_16.C \
   test2014_17.C \
   test2014_18.C \
   test2014_19.C \
   test2014_20.C \
   test2014_21.C \
   test2014_22.C \
   test2014_23.C \
   test2014_24.C \
   test2014_25.C \
   test2014_26.C \
   test2014_27.C \
   test2014_28.C \
   test2014_29.C \
   test2014_30.C \
   test2014_31.C \
   test2014_32.C \
   test2014_33.C \
   test2014_34.C \
   test2014_35.C \
   test2014_36.C \
   test2014_37.C \
   test2014_38.C \
   test2014_39.C \
   test2014_40.C \
   test2014_41.C \
   test2014_42.C \
   test2014_43.C \
   test2014_44.C \
   test2014_45.C \
   test2014_47.C \
   test2014_48.C \
   test2014_49.C \
   test2014_50.C \
   test2014_51.C \
   test2014_52.C \
   test2014_53.C \
   test2014_54.C \
   test2014_55.C \
   test2014_56.C \
   test2014_57.C \
   test2014_58.C \
   test2014_70.C \
   test2014_71.C \
   test2014_72.C \
   test2014_73.C \
   test2014_74.C \
   test2014_75.C \
   test2014_76.C \
   test2014_77.C \
   test2014_78.C \
   test2014_79.C \
   test2014_80.C \
   test2014_81.C \
   test2014_82.C \
   test2014_83.C \
   test2014_84.C \
   test2014_85.C \
   test2014_86.C \
   test2014_87.C \
   test2014_88.C \
   test2014_89.C \
   test2014_90.C \
   test2015_01.C \
   test2015_02.C \
   test2015_03.C \
   test2015_04.C \
   test2015_05.C \
   test2015_06.C \
   test2015_07.C \
   test2015_08.C \
   test2015_09.C \
   test2015_10.C \
   test2015_12.C \
   test2015_13.C \
   test2015_14.C \
   test2015_15.C \
   test2015_16.C \
   test2016_01.C \
   test2016_03.C \
   test2016_04.C \
   test2016_06.C \
   test2016_07.C \
   test2016_10.C \
   test2016_11.C \
   test2016_13.C \
   test2016_14.C \
   test2016_15.C \
   test2016_16.C \
   test2016_17.C \
   test2016_18.C \
   test2016_19.C \
   test2016_21.C \
   test2016_22.C \
   test2016_25.C \
   test2016_28.C \
   test2016_29.C \
   test2016_30.C \
   test2016_37.C \
   test2016_39.C \
   test2016_42.C \
   test2016_91.C \
   test2016_92.C \
   test2016_93.C \
   test2017_03.C \
   test2017_04.C \
   test2017_07.C \
   test2017_08.C \
   test2017_09.C \
   test2017_11.C \
   test2017_12.C \
   test2017_13.C \
   test2017_14.C \
   test2017_15.C \
   test2017_16.C \
   test2017_18.C \
   test2017_19.C \
   test2017_20.C \
   test2017_21.C \
   test2017_22.C \
   test2017_23.C \
   test2018_04.C \
   test2018_05.C \
   test2018_06.C \
   test2018_07.C \
   test2018_08.C \
   test2018_09.C \
   test2018_10.C \
   test2018_11.C \
   test2018_12.C \
   test2018_13.C \
   test2018_14.C \
   test2018_15.C \
   test2018_16.C \
   test2018_17.C \
   test2018_18.C \
   test2018_19.C \
   test2018_20.C \
   test2018_21.C \
   test2018_23.C \
   test2018_24.C \
   test2018_26.C \
   test2018_27.C \
   test2018_28.C \
   test2018_29.C \
   test2018_30.C \
   test2018_31.C \
   test2018_34.C \
   test2018_35.C \
   test2018_36.C \
   test2018_37.C \
   test2018_38.C \
   test2018_39.C \
   test2018_40.C \
   test2018_41.C \
   test2018_42.C \
   test2018_43.C \
   test2018_44.C \
   test2018_45.C \
   test2018_46.C \
   test2018_47.C \
   test2018_48.C \
   test2018_51.C \
   test2018_52.C \
   test2018_53.C \
   test2018_54.C \
   test2018_55.C \
   test2018_56.C \
   test2018_57.C \
   test2018_58.C \
   test2018_59.C \
   test2018_61.C \
   test2018_62.C \
   test2018_66.C \
   test2018_67.C \
   test2018_68.C \
   test2018_69.C \
   test2018_70.C \
   test2018_72.C \
   test2018_73.C \
   test2018_74.C \
   test2018_75.C \
   test2018_76.C \
   test2018_77.C \
   test2018_78.C \
   test2018_79.C \
   test2018_80.C \
   test2018_81.C \
   test2018_82.C \
   test2018_83.C \
   test2018_84.C \
   test2018_85.C \
   test2018_86.C \
   test2018_88.C \
   test2018_89.C \
   test2018_90.C \
   test2018_91.C \
   test2018_92.C \
   test2018_93.C \
   test2018_94.C \
   test2018_95.C \
   test2018_96.C \
   test2018_97.C \
   test2018_98.C \
   test2018_99.C \
   test2018_105.C \
   test2018_107.C \
   test2018_108.C \
   test2018_109.C \
   test2018_110.C \
   test2018_111.C \
   test2018_112.C \
   test2018_113.C \
   test2018_114.C \
   test2018_115.C \
   test2018_116.C \
   test2018_117.C \
   test2018_118.C \
   test2018_119.C \
   test2018_120.C \
   test2018_121.C \
   test2018_124.C \
   test2018_127.C \
   test2018_130.C \
   test2018_131.C \
   test2018_132.C \
   test2018_133.C \
   test2018_134.C \
   test2018_135.C \
   test2018_136.C \
   test2018_137.C \
   ctor-list-init.C \
   rose-1379-a.C \
   rose-1379-b.C \
   rose-1380.C \
   rose-1437-0.C \
   test2017_10.C \
   rose-1522-0.C \
   rose-1774.C \
   rose-1763.C \
   test2019_01.C \
   test2019_02.C \
   test2019_03.C \
   test2019_04.C \
   test2019_05.C \
   test2019_06.C \
   test2019_07.C \
   test2019_08.C \
   test2019_10.C \
   test2019_11.C \
   test2019_12.C \
   test2019_13.C \
   test2019_14.C \
   test2019_17.C \
   test2019_18.C \
   test2019_19.C \
   test2019_20.C \
   test2019_21.C \
   test2019_22.C \
   test2019_23.C \
   test2019_24.C \
   test2019_25.C \
   test2019_26.C \
   test2019_27.C \
   test2019_28.C \
   test2019_29.C \
   test2019_30.C \
   test2019_31.C \
   test2019_32.C \
   test2019_33.C \
   test2019_35.C \
   test2019_36.C \
   test2019_39.C \
   test2019_40.C \
   test2019_41.C \
   test2019_42.C \
   test2019_45.C \
   test2019_46.C \
   test2019_47.C \
   test2019_48.C \
   test2019_49.C \
   test2019_50.C \
   test2019_51.C \
   test2019_52.C \
   test2019_53.C \
   test2019_54.C \
   test2019_55.C \
   test2019_56.C \
   test2019_59.C \
   test2019_60.C \
   test2019_61.C \
   test2019_62.C \
   test2019_63.C \
   test2019_64.C \
   test2019_65.C \
   test2019_66.C \
   test2019_67.C \
   test2019_68.C \
   test2019_69.C \
   test2019_70.C \
   test2019_71.C \
   test2019_72.C \
   test2019_73.C \
   test2019_74.C \
   test2019_75.C \
   test2019_76.C \
   test2019_77.C \
   test2019_78.C \
   test2019_79.C \
   test2019_80.C \
   test2019_81.C \
   test2019_82.C \
   test2019_83.C \
   test2019_86.C \
   test2019_87.C \
   test2019_88.C \
   test2019_89.C \
   test2019_90.C \
   test2019_91.C \
   test2019_92.C \
   test2019_93.C \
   test2019_94.C \
   test2019_95.C \
   test2019_96.C \
   test2019_97.C \
   test2019_98.C \
   test2019_99.C \
   test2019_100.C \
   test2019_101.C \
   test2019_102.C \
   test2019_105.C \
   test2019_106.C \
   test2019_107.C \
   test2019_108.C \
   test2019_110.C \
   test2019_111.C \
   test2019_112.C \
   test2019_113.C \
   test2019_114.C \
   test2019_115.C \
   test2019_116.C \
   test2019_117.C \
   test2019_118.C \
   test2019_119.C \
   test2019_120.C \
   test2019_121.C \
   test2019_123.C \
   test2019_124.C \
   test2019_125.C \
   test2019_129.C \
   test2019_130.C \
   test2019_131.C \
   test2019_133.C \
   test2019_134.C \
   test2019_135.C \
   test2019_136.C \
   test2019_137.C \
   test2019_138.C \
   test2019_139.C \
   test2019_140.C \
   test2019_141.C \
   test2019_142.C \
   test2019_143.C \
   test2019_144.C \
   test2019_145.C \
   test2019_146.C \
   test2019_147.C \
   test2019_150.C \
   test2019_151.C \
   test2019_152.C \
   test2019_153.C \
   test2019_154.C \
   test2019_155.C \
   test2019_156.C \
   test2019_157.C \
   test2019_160.C \
   test2019_163.C \
   test2019_164.C \
   test2019_165.C \
   test2019_166.C \
   test2019_167.C \
   test2019_168.C \
   test2019_169.C \
   test2019_170.C \
   test2019_171.C \
   test2019_172.C \
   test2019_173.C \
   test2019_174.C \
   test2019_175.C \
   test2019_176.C \
   test2019_177.C \
   test2019_178.C \
   test2019_179.C \
   test2019_180.C \
   test2019_181.C \
   test2019_184.C \
   test2019_185.C \
   test2019_186.C \
   test2019_187.C \
   test2019_188.C \
   test2019_189.C \
   test2019_190.C \
   test2019_191.C \
   test2019_192.C \
   test2019_193.C \
   test2019_194.C \
   test2019_195.C \
   test2019_197.C \
   test2019_202.C \
   test2019_205.C \
   test2019_206.C \
   test2019_207.C \
   test2019_208.C \
   test2019_209.C \
   test2019_210.C \
   test2019_211.C \
   test2019_212.C \
   test2019_213.C \
   test2019_214.C \
   test2019_215.C \
   test2019_216.C \
   test2019_217.C \
   test2019_218.C \
   test2019_219.C \
   test2019_220.C \
   test2019_221.C \
   test2019_222.C \
   test2019_223.C \
   test2019_224.C \
   test2019_225.C \
   test2019_226.C \
   test2019_227.C \
   test2019_228.C \
   test2019_229.C \
   test2019_230.C \
   test2019_231.C \
   test2019_232.C \
   test2019_233.C \
   test2012_23.C \
   test2014_46.C \
   test2015_11.C \
   test2016_40.C \
   test2019_15.C \
   test2019_43.C \
   test2019_44.C \
   test2019_46.C \
   test2019_109.C \
   test2019_126.C \
   test2019_127.C \
   test2019_128.C \
   test2019_182.C \
   test2019_183.C \
   test2019_234.C 

TESTCODE_CURRENTLY_FAILING = \
   test2012_10.C \
   test2012_24.C \
   test2016_41.C \
   test2017_17.C \
   test2019_16.C \
   test2019_34.C \
   test2019_37.C \
   test2019_38.C \
<<<<<<< HEAD
   test2019_43.C \
   test2019_44.C \
   test2019_48.C \
   test2019_49.C \
   test2019_59.C \
   test2019_60.C \
=======
>>>>>>> 14118adb
   test2019_103.C \
   test2019_104.C \
   test2019_122.C \
   test2019_132.C \
   test2019_148.C \
   test2019_149.C 

# NOTE: test2016_40.C fails due to a problem isolated into test2019_167.C (which required a more general form of name qualification support).

# NOTE: Best examples of current issue are: test2019_50.C and test2019_52.C

# NOTE: test2019_34.C, test2019_37.C, and test2019_38.C don't compile with at least some versions of GNU g++ (e.g. version 5.1) but will 
# compile with EDG and ROSE now.  And the generated code is correct,
# NOTE: test2019_15.C fails for the GNU 4.8.5, but passes for everything else (or at least later versions of gnu, versions 5.1 and later).

# NOTE: test2012_10.C works on with GNU 5.1, but not GNU 6.1 (something different in the header files, not handled by EDG 4.12).
# Priority to fix: test2014_85.C, test2015_11.C, test2016_41.C, test2017_17.C

if ROSE_USE_EDG_VERSION_4_9
if ROSE_USING_GCC_VERSION_LATER_4_9
  TESTCODES_REQUIRED_TO_PASS += \
   test2012_08.C \
   test2016_26.C \
   test2016_27.C \
   test2016_31.C \
   test2018_60.C \
   test2018_63.C \
   test2018_64.C \
   test2018_65.C \
   test2018_71.C 
else
# DQ (1/4/2019): These tests fail with the EDG 4.9 and GNU 4.8 compiler (Note: EDG 4.9 is only tested with the GNU 4.8 compiler).
  TESTCODE_CURRENTLY_FAILING += \
   test2012_08.C \
   test2016_26.C \
   test2016_27.C \
   test2016_31.C \
   test2018_60.C \
   test2018_63.C \
   test2018_64.C \
   test2018_65.C \
   test2018_71.C 
endif
else
  TESTCODES_REQUIRED_TO_PASS += \
   test2012_08.C \
   test2016_26.C \
   test2016_27.C \
   test2016_31.C \
   test2018_60.C \
   test2018_63.C \
   test2018_64.C \
   test2018_65.C \
   test2018_71.C \
   test2019_57.C \
   test2019_58.C \
   test2019_158.C \
   test2019_159.C \
   test2019_161.C \
   test2019_162.C 
endif

if ROSE_USE_EDG_VERSION_4_9
  TESTCODES_REQUIRED_TO_PASS += 
else
  TESTCODE_CURRENTLY_FAILING += 
endif

if ROSE_USING_GCC_VERSION_LATER_4_9
  TESTCODES_REQUIRED_TO_PASS += \
   test2018_100.C 
else
  TESTCODE_CURRENTLY_FAILING += \
   test2018_100.C 
endif

if OS_MACOSX
  TESTCODE_CURRENTLY_FAILING += \
     test2016_12.C \
     test2016_20.C \
     test2016_23.C \
     test2016_24.C \
     test2016_33.C \
     test2016_34.C \
     test2016_35.C \
     test2016_36.C \
     test2016_90.C 
else
  TESTCODES_REQUIRED_TO_PASS += \
     test2016_12.C \
     test2016_20.C \
     test2016_23.C \
     test2016_24.C \
     test2016_33.C \
     test2016_34.C \
     test2016_35.C \
     test2016_36.C \
     test2016_90.C 
endif

# Automake's testing mechanism (which defines the "make check" rule) requires passing tests.
TESTCODES = \
   $(TESTCODES_REQUIRED_TO_PASS) 

# QMTest allows both passing and failing tests.
ALL_TESTCODES = \
   $(TESTCODES_REQUIRED_TO_PASS) \
   $(TESTCODE_CURRENTLY_FAILING)


TESTCODE_INCLUDES =

# VALGRIND_OPTIONS = -v --num-callers=12 --leak-check=yes --error-limit=no --show-reachable=yes
VALGRIND_OPTIONS = --tool=memcheck -v --num-callers=30 --leak-check=no --error-limit=no --show-reachable=yes --trace-children=yes --suppressions=$(top_srcdir)/scripts/rose-suppressions-for-valgrind
# VALGRIND = valgrind $(VALGRIND_OPTIONS)
# VALGRIND =

# DQ (11/5/2016): Adding support for address sanitizer (borrowing the VALGRIND variable to support 
# this, this implementation needs review).  It might be better to prepend the information to the 
# CC and CXX variables. I think that the purify support uses this approach.
if ROSE_USE_SANITIZER
VALGRIND = $(NON_RTH_ADDRESS_SANITIZER_OPTIONS)
else
VALGRIND =
endif

globalVariablesInLambdas_test: globalVariablesInLambdas
	./globalVariablesInLambdas -std=c++11 --edg:no_warnings -c $(srcdir)/globalVariablesInLambdas_test_01.C

# DQ (12/13/2017): Need to add support for multiple versions of Raja.
# Use --with-research-raja=... and --with-ares-raja=... , and for other specific applications dependent on Raja.
RajaInclude = /home/quinlan1/ROSE/RAJA/install/include

rajaTest:../../testTranslator
	$(VALGRIND) ../../testTranslator $(ROSE_FLAGS) $(TESTCODE_INCLUDES) -I$(RajaInclude) -I$(srcdir) -c $(srcdir)/test2017_33.C

# DQ (2/25/2019): Combined compilation of two files has particular errors.
test2019_196_ab: ../../testTranslator
	$(VALGRIND) $(TEST_TRANSLATOR) $(ROSE_FLAGS)  $(TESTCODE_INCLUDES) -c $(srcdir)/test2019_196_a.C $(srcdir)/test2019_196_b.C

# DQ (2/26/2019): Combined compilation of two files has particular errors.
test2019_198_ab: ../../testTranslator
	$(VALGRIND) $(TEST_TRANSLATOR) $(ROSE_FLAGS)  $(TESTCODE_INCLUDES) -c $(srcdir)/test2019_198_a.C $(srcdir)/test2019_198_b.C

# DQ (2/27/2019): Combined compilation of two files has particular errors.
test2019_200_ab: ../../testTranslator
	$(VALGRIND) $(TEST_TRANSLATOR) $(ROSE_FLAGS)  $(TESTCODE_INCLUDES) -c $(srcdir)/test2019_200_a.C $(srcdir)/test2019_200_b.C



#########
# Targets lists

PASSING_TEST_Source_passed = ${TESTCODES:.C=.C.passed}
TEST_Source_passed = ${ALL_TESTCODES:.C=.C.passed}

#########
# Translator to be used: calling "make TEST_TRANSLATOR=../../testBackend" uses the backend compiler only

../../testTranslator:
	cd ../..; $(MAKE) testTranslator

../../testBackend:
	cd ../..; $(MAKE) testBackend

testCompiler:
	ln -s `which @BACKEND_CXX_COMPILER@` testCompiler

TEST_TRANSLATOR=../../testTranslator

#########
# ROSE_FLAGS

LANG_FLAGS = -std=c++11

ROSE_FLAGS =
if !ROSE_USE_CLANG_FRONTEND
   ROSE_FLAGS += --edg:no_warnings --edg:restrict
endif
ROSE_FLAGS += -w -rose:verbose 0 -rose:skip_unparse_asm_commands

#########
# RTH test targets

$(TEST_Source_passed): %.passed: $(srcdir)/% $(TEST_TRANSLATOR) $(top_srcdir)/scripts/test_exit_status
if !ROSE_USE_INSURE
	@$(RTH_RUN) \
	   CMD="$(TEST_TRANSLATOR) $(LANG_FLAGS) $(ROSE_FLAGS) $(TESTCODE_INCLUDES) -c $(srcdir)/$(@:.C.passed=.C)" \
	   TITLE="TEST: $(TEST_TRANSLATOR) $(@:.C.passed=.C)" \
	   $(top_srcdir)/scripts/test_exit_status $@
else
	$(VALGRIND) $(TEST_TRANSLATOR) $(LANG_FLAGS) $(ROSE_FLAGS)  $(TESTCODE_INCLUDES) -c $(srcdir)/$(@:.C.passed=.C)
endif

#
############

# Make sure that all the test codes end up in the distribution
EXTRA_DIST = $(TESTCODES_REQUIRED_TO_PASS) $(TESTCODE_CURRENTLY_FAILING)

check-local:
# DQ (2/19/2017): NEW VERSION OF LOGIC
# DQ (2/18/2017): More specific logic required for portability.
# When using EDG 4.9 these files don't compile on later versions of GNU, CLANG, and Intel compilers 
# but we still want them tests as we transition to EDG 4.12 (where they all work fine independent of 
# the compiler vendor and GNU compiler version).
if ROSE_USE_EDG_VERSION_4_9
	@echo "ROSE_USE_EDG_VERSION_4_9 == true"
if USING_GNU_COMPILER
	@echo "USING_GCC_COMPILER == true"
if ROSE_USING_GCC_VERSION_LATER_4_8
	@echo "ROSE_USING_GCC_VERSION_LATER_4_8 == true"
#	@echo "C++11 tests using EDG 4.9 and GNU version 4.9 backend compiler are disabled."
if ROSE_USING_GCC_VERSION_LATER_4_9
	@echo "C++11 tests using EDG 4.9: GNU 4.9 backend compiler NOT allowed with the EDG 4.9 frontend (reconfigure with EDG 4.12)."
else  # NOT ROSE_USING_GCC_VERSION_LATER_4_9
	@echo "C++11 tests using EDG 4.9 and GNU version 4.8 backend compiler are allowed."
	@$(MAKE) $(PASSING_TEST_Source_passed)
endif # ROSE_USING_GCC_VERSION_LATER_4_9
# Exclude these tests on GNU 4.9 and later compilers).
else  # NOT ROSE_USING_GCC_VERSION_LATER_4_8
# If this is not the CLANG or Intel compilers and an earlier version of GNU than GNU 4.9 compiler, so include these files.
	@echo "ROSE_USING_GCC_VERSION_LATER_4_8 == false"
endif # ROSE_USING_GCC_VERSION_LATER_4_8
else  # NOT USING_GNU_COMPILER
	@echo "USING_GCC_COMPILER == false"
if USING_CLANG_COMPILER
# Exclude this list of files in the case of CLANG compiler.
#	@echo "USING_CLANG_COMPILER == true"
	@echo "C++11 tests using EDG 4.9: Clang backend compiler are NOT allowed with the EDG 4.9 frontend."
else # NOT USING_CLANG_COMPILER
#	@echo "USING_CLANG_COMPILER == false"
if USING_INTEL_COMPILER
# Exclude this list of files in the case of Intel compiler.
#	@echo "USING_INTEL_COMPILER == true"
	@echo "C++11 tests using EDG 4.9 Intel backend compiler are NOT allowed."
#	@$(MAKE) $(PASSING_TEST_Objects)
else # NOT USING_INTEL_COMPILER
# This is an unknown compiler.
#	@echo "USING_INTEL_COMPILER == false"
endif # USING_INTEL_COMPILER
endif # USING_CLANG_COMPILER
endif # USING_GNU_COMPILER
else  # NOT ROSE_USE_EDG_VERSION_4_9
# Using EDG 4.12 or later (run all tests independent of the compiler).
#	@echo "ROSE_USE_EDG_VERSION_4_9 == false"
if USING_GNU_COMPILER
if ROSE_USING_GCC_VERSION_LATER_4_8
	@echo "C++11 tests require configuration with either EDG version 4.9 and GNU version 4.8 or backend compiler or EDG 4.12 and 4.8 or any later GNU compiler."
	@echo "C++11 tests using EDG 4.12 and any supported backend compiler are allowed."
	@$(MAKE) $(PASSING_TEST_Source_passed)
endif # ROSE_USING_GCC_VERSION_LATER_4_8
else
	@echo "ROSE_USE_EDG_VERSION_4_9 == false"
if USING_CLANG_COMPILER
# Exclude this list of files in the case of CLANG compiler.
	@echo "USING_CLANG_COMPILER == true"
	@echo "C++11 tests using EDG 4.9: Clang backend compiler using EDG 4.12 frontend."
# DQ (2/21/2017): Too many failing files due to builtin functions that are missing.
#	@$(MAKE) $(PASSING_TEST_Objects)
else # NOT USING_CLANG_COMPILER
	@echo "USING_CLANG_COMPILER == false"
if USING_INTEL_COMPILER
# Exclude this list of files in the case of Intel compiler.
	@echo "USING_INTEL_COMPILER == true"
	@echo "C++11 tests using EDG 4.12 Intel backend compiler are allowed."
	@$(MAKE) $(PASSING_TEST_Source_passed)
else # NOT USING_INTEL_COMPILER
# This is an unknown compiler.
	@echo "USING_INTEL_COMPILER == false"
endif # USING_INTEL_COMPILER
endif # USING_CLANG_COMPILER
endif # USING_GNU_COMPILER
endif # ROSE_USE_EDG_VERSION_4_9
	@echo "*********************************************************************************************************************"
	@echo "****** ROSE/tests/nonsmoke/functional/CompileTests/Cxx11_tests: make check rule complete (terminated normally) ******"
	@echo "*********************************************************************************************************************"


clean-local:
	rm -f a.out *.o rose_*.[cC] roseTestProgram.C *.dot
	rm -rf QMTest
	rm -f *.int.c
	rm -f *.failed *.passed

status:
	@$(MAKE) $(TEST_Source_passed)
<|MERGE_RESOLUTION|>--- conflicted
+++ resolved
@@ -518,15 +518,6 @@
    test2019_34.C \
    test2019_37.C \
    test2019_38.C \
-<<<<<<< HEAD
-   test2019_43.C \
-   test2019_44.C \
-   test2019_48.C \
-   test2019_49.C \
-   test2019_59.C \
-   test2019_60.C \
-=======
->>>>>>> 14118adb
    test2019_103.C \
    test2019_104.C \
    test2019_122.C \
