--- conflicted
+++ resolved
@@ -293,11 +293,8 @@
    rose-1437-0.C \
    test2017_10.C \
    rose-1522-0.C \
-<<<<<<< HEAD
    rose-1774.C \
-=======
    rose-1763.C \
->>>>>>> 18a9544f
    test2019_01.C \
    test2019_02.C \
    test2019_03.C \
