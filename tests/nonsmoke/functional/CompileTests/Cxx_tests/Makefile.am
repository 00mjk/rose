include $(top_srcdir)/config/Makefile.for.ROSE.includes.and.libs
include $(top_srcdir)/tests/nonsmoke/functional/input_codes/cxx/Makefile_variables

# Import list of C++ test cases that should pass:
#   EXAMPLE_TESTCODES_REQUIRED_TO_PASS
#   EXAMPLE_TESTCODES_REQUIRED_TO_PASS_SHORT
#


# EXAMPLE_TESTCODES_REQUIRED_TO_PASS = \
#  $(TESTCODE_CURRENTLY_FAILING)

# EXAMPLE_TESTCODES_REQUIRED_TO_PASS = $(NEVER_PASING_TESTCODE_CURRENTLY_FAILING)

# TOO1 (2013-08-05): Refactored testcode specification into separate global file:
#
#                      $ROSE/tests/nonsmoke/functional/input_codes/cxx/Makefile_variables
#
#                  This way all $ROSE/tests can utilize the same growing suite
#                  of ROSE testcodes.
#
EXAMPLE_TESTCODES_REQUIRED_TO_PASS = \
   Area-01.C \
   dynamic_cast.C \
   fstream.C \
   inputBug317.C \
   inputBug327.C \
   inputForLoopLocator.C \
   lexPhase2003_01.C \
   lulesh.C \
   luleshTALC.C \
   method-defn-in-tpldecl-0.C \
   method-defn-in-tpldecl-1.C \
   rose-1431-0.C \
   rose-1540-0.C \
   rose-1541-0.C \
   rose-1701-0.C \
   rose-1766.C \
   rose-1789-001.C \
   rose-1814.C \
   rose-1834.C \
   rose-1839.C \
   rose-1846.C \
   rose-1860.C \
   rose-1998.C \
   rose-2000-01.C \
   rose-2000-02.C \
   rose-2007-01.C \
   rose-2007-02.C \
   rose-2008.C \
   rose-2073.C \
   test2001_01.C \
   test2001_02.C \
   test2001_03.C \
   test2001_04.C \
   test2001_05.C \
   test2001_06.C \
   test2001_07.C \
   test2001_08.C \
   test2001_09.C \
   test2001_10.C \
   test2001_11.C \
   test2001_12.C \
   test2001_13.C \
   test2001_14.C \
   test2001_15.C \
   test2001_16.C \
   test2001_17.C \
   test2001_18.C \
   test2001_19.C \
   test2001_20.C \
   test2001_21.C \
   test2001_22.C \
   test2001_23.C \
   test2001_24.C \
   test2001_25.C \
   test2001_26.C \
   test2001_27.C \
   test2001_28.C \
   test2001_29.C \
   test2002_01.C \
   test2003_01.C \
   test2003_02.C \
   test2003_03.C \
   test2003_04.C \
   test2003_05.C \
   test2003_06.C \
   test2003_08.C \
   test2003_09.C \
   test2003_10.C \
   test2003_11.C \
   test2003_12.C \
   test2003_13.C \
   test2003_14.C \
   test2003_15.C \
   test2003_16.C \
   test2003_17.C \
   test2003_18.C \
   test2003_19.C \
   test2003_20.C \
   test2003_21.C \
   test2003_23.C \
   test2003_25.C \
   test2003_26.C \
   test2003_27.C \
   test2003_28.C \
   test2003_29.C \
   test2003_30.C \
   test2003_31.C \
   test2003_32.C \
   test2003_35.C \
   test2003_36.C \
   test2003_37.C \
   test2003_38.C \
   test2004_01.C \
   test2004_02.C \
   test2004_03.C \
   test2004_04.C \
   test2004_05.C \
   test2004_06.C \
   test2004_07.C \
   test2004_08.C \
   test2004_09.C \
   test2004_100.C \
   test2004_101.C \
   test2004_102.C \
   test2004_103.C \
   test2004_104.C \
   test2004_105.C \
   test2004_106.C \
   test2004_107.C \
   test2004_108.C \
   test2004_109.C \
   test2004_10.C \
   test2004_110.C \
   test2004_111.C \
   test2004_112.C \
   test2004_113.C \
   test2004_114.C \
   test2004_115.C \
   test2004_116.C \
   test2004_117.C \
   test2004_118.C \
   test2004_119.C \
   test2004_11.C \
   test2004_120.C \
   test2004_121.C \
   test2004_122.C \
   test2004_123.C \
   test2004_124.C \
   test2004_125.C \
   test2004_127.C \
   test2004_128.C \
   test2004_129.C \
   test2004_12.C \
   test2004_130.C \
   test2004_131.C \
   test2004_132.C \
   test2004_133.C \
   test2004_134.C \
   test2004_135.C \
   test2004_136.C \
   test2004_137.C \
   test2004_138.C \
   test2004_139.C \
   test2004_13.C \
   test2004_140.C \
   test2004_141.C \
   test2004_142.C \
   test2004_143.C \
   test2004_144.C \
   test2004_145.C \
   test2004_146.C \
   test2004_147.C \
   test2004_148.C \
   test2004_149.C \
   test2004_14.C \
   test2004_150.C \
   test2004_151.C \
   test2004_152.C \
   test2004_153.C \
   test2004_154.C \
   test2004_155.C \
   test2004_156.C \
   test2004_157.C \
   test2004_158.C \
   test2004_159.C \
   test2004_15.C \
   test2004_160.C \
   test2004_161.C \
   test2004_162.C \
   test2004_163.C \
   test2004_164.C \
   test2004_16.C \
   test2004_17.C \
   test2004_18.C \
   test2004_19.C \
   test2004_23.C \
   test2004_24.C \
   test2004_26.C \
   test2004_27.C \
   test2004_28.C \
   test2004_29.C \
   test2004_30.C \
   test2004_31.C \
   test2004_32.C \
   test2004_33.C \
   test2004_34.C \
   test2004_36.C \
   test2004_37.C \
   test2004_38.C \
   test2004_39.C \
   test2004_40.C \
   test2004_42.C \
   test2004_43.C \
   test2004_44.C \
   test2004_45.C \
   test2004_47.C \
   test2004_48.C \
   test2004_49.C \
   test2004_50.C \
   test2004_51.C \
   test2004_52.C \
   test2004_53.C \
   test2004_54.C \
   test2004_55.C \
   test2004_56.C \
   test2004_58.C \
   test2004_59.C \
   test2004_60.C \
   test2004_61.C \
   test2004_62.C \
   test2004_63.C \
   test2004_64.C \
   test2004_65.C \
   test2004_67.C \
   test2004_68.C \
   test2004_69.C \
   test2004_70.C \
   test2004_71.C \
   test2004_72.C \
   test2004_73.C \
   test2004_74.C \
   test2004_75.C \
   test2004_76.C \
   test2004_78.C \
   test2004_79.C \
   test2004_80.C \
   test2004_81.C \
   test2004_83.C \
   test2004_84.C \
   test2004_86.C \
   test2004_87.C \
   test2004_88.C \
   test2004_89.C \
   test2004_90.C \
   test2004_91.C \
   test2004_93.C \
   test2004_94.C \
   test2004_95.C \
   test2004_96.C \
   test2004_97.C \
   test2004_98.C \
   test2004_99.C \
   test2005_01.C \
   test2005_02.C \
   test2005_03.C \
   test2005_04.C \
   test2005_05.C \
   test2005_06.C \
   test2005_07.C \
   test2005_08.C \
   test2005_09.C \
   test2005_100.C \
   test2005_101.C \
   test2005_102.C \
   test2005_103.C \
   test2005_104.C \
   test2005_105.C \
   test2005_106.C \
   test2005_107.C \
   test2005_108.C \
   test2005_109.C \
   test2005_10.C \
   test2005_110.C \
   test2005_111.C \
   test2005_112.C \
   test2005_113.C \
   test2005_114.C \
   test2005_116.C \
   test2005_117.C \
   test2005_118.C \
   test2005_119.C \
   test2005_11.C \
   test2005_120.C \
   test2005_121.C \
   test2005_122.C \
   test2005_123.C \
   test2005_124.C \
   test2005_125.C \
   test2005_126.C \
   test2005_127.C \
   test2005_128.C \
   test2005_129.C \
   test2005_12.C \
   test2005_130.C \
   test2005_131.C \
   test2005_132.C \
   test2005_133.C \
   test2005_134.C \
   test2005_135.C \
   test2005_136.C \
   test2005_137.C \
   test2005_138.C \
   test2005_139.C \
   test2005_13.C \
   test2005_140.C \
   test2005_141.C \
   test2005_142.C \
   test2005_143.C \
   test2005_144.C \
   test2005_145.C \
   test2005_146.C \
   test2005_147.C \
   test2005_148.C \
   test2005_149.C \
   test2005_14.C \
   test2005_150.C \
   test2005_152.C \
   test2005_153.C \
   test2005_154.C \
   test2005_155.C \
   test2005_156.C \
   test2005_157.C \
   test2005_158.C \
   test2005_159.C \
   test2005_15.C \
   test2005_160.C \
   test2005_161.C \
   test2005_162.C \
   test2005_163.C \
   test2005_164.C \
   test2005_165.C \
   test2005_166.C \
   test2005_167.C \
   test2005_168.C \
   test2005_169.C \
   test2005_16.C \
   test2005_170.C \
   test2005_171.C \
   test2005_172.C \
   test2005_173.C \
   test2005_174.C \
   test2005_175.C \
   test2005_176.C \
   test2005_177.C \
   test2005_178.C \
   test2005_179.C \
   test2005_17.C \
   test2005_180.C \
   test2005_181.C \
   test2005_182.C \
   test2005_183.C \
   test2005_184.C \
   test2005_185.C \
   test2005_187.C \
   test2005_189.C \
   test2005_190.C \
   test2005_191.C \
   test2005_192.C \
   test2005_193.C \
   test2005_194.C \
   test2005_195.C \
   test2005_196.C \
   test2005_197.C \
   test2005_198.C \
   test2005_199.C \
   test2005_19.C \
   test2005_202.C \
   test2005_203.C \
   test2005_206.C \
   test2005_207.C \
   test2005_208.C \
   test2005_209.C \
   test2005_20.C \
   test2005_21.C \
   test2005_22.C \
   test2005_23.C \
   test2005_24.C \
   test2005_25.C \
   test2005_26.C \
   test2005_27.C \
   test2005_28.C \
   test2005_29.C \
   test2005_30.C \
   test2005_31.C \
   test2005_32.C \
   test2005_33.C \
   test2005_34.C \
   test2005_35.C \
   test2005_36.C \
   test2005_37.C \
   test2005_38.C \
   test2005_39.C \
   test2005_40.C \
   test2005_41.C \
   test2005_43.C \
   test2005_44.C \
   test2005_45.C \
   test2005_46.C \
   test2005_47.C \
   test2005_48.C \
   test2005_49.C \
   test2005_51.C \
   test2005_52.C \
   test2005_53.C \
   test2005_55.C \
   test2005_57.C \
   test2005_58.C \
   test2005_59.C \
   test2005_60.C \
   test2005_61.C \
   test2005_62.C \
   test2005_63.C \
   test2005_64.C \
   test2005_65.C \
   test2005_66.C \
   test2005_67.C \
   test2005_68.C \
   test2005_70.C \
   test2005_71.C \
   test2005_72.C \
   test2005_73.C \
   test2005_74.C \
   test2005_75a.C \
   test2005_75b.C \
   test2005_76.C \
   test2005_77.C \
   test2005_78.C \
   test2005_79.C \
   test2005_80.C \
   test2005_81.C \
   test2005_82.C \
   test2005_83.C \
   test2005_84.C \
   test2005_86.C \
   test2005_87.C \
   test2005_88.C \
   test2005_89.C \
   test2005_90.C \
   test2005_91.C \
   test2005_92.C \
   test2005_93.C \
   test2005_94.C \
   test2005_95.C \
   test2005_96.C \
   test2005_97.C \
   test2005_98.C \
   test2005_99.C \
   test2006_01.C \
   test2006_02.C \
   test2006_03.C \
   test2006_04.C \
   test2006_05.C \
   test2006_06.C \
   test2006_07.C \
   test2006_101.C \
   test2006_102.C \
   test2006_103.C \
   test2006_104.C \
   test2006_105.C \
   test2006_106.C \
   test2006_107.C \
   test2006_108.C \
   test2006_109.C \
   test2006_10.C \
   test2006_111.C \
   test2006_113.C \
   test2006_114.C \
   test2006_115.C \
   test2006_116.C \
   test2006_117.C \
   test2006_118.C \
   test2006_119.C \
   test2006_120.C \
   test2006_121.C \
   test2006_122.C \
   test2006_123.C \
   test2006_124.C \
   test2006_125.C \
   test2006_126.C \
   test2006_129.C \
   test2006_12.C \
   test2006_139.C \
   test2006_13.C \
   test2006_140.C \
   test2006_141.C \
   test2006_142.C \
   test2006_143.C \
   test2006_144.C \
   test2006_145.C \
   test2006_146.C \
   test2006_147.C \
   test2006_148.C \
   test2006_149.C \
   test2006_14.C \
   test2006_150.C \
   test2006_151.C \
   test2006_152.C \
   test2006_153.C \
   test2006_154.C \
   test2006_155.C \
   test2006_156.C \
   test2006_157.C \
   test2006_158.C \
   test2006_159.C \
   test2006_160.C \
   test2006_161.C \
   test2006_162.C \
   test2006_163.C \
   test2006_164.C \
   test2006_165.C \
   test2006_166.C \
   test2006_16.C \
   test2006_177.C \
   test2006_178.C \
   test2006_179.C \
   test2006_17.C \
   test2006_181.C \
   test2006_183.C \
   test2006_185.C \
   test2006_189.C \
   test2006_18.C \
   test2006_19.C \
   test2006_22.C \
   test2006_23.C \
   test2006_25.C \
   test2006_26.C \
   test2006_28.C \
   test2006_34.C \
   test2006_38.C \
   test2006_39.C \
   test2006_40.C \
   test2006_41.C \
   test2006_42.C \
   test2006_44.C \
   test2006_46.C \
   test2006_47.C \
   test2006_50.C \
   test2006_52.C \
   test2006_53.C \
   test2006_54.C \
   test2006_55.C \
   test2006_56.C \
   test2006_57.C \
   test2006_58.C \
   test2006_59.C \
   test2006_61.C \
   test2006_62.C \
   test2006_63.C \
   test2006_66.C \
   test2006_67.C \
   test2006_68.C \
   test2006_69.C \
   test2006_70.C \
   test2006_71.C \
   test2006_72.C \
   test2006_73.C \
   test2006_74.C \
   test2006_75.C \
   test2006_76.C \
   test2006_77.C \
   test2006_78.C \
   test2006_79.C \
   test2006_80.C \
   test2006_81.C \
   test2006_82.C \
   test2006_83.C \
   test2006_84.C \
   test2006_85.C \
   test2006_86.C \
   test2006_87.C \
   test2006_88.C \
   test2006_89.C \
   test2006_90.C \
   test2006_91.C \
   test2006_92.C \
   test2006_93.C \
   test2006_94.C \
   test2006_95.C \
   test2006_96.C \
   test2006_97.C \
   test2006_98.C \
   test2006_99.C \
   test2007_01.C \
   test2007_02.C \
   test2007_03.C \
   test2007_04.C \
   test2007_05.C \
   test2007_06.C \
   test2007_07.C \
   test2007_08.C \
   test2007_09.C \
   test2007_102.C \
   test2007_103.C \
   test2007_10.C \
   test2007_11.C \
   test2007_128.C \
   test2007_12.C \
   test2007_130.C \
   test2007_133.C \
   test2007_135.C \
   test2007_137.C \
   test2007_13.C \
   test2007_140.C \
   test2007_142.C \
   test2007_147.C \
   test2007_14.C \
   test2007_150.C \
   test2007_151.C \
   test2007_152.C \
   test2007_154.C \
   test2007_155.C \
   test2007_157.C \
   test2007_158.C \
   test2007_159.C \
   test2007_15.C \
   test2007_160.C \
   test2007_161.C \
   test2007_162.C \
   test2007_163.C \
   test2007_164.C \
   test2007_165.C \
   test2007_166.C \
   test2007_167.C \
   test2007_169.C \
   test2007_16.C \
   test2007_170.C \
   test2007_171.C \
   test2007_172.C \
   test2007_173.C \
   test2007_17.C \
   test2007_21.C \
   test2007_23.C \
   test2007_24.C \
   test2007_25.C \
   test2007_26.C \
   test2007_28.C \
   test2007_29.C \
   test2007_38.C \
   test2007_40.C \
   test2007_41.C \
   test2007_43.C \
   test2007_44.C \
   test2007_46.C \
   test2007_47.C \
   test2007_48.C \
   test2007_49.C \
   test2007_50.C \
   test2007_51.C \
   test2007_52.C \
   test2007_53.C \
   test2007_55.C \
   test2007_57.C \
   test2007_59.C \
   test2007_70.C \
   test2007_72.C \
   test2007_75.C \
   test2007_77.C \
   test2007_78.C \
   test2007_81.C \
   test2007_82.C \
   test2007_83.C \
   test2007_84.C \
   test2007_85.C \
   test2007_90.C \
   test2007_94.C \
   test2007_98.C \
   test2008_01.C \
   test2008_03.C \
   test2008_04.C \
   test2008_05.C \
   test2008_06.C \
   test2008_08.C \
   test2008_09.C \
   test2008_10.C \
   test2008_11.C \
   test2008_12.C \
   test2008_13.C \
   test2008_14.C \
   test2008_16.C \
   test2009_01.C \
   test2009_02.C \
   test2009_03.C \
   test2009_04.C \
   test2009_05.C \
   test2009_06.C \
   test2009_08.C \
   test2009_09.C \
   test2009_10.C \
   test2009_11.C \
   test2009_12.C \
   test2009_14.C \
   test2009_15.C \
   test2009_18.C \
   test2009_19.C \
   test2009_20.C \
   test2009_21.C \
   test2009_24.C \
   test2009_27.C \
   test2009_28.C \
   test2009_30.C \
   test2009_31.C \
   test2009_37.C \
   test2009_39.C \
   test2009_40.C \
   test2009_41.C \
   test2009_42.C \
   test2010_03.C \
   test2010_04.C \
   test2010_05.C \
   test2010_06.C \
   test2010_18.C \
   test2010_19.C \
   test2010_24.C \
   test2011_01.C \
   test2011_02.C \
   test2011_05.C \
   test2011_07.C \
   test2011_100.C \
   test2011_101.C \
   test2011_110.C \
   test2011_111.C \
   test2011_115.C \
   test2011_117.C \
   test2011_118.C \
   test2011_119.C \
   test2011_120.C \
   test2011_121.C \
   test2011_133.C \
   test2011_135.C \
   test2011_136.C \
   test2011_137.C \
   test2011_138.C \
   test2011_139.C \
   test2011_140.C \
   test2011_143.C \
   test2011_146.C \
   test2011_147.C \
   test2011_149.C \
   test2011_150.C \
   test2011_151.C \
   test2011_152.C \
   test2011_153.C \
   test2011_154.C \
   test2011_155.C \
   test2011_156.C \
   test2011_157.C \
   test2011_158.C \
   test2011_159.C \
   test2011_160.C \
   test2011_161.C \
   test2011_162.C \
   test2011_163.C \
   test2011_164.C \
   test2011_165.C \
   test2011_166.C \
   test2011_167.C \
   test2011_168.C \
   test2011_169.C \
   test2011_170.C \
   test2011_171.C \
   test2011_172.C \
   test2011_173.C \
   test2011_174.C \
   test2011_175.C \
   test2011_176.C \
   test2011_177.C \
   test2011_179.C \
   test2011_180.C \
   test2011_181.C \
   test2011_182.C \
   test2011_183.C \
   test2011_184.C \
   test2011_185.C \
   test2011_186.C \
   test2011_187.C \
   test2011_188.C \
   test2011_189.C \
   test2011_190.C \
   test2011_191.C \
   test2011_192.C \
   test2011_193.C \
   test2011_194.C \
   test2011_195.C \
   test2011_19.C \
   test2011_20.C \
   test2011_21.C \
   test2011_22.C \
   test2011_23.C \
   test2011_24.C \
   test2011_25.C \
   test2011_26.C \
   test2011_27.C \
   test2011_28.C \
   test2011_29.C \
   test2011_30.C \
   test2011_31.C \
   test2011_32.C \
   test2011_33.C \
   test2011_34.C \
   test2011_35.C \
   test2011_36.C \
   test2011_37.C \
   test2011_38.C \
   test2011_39.C \
   test2011_40.C \
   test2011_41.C \
   test2011_42.C \
   test2011_43.C \
   test2011_44.C \
   test2011_45.C \
   test2011_46.C \
   test2011_47.C \
   test2011_48.C \
   test2011_49.C \
   test2011_50.C \
   test2011_51.C \
   test2011_52.C \
   test2011_53.C \
   test2011_54.C \
   test2011_55.C \
   test2011_56.C \
   test2011_57.C \
   test2011_58.C \
   test2011_59.C \
   test2011_60.C \
   test2011_61.C \
   test2011_62.C \
   test2011_63.C \
   test2011_64.C \
   test2011_65.C \
   test2011_66.C \
   test2011_67.C \
   test2011_68.C \
   test2011_69.C \
   test2011_70.C \
   test2011_71.C \
   test2011_72.C \
   test2011_73.C \
   test2011_74.C \
   test2011_75.C \
   test2011_76.C \
   test2011_77.C \
   test2011_78.C \
   test2011_79.C \
   test2011_80.C \
   test2011_81.C \
   test2011_82.C \
   test2011_83.C \
   test2011_84.C \
   test2011_85.C \
   test2011_86.C \
   test2011_87.C \
   test2011_88.C \
   test2011_89.C \
   test2011_90.C \
   test2011_91.C \
   test2011_92.C \
   test2011_93.C \
   test2011_94.C \
   test2011_95.C \
   test2011_96.C \
   test2011_97.C \
   test2011_98.C \
   test2011_99.C \
   test2012_01.C \
   test2012_02.C \
   test2012_03.C \
   test2012_04.C \
   test2012_05.C \
   test2012_06.C \
   test2012_07.C \
   test2012_08.C \
   test2012_100.C \
   test2012_101.C \
   test2012_102.C \
   test2012_103.C \
   test2012_104.C \
   test2012_105.C \
   test2012_106.C \
   test2012_107.C \
   test2012_108.C \
   test2012_109.C \
   test2012_10.C \
   test2012_110.C \
   test2012_111.C \
   test2012_112.C \
   test2012_113.C \
   test2012_114.C \
   test2012_115.C \
   test2012_116.C \
   test2012_117.C \
   test2012_118.C \
   test2012_119.C \
   test2012_11.C \
   test2012_120.C \
   test2012_121.C \
   test2012_122.C \
   test2012_123.C \
   test2012_124.C \
   test2012_125.C \
   test2012_126.C \
   test2012_127.C \
   test2012_128.C \
   test2012_129.C \
   test2012_12.C \
   test2012_130.C \
   test2012_131.C \
   test2012_132.C \
   test2012_136.C \
   test2012_137.C \
   test2012_138.C \
   test2012_13.C \
   test2012_141.C \
   test2012_142.C \
   test2012_143.C \
   test2012_144.C \
   test2012_145.C \
   test2012_146.C \
   test2012_147.C \
   test2012_148.C \
   test2012_149.C \
   test2012_14.C \
   test2012_150.C \
   test2012_151.C \
   test2012_152.C \
   test2012_153.C \
   test2012_154.C \
   test2012_155.C \
   test2012_156.C \
   test2012_157.C \
   test2012_158.C \
   test2012_159.C \
   test2012_15.C \
   test2012_160.C \
   test2012_161.C \
   test2012_162.C \
   test2012_163.C \
   test2012_164.C \
   test2012_165.C \
   test2012_166.C \
   test2012_167.C \
   test2012_168.C \
   test2012_169.C \
   test2012_16.C \
   test2012_170.C \
   test2012_171.C \
   test2012_172.C \
   test2012_173.C \
   test2012_174.C \
   test2012_175.C \
   test2012_176.C \
   test2012_177.C \
   test2012_178.C \
   test2012_179.C \
   test2012_17.C \
   test2012_180.C \
   test2012_181.C \
   test2012_182.C \
   test2012_183.C \
   test2012_184.C \
   test2012_185.C \
   test2012_186.C \
   test2012_187.C \
   test2012_18.C \
   test2012_190.C \
   test2012_191.C \
   test2012_192.C \
   test2012_193.C \
   test2012_194.C \
   test2012_195.C \
   test2012_196.C \
   test2012_197.C \
   test2012_198.C \
   test2012_199.C \
   test2012_19.C \
   test2012_200.C \
   test2012_201.C \
   test2012_202.C \
   test2012_203.C \
   test2012_204.C \
   test2012_205.C \
   test2012_206.C \
   test2012_207.C \
   test2012_208.C \
   test2012_209.C \
   test2012_20.C \
   test2012_210.C \
   test2012_211.C \
   test2012_212.C \
   test2012_213.C \
   test2012_214.C \
   test2012_215.C \
   test2012_216.C \
   test2012_217.C \
   test2012_218.C \
   test2012_219.C \
   test2012_21.C \
   test2012_220.C \
   test2012_221.C \
   test2012_222.C \
   test2012_223.C \
   test2012_224.C \
   test2012_225.C \
   test2012_226.C \
   test2012_227.C \
   test2012_228.C \
   test2012_229.C \
   test2012_22.C \
   test2012_230.C \
   test2012_231.C \
   test2012_232.C \
   test2012_233.C \
   test2012_234.C \
   test2012_235.C \
   test2012_236.C \
   test2012_237.C \
   test2012_238.C \
   test2012_239.C \
   test2012_23.C \
   test2012_240.C \
   test2012_241.C \
   test2012_242.C \
   test2012_243.C \
   test2012_244.C \
   test2012_245.C \
   test2012_246a.C \
   test2012_246b.C \
   test2012_247.C \
   test2012_248.C \
   test2012_249.C \
   test2012_24.C \
   test2012_250.C \
   test2012_251.C \
   test2012_253.C \
   test2012_254.C \
   test2012_255.C \
   test2012_256.C \
   test2012_257.C \
   test2012_258.C \
   test2012_259.C \
   test2012_25.C \
   test2012_260.C \
   test2012_262.C \
   test2012_263.C \
   test2012_264.C \
   test2012_265.C \
   test2012_266.C \
   test2012_267.C \
   test2012_268.C \
   test2012_269.C \
   test2012_26.C \
   test2012_270.C \
   test2012_271.C \
   test2012_27.C \
   test2012_28.C \
   test2012_29.C \
   test2012_30.C \
   test2012_31.C \
   test2012_32.C \
   test2012_33.C \
   test2012_34.C \
   test2012_36.C \
   test2012_37.C \
   test2012_38.C \
   test2012_39.C \
   test2012_40.C \
   test2012_41.C \
   test2012_42.C \
   test2012_43.C \
   test2012_44.C \
   test2012_45.C \
   test2012_46.C \
   test2012_47.C \
   test2012_48.C \
   test2012_49.C \
   test2012_50.C \
   test2012_51.C \
   test2012_52.C \
   test2012_53.C \
   test2012_54.C \
   test2012_55.C \
   test2012_56.C \
   test2012_57.C \
   test2012_58.C \
   test2012_59.C \
   test2012_60.C \
   test2012_61.C \
   test2012_62.C \
   test2012_63.C \
   test2012_64.C \
   test2012_65.C \
   test2012_66.C \
   test2012_67.C \
   test2012_69.C \
   test2012_70.C \
   test2012_71.C \
   test2012_72.C \
   test2012_73.C \
   test2012_74.C \
   test2012_75.C \
   test2012_76.C \
   test2012_77.C \
   test2012_78.C \
   test2012_80.C \
   test2012_81.C \
   test2012_82.C \
   test2012_83.C \
   test2012_84.C \
   test2012_85.C \
   test2012_87.C \
   test2012_88.C \
   test2012_89.C \
   test2012_91.C \
   test2012_92.C \
   test2012_93.C \
   test2012_94.C \
   test2012_95.C \
   test2012_96.C \
   test2012_97.C \
   test2012_98.C \
   test2012_99.C \
   test2013_01.C \
   test2013_02.C \
   test2013_03.C \
   test2013_04.C \
   test2013_05.C \
   test2013_06.C \
   test2013_07.C \
   test2013_08.C \
   test2013_09.C \
   test2013_100.C \
   test2013_101.C \
   test2013_102.C \
   test2013_103.C \
   test2013_104.C \
   test2013_105.C \
   test2013_106.C \
   test2013_107.C \
   test2013_108.C \
   test2013_109.C \
   test2013_10.C \
   test2013_110.C \
   test2013_111.C \
   test2013_112.C \
   test2013_113.C \
   test2013_114.C \
   test2013_115.C \
   test2013_116.C \
   test2013_117.C \
   test2013_118.C \
   test2013_119.C \
   test2013_11.C \
   test2013_120.C \
   test2013_121.C \
   test2013_122.C \
   test2013_123.C \
   test2013_124.C \
   test2013_125.C \
   test2013_126.C \
   test2013_127.C \
   test2013_128.C \
   test2013_129.C \
   test2013_12.C \
   test2013_130.C \
   test2013_131.C \
   test2013_132.C \
   test2013_133.C \
   test2013_134.C \
   test2013_135.C \
   test2013_136.C \
   test2013_137.C \
   test2013_138.C \
   test2013_139.C \
   test2013_140.C \
   test2013_141.C \
   test2013_142.C \
   test2013_143.C \
   test2013_144.C \
   test2013_145.C \
   test2013_146.C \
   test2013_147.C \
   test2013_148.C \
   test2013_149.C \
   test2013_150.C \
   test2013_151.C \
   test2013_152.C \
   test2013_153.C \
   test2013_154.C \
   test2013_155.C \
   test2013_156.C \
   test2013_157.C \
   test2013_158.C \
   test2013_159.C \
   test2013_160.C \
   test2013_161.C \
   test2013_162.C \
   test2013_163.C \
   test2013_165.C \
   test2013_166.C \
   test2013_167.C \
   test2013_168.C \
   test2013_169.C \
   test2013_16.C \
   test2013_170.C \
   test2013_171.C \
   test2013_172.C \
   test2013_173.C \
   test2013_174.C \
   test2013_175.C \
   test2013_176.C \
   test2013_177.C \
   test2013_178.C \
   test2013_179.C \
   test2013_17.C \
   test2013_180.C \
   test2013_181.C \
   test2013_182.C \
   test2013_183.C \
   test2013_184.C \
   test2013_186.C \
   test2013_187.C \
   test2013_188.C \
   test2013_189.C \
   test2013_18.C \
   test2013_190.C \
   test2013_191.C \
   test2013_192.C \
   test2013_193.C \
   test2013_194.C \
   test2013_195.C \
   test2013_196.C \
   test2013_198.C \
   test2013_199.C \
   test2013_200.C \
   test2013_201.C \
   test2013_202.C \
   test2013_203.C \
   test2013_204.C \
   test2013_205.C \
   test2013_206.C \
   test2013_207.C \
   test2013_208.C \
   test2013_209.C \
   test2013_20.C \
   test2013_210.C \
   test2013_211.C \
   test2013_213.C \
   test2013_214.C \
   test2013_215.C \
   test2013_216.C \
   test2013_217.C \
   test2013_218.C \
   test2013_219.C \
   test2013_21.C \
   test2013_220.C \
   test2013_221.C \
   test2013_222.C \
   test2013_223.C \
   test2013_225.C \
   test2013_226.C \
   test2013_227.C \
   test2013_228.C \
   test2013_229.C \
   test2013_22.C \
   test2013_230.C \
   test2013_231.C \
   test2013_232.C \
   test2013_237.C \
   test2013_238.C \
   test2013_239.C \
   test2013_23.C \
   test2013_244.C \
   test2013_250.C \
   test2013_251.C \
   test2013_252.C \
   test2013_253.C \
   test2013_255.C \
   test2013_256.C \
   test2013_258.C \
   test2013_259.C \
   test2013_25.C \
   test2013_261.C \
   test2013_26.C \
   test2013_271.C \
   test2013_272.C \
   test2013_273.C \
   test2013_274.C \
   test2013_275.C \
   test2013_276.C \
   test2013_277.C \
   test2013_278.C \
   test2013_279.C \
   test2013_27.C \
   test2013_280.C \
   test2013_281.C \
   test2013_282.C \
   test2013_283.C \
   test2013_284.C \
   test2013_285.C \
   test2013_286.C \
   test2013_287.C \
   test2013_288.C \
   test2013_289.C \
   test2013_28.C \
   test2013_290.C \
   test2013_291.C \
   test2013_292.C \
   test2013_293.C \
   test2013_294.C \
   test2013_295.C \
   test2013_296.C \
   test2013_29.C \
   test2013_300.C \
   test2013_301.C \
   test2013_302.C \
   test2013_303.C \
   test2013_305.C \
   test2013_306.C \
   test2013_307.C \
   test2013_308.C \
   test2013_310.C \
   test2013_311.C \
   test2013_312.C \
   test2013_313.C \
   test2013_314.C \
   test2013_315.C \
   test2013_316.C \
   test2013_317.C \
   test2013_318.C \
   test2013_319.C \
   test2013_31.C \
   test2013_320.C \
   test2013_32.C \
   test2013_33.C \
   test2013_34.C \
   test2013_36.C \
   test2013_37.C \
   test2013_38.C \
   test2013_39.C \
   test2013_40.C \
   test2013_44.C \
   test2013_46.C \
   test2013_47.C \
   test2013_48.C \
   test2013_50.C \
   test2013_51.C \
   test2013_52.C \
   test2013_53.C \
   test2013_54.C \
   test2013_55.C \
   test2013_56.C \
   test2013_57.C \
   test2013_58.C \
   test2013_59.C \
   test2013_60.C \
   test2013_61.C \
   test2013_64.C \
   test2013_65.C \
   test2013_66.C \
   test2013_67.C \
   test2013_68.C \
   test2013_69.C \
   test2013_70.C \
   test2013_71.C \
   test2013_72.C \
   test2013_73.C \
   test2013_74.C \
   test2013_75.C \
   test2013_76.C \
   test2013_77.C \
   test2013_78.C \
   test2013_79.C \
   test2013_80.C \
   test2013_81.C \
   test2013_82.C \
   test2013_83.C \
   test2013_84.C \
   test2013_85.C \
   test2013_86.C \
   test2013_87.C \
   test2013_88.C \
   test2013_89.C \
   test2013_90.C \
   test2013_91.C \
   test2013_92.C \
   test2013_93.C \
   test2013_94.C \
   test2013_95.C \
   test2013_96.C \
   test2013_97.C \
   test2013_98.C \
   test2013_99.C \
   test2013_milind_01.C  \
   test2014_01.C \
   test2014_02.C \
   test2014_03.C \
   test2014_04.C \
   test2014_05.C \
   test2014_06.C \
   test2014_07.C \
   test2014_08.C \
   test2014_09.C \
   test2014_100.C \
   test2014_101.C \
   test2014_102.C \
   test2014_107.C \
   test2014_108.C \
   test2014_109.C \
   test2014_10.C \
   test2014_112.C \
   test2014_114.C \
   test2014_115.C \
   test2014_116.C \
   test2014_117.C \
   test2014_118.C \
   test2014_119.C \
   test2014_11.C \
   test2014_120.C \
   test2014_121.C \
   test2014_122.C \
   test2014_123.C \
   test2014_124.C \
   test2014_125.C \
   test2014_126.C \
   test2014_127.C \
   test2014_128.C \
   test2014_129.C \
   test2014_12.C \
   test2014_130.C \
   test2014_131.C \
   test2014_132.C \
   test2014_133.C \
   test2014_134.C \
   test2014_135.C \
   test2014_136.C \
   test2014_137.C \
   test2014_139.C \
   test2014_13.C \
   test2014_140.C \
   test2014_141.C \
   test2014_142.C \
   test2014_143.C \
   test2014_144.C \
   test2014_145.C \
   test2014_146.C \
   test2014_147.C \
   test2014_148.C \
   test2014_149.C \
   test2014_150.C \
   test2014_151.C \
   test2014_152.C \
   test2014_153.C \
   test2014_154.C \
   test2014_155.C \
   test2014_156.C \
   test2014_157.C \
   test2014_160.C \
   test2014_161.C \
   test2014_162.C \
   test2014_163.C \
   test2014_165.C \
   test2014_166.C \
   test2014_167.C \
   test2014_168.C \
   test2014_169.C \
   test2014_16.C \
   test2014_170.C \
   test2014_171.C \
   test2014_172.C \
   test2014_174.C \
   test2014_176.C \
   test2014_177.C \
   test2014_178.C \
   test2014_179.C \
   test2014_17.C \
   test2014_182.C \
   test2014_183.C \
   test2014_184.C \
   test2014_185.C \
   test2014_186.C \
   test2014_189.C \
   test2014_18.C \
   test2014_190.C \
   test2014_191.C \
   test2014_192.C \
   test2014_193.C \
   test2014_194.C \
   test2014_195.C \
   test2014_196.C \
   test2014_197.C \
   test2014_198.C \
   test2014_199.C \
   test2014_19.C \
   test2014_200.C \
   test2014_201.C \
   test2014_202.C \
   test2014_203.C \
   test2014_204.C \
   test2014_205.C \
   test2014_206.C \
   test2014_207.C \
   test2014_208.C \
   test2014_209.C \
   test2014_20.C \
   test2014_210.C \
   test2014_212.C \
   test2014_215.C \
   test2014_216.C \
   test2014_217.C \
   test2014_218.C \
   test2014_219.C \
   test2014_21.C \
   test2014_220.C \
   test2014_221.C \
   test2014_222.C \
   test2014_223.C \
   test2014_224.C \
   test2014_225.C \
   test2014_226.C \
   test2014_230.C \
   test2014_231.C \
   test2014_232.C \
   test2014_233.C \
   test2014_234.C \
   test2014_235.C \
   test2014_239.C \
   test2014_240.C \
   test2014_241.C \
   test2014_242.C \
   test2014_243.C \
   test2014_24.C \
   test2014_26.C \
   test2014_27.C \
   test2014_28.C \
   test2014_29.C \
   test2014_30.C \
   test2014_31.C \
   test2014_32.C \
   test2014_33.C \
   test2014_34.C \
   test2014_35.C \
   test2014_36.C \
   test2014_37.C \
   test2014_38.C \
   test2014_39.C \
   test2014_40.C \
   test2014_41.C \
   test2014_43.C \
   test2014_45.C \
   test2014_47.C \
   test2014_48.C \
   test2014_49.C \
   test2014_50.C \
   test2014_53.C \
   test2014_54.C \
   test2014_55.C \
   test2014_56.C \
   test2014_57.C \
   test2014_58.C \
   test2014_60.C \
   test2014_61.C \
   test2014_62.C \
   test2014_67.C \
   test2014_68.C \
   test2014_70.C \
   test2014_72.C \
   test2014_73.C \
   test2014_74.C \
   test2014_75.C \
   test2014_76.C \
   test2014_79.C \
   test2014_80.C \
   test2014_82.C \
   test2014_83.C \
   test2014_84.C \
   test2014_85.C \
   test2014_86.C \
   test2014_87.C \
   test2014_88.C \
   test2014_89.C \
   test2014_90.C \
   test2014_91.C \
   test2014_92.C \
   test2014_93.C \
   test2014_94.C \
   test2014_95.C \
   test2014_96.C \
   test2014_97.C \
   test2014_98.C \
   test2014_99.C \
   test2015_01.C \
   test2015_02.C \
   test2015_03.C \
   test2015_04.C \
   test2015_05.C \
   test2015_07.C \
   test2015_08.C \
   test2015_09.C \
   test2015_100.C \
   test2015_101.C \
   test2015_102.C \
   test2015_103.C \
   test2015_104.C \
   test2015_106.C \
   test2015_107.C \
   test2015_108.C \
   test2015_110.C \
   test2015_111.C \
   test2015_112.C \
   test2015_113.C \
   test2015_114.C \
   test2015_115.C \
   test2015_116.C \
   test2015_117.C \
   test2015_118.C \
   test2015_119.C \
   test2015_121.C \
   test2015_122.C \
   test2015_123.C \
   test2015_124.C \
   test2015_125.C \
   test2015_128.C \
   test2015_130.C \
   test2015_131.C \
   test2015_132.C \
   test2015_133.C \
   test2015_134.C \
   test2015_137.C \
   test2015_138.C \
   test2015_139.C \
   test2015_140.C \
   test2015_141.C \
   test2015_142.C \
   test2015_143.C \
   test2015_144.C \
   test2015_145.C \
   test2015_146.C \
   test2015_147.C \
   test2015_148.C \
   test2015_149.C \
   test2015_150.C \
   test2015_151.C \
   test2015_152.C \
   test2015_153.C \
   test2015_154.C \
   test2015_20.C \
   test2015_21.C \
   test2015_22.C \
   test2015_24.C \
   test2015_26.C \
   test2015_27.C \
   test2015_28.C \
   test2015_29.C \
   test2015_30.C \
   test2015_32.C \
   test2015_33.C \
   test2015_34.C \
   test2015_35.C \
   test2015_36.C \
   test2015_40.C \
   test2015_43.C \
   test2015_44.C \
   test2015_45.C \
   test2015_50.C \
   test2015_52.C \
   test2015_57.C \
   test2015_58.C \
   test2015_59.C \
   test2015_60.C \
   test2015_61.C \
   test2015_76.C \
   test2015_77.C \
   test2015_78.C \
   test2015_79.C \
   test2015_80.C \
   test2015_85.C \
   test2015_86.C \
   test2015_88.C \
   test2015_89.C \
   test2015_97.C \
   test2015_99.C \
   test2016_01.C \
   test2016_02.C \
   test2016_03.C \
   test2016_04.C \
   test2016_05.C \
   test2016_06.C \
   test2016_07.C \
   test2016_08.C \
   test2016_09.C \
   test2016_10.C \
   test2016_11.C \
   test2016_12.C \
   test2016_13.C \
   test2016_14.C \
   test2016_15.C \
   test2016_16.C \
   test2016_17.C \
   test2016_18.C \
   test2016_19.C \
   test2016_21.C \
   test2016_25.C \
   test2016_26.C \
   test2016_27.C \
   test2016_28.C \
   test2016_29.C \
   test2016_30.C \
   test2016_31.C \
   test2016_32.C \
   test2016_33.C \
   test2016_34.C \
   test2016_36.C \
   test2016_37.C \
   test2016_38.C \
   test2016_40.C \
   test2016_41.C \
   test2016_42.C \
   test2016_43.C \
   test2016_44.C \
   test2016_45.C \
   test2016_46.C \
   test2016_47.C \
   test2016_48.C \
   test2016_49.C \
   test2016_50.C \
   test2016_51.C \
   test2016_53.C \
   test2016_54.C \
   test2016_55.C \
   test2016_56.C \
   test2016_57.C \
   test2016_59.C \
   test2016_60.C \
   test2016_61.C \
   test2016_62.C \
   test2016_63.C \
   test2016_64.C \
   test2016_65.C \
   test2016_66.C \
   test2016_67.C \
   test2016_68.C \
   test2016_69.C \
   test2016_70.C \
   test2016_71.C \
   test2016_80.C \
   test2016_81.C \
   test2016_83.C \
   test2016_85.C \
   test2016_86.C \
   test2016_87.C \
   test2016_88.C \
   test2016_89.C \
   test2016_91.C \
   test2016_93.C \
   test2017_01.C \
   test2017_02.C \
   test2017_03.C \
   test2017_04.C \
   test2017_09.C \
   test2017_100.C \
   test2017_101.C \
   test2017_102.C \
   test2017_103.C \
   test2017_104.C \
   test2017_105.C \
   test2017_106.C \
   test2017_107.C \
   test2017_10.C \
   test2017_11.C \
   test2017_13.C \
   test2017_14.C \
   test2017_15.C \
   test2017_16.C \
   test2017_17.C \
   test2017_18.C \
   test2017_19.C \
   test2017_21.C \
   test2017_22.C \
   test2017_23.C \
   test2017_26.C \
   test2017_27.C \
   test2017_28.C \
   test2017_30.C \
   test2017_35.C \
   test2017_36.C \
   test2017_37.C \
   test2017_38.C \
   test2017_39.C \
   test2017_40.C \
   test2017_41.C \
   test2017_42.C \
   test2017_43.C \
   test2017_45.C \
   test2017_48.C \
   test2017_49.C \
   test2017_50.C \
   test2017_51.C \
   test2017_52.C \
   test2017_53.C \
   test2017_54.C \
   test2017_55.C \
   test2017_56.C \
   test2017_57.C \
   test2017_58.C \
   test2017_60.C \
   test2017_61.C \
   test2017_62.C \
   test2017_63.C \
   test2017_64.C \
   test2017_65.C \
   test2017_66.C \
   test2017_68.C \
   test2017_70.C \
   test2017_71.C \
   test2017_72.C \
   test2017_73.C \
   test2017_74.C \
   test2017_75.C \
   test2017_76.C \
   test2017_77.C \
   test2017_78.C \
   test2017_79.C \
   test2017_80.C \
   test2017_81.C \
   test2017_82.C \
   test2017_83.C \
   test2017_84.C \
   test2017_87.C \
   test2017_88.C \
   test2017_89.C \
   test2017_90.C \
   test2017_91.C \
   test2017_92.C \
   test2017_93.C \
   test2017_94.C \
   test2017_95.C \
   test2017_96.C \
   test2017_97.C \
   test2017_98.C \
   test2018_02.C \
   test2018_03.C \
   test2018_04.C \
   test2018_05.C \
   test2018_06.C \
   test2018_07.C \
   test2018_08.C \
   test2018_09.C \
   test2018_10.C \
   test2018_11.C \
   test2018_12.C \
   test2018_13.C \
   test2018_14.C \
   test2018_15.C \
   test2018_16.C \
   test2018_17.C \
   test2018_18.C \
   test2018_19.C \
   test2018_20.C \
   test2018_21.C \
   test2018_24.C \
   test2018_27.C \
   test2018_29.C \
   test2018_30.C \
   test2018_32.C \
   test2018_33.C \
   test2018_34.C \
   test2018_35.C \
   test2018_36.C \
   test2018_37.C \
   test2018_38.C \
   test2018_39.C \
   test2018_40.C \
   test2018_41.C \
   test2018_42.C \
   test2018_43.C \
   test2018_44.C \
   test2018_45.C \
   test2018_46.C \
   test2018_47.C \
   test2018_48.C \
   test2018_49.C \
   test2018_50.C \
   test2018_51.C \
   test2018_52.C \
   test2018_53.C \
   test2018_54.C \
   test2018_55.C \
   test2018_56.C \
   test2018_57.C \
   test2018_58.C \
   test2018_59.C \
   test2018_60.C \
   test2018_61.C \
   test2018_62.C \
   test2018_63.C \
   test2018_64.C \
   test2019_01.C \
   test2019_02.C \
   test2019_03.C \
   test2019_04.C \
   test2019_05.C \
   test2019_06.C \
   test2019_07.C \
   test2019_08.C \
   test2019_09.C \
   test2019_10.C \
   test2019_11.C \
   test2019_12.C \
   test2019_13.C \
   test2019_14.C \
   test2019_15.C \
   test2019_16.C \
   test2019_17.C \
   test2019_18.C \
   test2019_19.C \
   test2019_20.C \
   test2019_21.C \
   test2019_22.C \
   test2019_23.C \
   test2019_24.C \
   test2020_01.C \
   test2020_02.C \
   test2020_03.C \
   test2020_04.C \
   test2020_05.C \
   test2020_06.C \
   test2020_07.C \
   test2020_08.C \
   test2020_09.C \
   test2020_10.C \
   test2020_11.C \
   test2020_12.C \
   test2020_13.C \
   test2020_14.C \
   test2020_15.C \
<<<<<<< HEAD
=======
   test2020_16.C \
   test2020_17.C \
   test2020_18.C \
   test2020_19.C \
   test2020_20.C \
   test2020_21.C \
   test2020_22.C \
   test2020_23.C \
   test2020_24.C \
   test2020_25.C \
   test2020_26.C \
   test2020_27.C \
   test2020_28.C \
   test2020_29.C \
   test2020_30.C \
   test2020_31.C \
   test2020_32.C \
   test2020_33.C \
   test2020_34.C \
   test2020_37.C \
   test2020_38.C \
   test2020_39.C \
   test2020_40.C \
   test2020_41.C \
   test2020_42.C \
   test2020_43.C \
   test2020_44.C \
   test2020_45.C \
   test2020_46.C \
   test2020_47.C \
   test2020_49.C \
   test2020_50.C \
   test2020_51.C \
   test2020_52.C \
   test2020_53.C \
   test2020_54.C \
   test2020_55.C \
   test2020_56.C \
   test2020_57.C \
   test2020_58.C \
   test2020_59.C \
>>>>>>> 67c03f0b
   test_CplusplusMacro_Cpp.C \
   test_int_lexemes.C \
   test_int_lexemes_donot_pass.C \
   test_simple_int.C \
   test_wchars.C \
   X.C

if !USING_CLANG_COMPILER
EXAMPLE_TESTCODES_REQUIRED_TO_PASS += \
   test2014_110.C
endif

TESTCODE_CURRENTLY_FAILING = \
   certSignalExample.C \
   c++trick.C \
   lexPhase2003_02.C \
   longFile.C \
   math.C \
   restrict_template_parameter.C \
   test2004_25.C \
   test2004_35.C \
   test2005_06.C \
   test2005_115.C \
   test2005_151.C \
   test2005_188.C \
   test2005_200.C \
   test2005_201.C \
   test2005_204.C \
   test2005_205.C \
   test2005_69.C \
   test2005_85.C \
   test2006_09.C \
   test2006_11.C \
   test2006_127.C \
   test2006_128.C \
   test2006_130.C \
   test2006_131.C \
   test2006_138.C \
   test2006_15.C \
   test2006_167.C \
   test2006_168.C \
   test2006_169.C \
   test2006_170.C \
   test2006_171.C \
   test2006_172.C \
   test2006_173.C \
   test2006_174.C \
   test2006_175.C \
   test2006_176.C \
   test2006_180.C \
   test2006_182.C \
   test2006_184.C \
   test2006_186.C \
   test2006_187.C \
   test2006_188.C \
   test2006_21.C \
   test2006_24.C \
   test2006_27.C \
   test2006_33.C \
   test2006_35.C \
   test2006_36.C \
   test2006_49.C \
   test2006_60.C \
   test2006_64.C \
   test2007_100.C \
   test2007_101.C \
   test2007_104.C \
   test2007_105.C \
   test2007_106.C \
   test2007_107.C \
   test2007_108.C \
   test2007_109.C \
   test2007_110.C \
   test2007_111.C \
   test2007_112.C \
   test2007_113.C \
   test2007_114.C \
   test2007_115.C \
   test2007_116.C \
   test2007_117.C \
   test2007_118.C \
   test2007_119.C \
   test2007_120.C \
   test2007_121.C \
   test2007_122.C \
   test2007_123.C \
   test2007_124.C \
   test2007_125.C \
   test2007_126.C \
   test2007_127.C \
   test2007_129.C \
   test2007_131.C \
   test2007_132.C \
   test2007_134.C \
   test2007_136.C \
   test2007_138.C \
   test2007_139.C \
   test2007_143.C \
   test2007_144.C \
   test2007_145.C \
   test2007_146.C \
   test2007_148.C \
   test2007_149.C \
   test2007_153.C \
   test2007_156.C \
   test2007_168.C \
   test2007_174.C \
   test2007_175.C \
   test2007_176.C \
   test2007_18.C \
   test2007_19.C \
   test2007_20.C \
   test2007_22.C \
   test2007_27.C \
   test2007_30.C \
   test2007_31.C \
   test2007_32.C \
   test2007_33.C \
   test2007_34.C \
   test2007_35.C \
   test2007_36.C \
   test2007_37.C \
   test2007_39.C \
   test2007_42.C \
   test2007_45.C \
   test2007_51.C \
   test2007_52.C \
   test2007_54.C \
   test2007_56.C \
   test2007_58.C \
   test2007_60.C \
   test2007_61.C \
   test2007_62.C \
   test2007_63.C \
   test2007_64.C \
   test2007_65.C \
   test2007_66.C \
   test2007_67.C \
   test2007_68.C \
   test2007_69.C \
   test2007_71.C \
   test2007_73.C \
   test2007_74.C \
   test2007_76.C \
   test2007_79.C \
   test2007_80.C \
   test2007_86.C \
   test2007_87.C \
   test2007_88.C \
   test2007_89.C \
   test2007_91.C \
   test2007_92.C \
   test2007_93.C \
   test2007_95.C \
   test2007_96.C \
   test2007_97.C \
   test2007_99.C \
   test2008_07.C \
   test2008_15.C \
   test2009_07.C \
   test2009_13.C \
   test2009_17.C \
   test2009_21.C \
   test2009_22.C \
   test2009_23.C \
   test2009_25.C \
   test2009_26.C \
   test2009_29.C \
   test2009_32.C \
   test2009_33.C \
   test2009_34.C \
   test2009_35.C \
   test2009_36.C \
   test2009_38.C \
   test2009_43.C \
   test2009_44.C \
   test2009_45.C \
   test2009_46.C \
   test2009_47.C \
   test2010_01.C \
   test2010_02.C \
   test2010_07.C \
   test2010_08.C \
   test2010_09.C \
   test2010_10.C \
   test2010_11.C \
   test2010_12.C \
   test2010_15.C \
   test2010_16.C \
   test2010_17.C \
   test2010_20.C \
   test2010_21.C \
   test2010_22.C \
   test2010_23.C \
   test2010_26.C \
   test2010_27.C \
   test2011_01.C \
   test2011_02.C \
   test2011_05.C \
   test2011_06.C \
   test2011_07.C \
   test2011_08.C \
   test2011_09.C \
   test2011_102.C \
   test2011_103.C \
   test2011_104.C \
   test2011_105.C \
   test2011_106.C \
   test2011_107.C \
   test2011_108.C \
   test2011_109.C \
   test2011_10.C \
   test2011_112.C \
   test2011_11.C \
   test2011_122.C \
   test2011_123.C \
   test2011_124.C \
   test2011_125.C \
   test2011_126.C \
   test2011_127.C \
   test2011_128.C \
   test2011_129.C \
   test2011_12.C \
   test2011_130.C \
   test2011_131.C \
   test2011_132.C \
   test2011_134.C \
   test2011_13.C \
   test2011_144.C \
   test2011_145.C \
   test2011_148.C \
   test2011_14.C \
   test2011_15.C \
   test2011_16.C \
   test2011_178.C \
   test2011_17.C \
   test2011_18.C \
   test2011_191.C \
   test2011_196.C \
   test2011_197.C \
   test2011_198.C \
   test2011_199.C \
   test2011_200.C \
   test2011_201.C \
   test2011_202.C \
   test2011_203.C \
   test2012_133.C \
   test2012_134.C \
   test2012_135.C \
   test2012_139.C \
   test2012_140.C \
   test2012_189.C \
   test2012_252.C \
   test2012_261.C \
   test2012_272.C \
   test2012_273.C \
   test2012_274.C \
   test2012_275.C \
   test2012_276.C \
   test2012_277.C \
   test2012_278.C \
   test2012_35.C \
   test2012_57.C \
   test2012_59.C \
   test2012_68.C \
   test2012_79.C \
   test2012_81.C \
   test2012_86.C \
   test2013_09.C \
   test2013_13.C \
   test2013_14.C \
   test2013_15.C \
   test2013_16.C \
   test2013_17.C \
   test2013_185.C \
   test2013_195.C \
   test2013_197.C \
   test2013_19.C \
   test2013_224.C \
   test2013_233.C \
   test2013_234.C \
   test2013_235.C \
   test2013_236.C \
   test2013_240.C \
   test2013_241.C \
   test2013_242.C\ \
   test2013_245.C \
   test2013_246.C \
   test2013_247.C \
   test2013_248.C \
   test2013_249.C \
   test2013_24.C \
   test2013_254.C \
   test2013_257.C \
   test2013_260.C \
   test2013_262.C \
   test2013_263.C \
   test2013_264.C \
   test2013_265.C \
   test2013_266.C \
   test2013_267.C \
   test2013_268.C \
   test2013_269.C \
   test2013_270.C \
   test2013_309.C \
   test2013_30.C \
   test2013_321.C \
   test2013_322.C \
   test2013_323.C \
   test2013_35.C \
   test2013_40.C \
   test2013_41.C \
   test2013_42.C \
   test2013_43.C \
   test2013_45.C \
   test2013_49.C \
   test2013_62.C \
   test2013_84.C \
   test2013_85.C \
   test2013_96.C \
   test2014_100.C \
   test2014_101.C \
   test2014_102.C \
   test2014_103.C \
   test2014_104.C \
   test2014_105.C \
   test2014_106.C \
   test2014_113.C \
   test2014_118.C \
   test2014_119.C \
   test2014_120.C \
   test2014_121.C \
   test2014_138.C \
   test2014_14.C \
   test2014_158.C \
   test2014_15.C \
   test2014_164.C \
   test2014_173.C \
   test2014_175.C \
   test2014_180.C \
   test2014_181.C \
   test2014_213.C \
   test2014_214.C \
   test2014_227.C \
   test2014_228.C \
   test2014_229.C \
   test2014_22.C \
   test2014_237.C \
   test2014_23.C \
   test2014_25.C \
   test2014_42.C \
   test2014_44.C \
   test2014_46.C \
   test2014_51.C \
   test2014_52.C \
   test2014_59.C \
   test2014_63.C \
   test2014_64.C \
   test2014_65.C \
   test2014_66.C \
   test2014_69.C \
   test2014_99.C \
   test2015_105.C \
   test2015_109.C  \
   test2015_25.C  \
   test2015_62.C \
   test2015_63.C \
   test2015_64.C \
   test2015_72_icpc.C \
   test2015_82.C \
   test2015_83.C \
   test2015_84.C \
   test2015_87.C \
   test2015_90.C \
   test2015_91.C \
   test2015_92.C \
   test2015_93.C \
   test2015_94.C \
   test2015_95.C \
   test2015_96.C \
   test2015_98.C \
   test2016_24.C \
   test2016_35.C \
   test2016_39.C \
   test2016_52.C \
   test2016_58.C \
   test2016_90.C \
   test2016_92.C \
   test2016_94.C \
   test2016_95.C \
   test2017_05.C \
   test2017_06.C \
   test2017_07.C \
   test2017_08.C \
   test2017_12.C \
   test2017_20.C \
   test2017_24.C \
   test2017_33.C \
   test2017_34.C \
   test2017_67.C \
   test2017_85.C \
   test2017_86.C \
   test2017_99.C \
   test2018_22.C \
   test2018_23.C \
   test2018_25.C \
   test2018_26.C \
   test2018_28.C \
   test2018_31.C \
   test2019_25.C \
   test2020_35.C \
   test2020_36.C \
   test_gnu.C

if ROSE_USING_GCC_VERSION_LATER_4_4
  EXAMPLE_TESTCODES_REQUIRED_TO_PASS += \
     test2017_31.C \
     test2017_32.C \
     test2017_46.C \
     test2017_47.C \
     test2016_96.C \
     test2015_135.C \
     test2015_136.C

if USING_INTEL_COMPILER
   TESTCODE_CURRENTLY_FAILING += test2017_69.C
else
   EXAMPLE_TESTCODES_REQUIRED_TO_PASS += test2017_69.C
endif

else
  TESTCODE_CURRENTLY_FAILING += \
     test2017_31.C \
     test2017_32.C \
     test2017_44.C \
     test2017_46.C \
     test2017_47.C \
     test2017_69.C \
     test2016_96.C \
     test2015_135.C \
     test2015_136.C
endif

if ROSE_USING_GCC_VERSION_LATER_4_8
if !USING_CLANG_COMPILER
  EXAMPLE_TESTCODES_REQUIRED_TO_PASS += \
     test2015_126.C 
endif
  EXAMPLE_TESTCODES_REQUIRED_TO_PASS += \
     test2015_127.C \
     test2015_129.C 
else
  TESTCODE_CURRENTLY_FAILING += \
     test2015_126.C \
     test2015_127.C \
     test2015_129.C 
endif

if ROSE_USING_GCC_VERSION_LATER_6_0
  TESTCODE_CURRENTLY_FAILING += \
     test2018_01.C
  EXAMPLE_TESTCODES_REQUIRED_TO_PASS += \
     rose-1701-1.C
else
  EXAMPLE_TESTCODES_REQUIRED_TO_PASS += \
     test2018_01.C
  TESTCODE_CURRENTLY_FAILING += \
     rose-1701-1.C
endif

if ROSE_USING_BOOST_VERSION_1_57
  TESTCODE_CURRENTLY_FAILING += \
     test2014_77.C \
     test2014_78.C 
else
  EXAMPLE_TESTCODES_REQUIRED_TO_PASS += \
     test2014_77.C \
     test2014_78.C 
endif

if USING_CLANG_COMPILER
  TESTCODE_CURRENTLY_FAILING += \
     test2014_71.C \
     test2014_111.C \
     test2015_70.C \
     test2015_81.C \
     test2016_82.C \
     test2005_50.C \
     test2007_141.C \
     test2012_188.C \
     test2013_243.C \
     test2014_187.C \
     test2014_187_work_around.C \
     test2014_188.C \
     test2015_120.C \
     test2013_304.C \
     test2014_81.C  \
     test2014_236.C \
     test2014_238.C \
     test2015_55.C \
     test2016_20.C \
     test2004_85.C \
     test2005_42.C \
     test2012_90.C \
     test2013_63.C \
     test2013_246.C \
     test2013_235.C 
else
  EXAMPLE_TESTCODES_REQUIRED_TO_PASS += \
     test2014_71.C \
     test2014_111.C \
     test2015_70.C \
     test2015_81.C \
     test2016_82.C \
     test2005_50.C \
     test2007_141.C \
     test2012_188.C \
     test2013_243.C  \
     test2004_85.C \
     test2005_42.C \
     test2012_90.C \
     test2013_63.C \
     test2013_246.C \
     test2013_235.C 

if !USING_INTEL_COMPILER
    EXAMPLE_TESTCODES_REQUIRED_TO_PASS += \
       test2014_187.C \
       test2014_187_work_around.C \
       test2014_188.C \
       test2015_120.C \
       test2013_304.C \
       test2014_81.C  \
       test2014_236.C \
       test2014_238.C \
       test2015_55.C \
       test2016_20.C
else
    TESTCODE_CURRENTLY_FAILING += \
       test2014_187.C \
       test2014_187_work_around.C \
       test2014_188.C \
       test2015_120.C \
       test2013_304.C \
       test2014_81.C  \
       test2014_236.C \
       test2014_238.C \
       test2015_55.C \
       test2016_20.C
endif
endif

if USING_INTEL_COMPILER
  TESTCODE_CURRENTLY_FAILING += \
     test2014_159.C \
     test2014_211.C \
     test2006_08.C \
     test2006_37.C
  EXAMPLE_TESTCODES_REQUIRED_TO_PASS += \
     rose-1962.C
else
  TESTCODE_CURRENTLY_FAILING += \
     rose-1962.C
  EXAMPLE_TESTCODES_REQUIRED_TO_PASS += \
     test2014_159.C \
     test2014_211.C \
     test2006_08.C \
     test2006_37.C
endif

if OS_MACOSX
  TESTCODE_CURRENTLY_FAILING += \
     test2004_77.C \
     test2006_20.C \
     test2011_141.C \
     test2011_142.C \
     test2012_09.C \
     test2013_09.C \
     test2013_164.C \
     test2013_212.C 
else
  EXAMPLE_TESTCODES_REQUIRED_TO_PASS += \
     test2004_77.C \
     test2006_20.C \
     test2011_141.C \
     test2011_142.C \
     test2012_09.C \
     test2013_09.C \
     test2013_164.C \
     test2013_212.C 
endif

# Switch between full and short list of test codes
if ROSE_USE_LONG_MAKE_CHECK_RULE
  TESTCODES_REQUIRED_TO_PASS = $(EXAMPLE_TESTCODES_REQUIRED_TO_PASS)
else
  TESTCODES_REQUIRED_TO_PASS = $(EXAMPLE_TESTCODES_REQUIRED_TO_PASS_SHORT)
endif

# Automake's testing mechanism (which defines the "make check" rule) requires passing tests.
TESTCODES = \
   $(TESTCODES_REQUIRED_TO_PASS) 

# QMTest allows both passing and failing tests.
ALL_TESTCODES = \
   $(EXAMPLE_TESTCODES_REQUIRED_TO_PASS) \
   $(TESTCODE_CURRENTLY_FAILING) 

# Note the quotes and escapes that are required:
# ADDRESS_SANITIZER_OPTIONS = "ASAN_OPTIONS=symbolize=1 ASAN_SYMBOLIZER_PATH=\`which llvm-symbolizer\`"
# VALGRIND_OPTIONS = -v --num-callers=12 --leak-check=yes --error-limit=no --show-reachable=yes
VALGRIND_OPTIONS = --tool=memcheck -v --num-callers=30 --leak-check=no --error-limit=no --show-reachable=yes --trace-children=yes --suppressions=$(top_srcdir)/scripts/rose-suppressions-for-valgrind
# VALGRIND = valgrind $(VALGRIND_OPTIONS)
# VALGRIND =

# DQ (11/5/2016): Adding support for address sanitizer (borrowing the VALGRIND variable to support 
# this, this implementation needs review).  It might be better to prepend the information to the 
# CC and CXX variables. I think that the purify support uses this approach.
if ROSE_USE_SANITIZER
VALGRIND = $(ADDRESS_SANITIZER_OPTIONS)
else
VALGRIND =
endif

TESTCODE_INCLUDES = -I$(srcdir) $(ROSE_BOOST_NORMAL_INCLUDE_PATH) -I$(top_srcdir)/tests/nonsmoke/functional/CompileTests/A++Code -I$(top_builddir)

#########
# Targets lists

PASSING_TEST_Source_passed = ${TESTCODES:.C=.C.passed}
TEST_Source_passed = ${ALL_TESTCODES:.C=.C.passed}

#########
# Translator to be used: calling "make TEST_TRANSLATOR=../../testBackend" uses the backend compiler only

../../testTranslator:
	cd ../..; $(MAKE) testTranslator

../../testBackend:
	cd ../..; $(MAKE) testBackend

testCompiler:
	ln -s `which @BACKEND_CXX_COMPILER@` testCompiler

TEST_TRANSLATOR=../../testTranslator

#########
# ROSE_FLAGS

LANG_FLAGS =

ROSE_FLAGS = -std=c++
if !ROSE_USE_CLANG_FRONTEND
   ROSE_FLAGS += --edg:no_warnings --edg:restrict
endif
ROSE_FLAGS += -w -rose:verbose 0 -rose:skip_unparse_asm_commands

#########
# RTH test targets

$(TEST_Source_passed): %.passed: $(srcdir)/% $(TEST_TRANSLATOR) $(top_srcdir)/scripts/test_exit_status
if !ROSE_USE_INSURE
	@$(RTH_RUN) \
	   CMD="$(TEST_TRANSLATOR) $(LANG_FLAGS) $(ROSE_FLAGS) $(TESTCODE_INCLUDES) -c $(srcdir)/$(@:.C.passed=.C)" \
	   TITLE="TEST: $(TEST_TRANSLATOR) $(@:.C.passed=.C)" \
	   $(top_srcdir)/scripts/test_exit_status $@
else
	$(VALGRIND) $(TEST_TRANSLATOR) $(LANG_FLAGS) $(ROSE_FLAGS)  $(TESTCODE_INCLUDES) -c $(srcdir)/$(@:.C.passed=.C)
endif

#
############

# DQ (9/18/2011): Added testing for new option to use folded constants or the original express trees.
TEST_Objects_FoldedConstants = ${EXAMPLE_TESTCODES_REQUIRED_TO_PASS_FOLDED_CONSTANTS:.C=.foldedConstants-o}
TEST_Objects_UnfoldedConstants = ${ALL_TESTCODES:.C=.unfoldedConstants-o}

if ROSE_USE_EDG_VERSION_5_0
# EDG versions 6.0 and later do not require the -rose:unparse_edg_normalized_method_ROSE_1392 
# option (it appears that template declarations mihgt no longer be normalized).
method-defn-in-tpldecl-0.C.passed: $(srcdir)/method-defn-in-tpldecl-0.C $(TEST_TRANSLATOR) $(top_srcdir)/scripts/test_exit_status
	@$(RTH_RUN) \
	    CMD="$(TEST_TRANSLATOR) $(LANG_FLAGS) $(ROSE_FLAGS) -I$(top_builddir) $(APP_INCLUDES) $(srcdir)/$(@:.C.passed=.C) -o method-defn-in-tpldecl-0 -rose:unparse_edg_normalized_method_ROSE_1392; test -e method-defn-in-tpldecl-0" \
	    TITLE="testTranslator $(notdir $<) [$@]" \
	    $(top_srcdir)/scripts/test_exit_status $@
endif

if ROSE_USE_EDG_VERSION_5_0
# EDG versions 6.0 and later do not require the -rose:unparse_edg_normalized_method_ROSE_1392 
# option (it appears that template declarations mihgt no longer be normalized).
method-defn-in-tpldecl-1.C.passed: $(srcdir)/method-defn-in-tpldecl-1.C $(srcdir)/method-defn-in-tpldecl-1.h $(TEST_TRANSLATOR) $(top_srcdir)/scripts/test_exit_status
	@$(RTH_RUN) \
	    CMD="$(TEST_TRANSLATOR) $(LANG_FLAGS) $(ROSE_FLAGS) -I$(top_builddir) $(APP_INCLUDES) $(srcdir)/$(@:.C.passed=.C) -o method-defn-in-tpldecl-1 -rose:unparse_edg_normalized_method_ROSE_1392; test -e method-defn-in-tpldecl-1" \
	    TITLE="testTranslator $(notdir $<) [$@]" \
	    $(top_srcdir)/scripts/test_exit_status $@
endif

# DQ (9/18/2011): This is testing the option to process the AST to use the constant folded values (contained in the AST).
$(TEST_Objects_FoldedConstants): ../../testTranslatorFoldedConstants
	$(VALGRIND) ../../testTranslatorFoldedConstants $(ROSE_FLAGS) $(TESTCODE_INCLUDES) -I$(srcdir) -c $(srcdir)/$(@:.foldedConstants-o=.C) && touch $@

# DQ (9/18/2011): This is the equivalent to the default using testTranslator (so not critical to run this).
$(TEST_Objects_UnfoldedConstants): ../../testTranslatorUnfoldedConstants
	$(VALGRIND) ../../testTranslatorUnfoldedConstants $(ROSE_FLAGS) $(TESTCODE_INCLUDES) -I$(srcdir) -c $(srcdir)/$(@:.unfoldedConstants-o=.C) && touch $@

# DQ (9/18/2011): This is testing the option to process the AST to use the constant folded values (contained in the AST).
$(TEST_Objects_unnormalized): ../../testTranslator
	$(VALGRIND) ../../testTranslator -rose:suppress_variable_declaration_normalization $(ROSE_FLAGS) $(TESTCODE_INCLUDES) -I$(srcdir) -c $(srcdir)/$(@:.unnormalized-o=.C) && touch $@

# DQ (4/6/2010): Added test for parsing only (tested here for C++ code)
testParser:../../testParser
	$(VALGRIND) ../../testParser $(ROSE_FLAGS) $(TESTCODE_INCLUDES) -I$(srcdir) -c $(srcdir)/test2001_01.C

# This requires a special makefile rule
test2005_56.o: $(TEST_TRANSLATOR)
	$(TEST_TRANSLATOR) $(LANG_FLAGS) $(ROSE_FLAGS) -DTEST_STRING_MACRO=\""Thu Apr 14 08:18:33 PDT 2005"\" -c $(srcdir)/test2005_56.C -o test2005_56.o

test2014_54.o: $(TEST_TRANSLATOR)
	@echo "Running boost specific test."
	$(VALGRIND) $(TEST_TRANSLATOR) $(LANG_FLAGS) $(ROSE_FLAGS) $(ROSE_INCLUDES) -c $(srcdir)/test2010_01.C -o test2010_01.o

test2010_01.o: $(TEST_TRANSLATOR)
	@echo "Running boost specific test."
	$(VALGRIND) $(TEST_TRANSLATOR) $(LANG_FLAGS) $(ROSE_FLAGS) $(ROSE_INCLUDES) -c $(srcdir)/test2010_01.C -o test2010_01.o

test2010_02.o: $(TEST_TRANSLATOR)
	@echo "Running boost specific test."
	$(TEST_TRANSLATOR) $(LANG_FLAGS) $(ROSE_FLAGS) -I$(top_builddir) $(ROSE_INCLUDES) -c $(srcdir)/test2010_02.C -o test2010_02.o

test2010_07.o: $(TEST_TRANSLATOR)
	@echo "Running boost specific test."
	$(TEST_TRANSLATOR) $(LANG_FLAGS) $(ROSE_FLAGS) -I$(top_builddir) $(ROSE_INCLUDES) -c $(srcdir)/test2010_07.C -o test2010_07.o

test2010_08.o: $(TEST_TRANSLATOR)
	@echo "Running boost specific test."
	$(TEST_TRANSLATOR) $(LANG_FLAGS) $(ROSE_FLAGS) -I$(top_builddir) $(ROSE_INCLUDES) -c $(srcdir)/test2010_08.C -o test2010_08.o

cpp_test2010_07: $(TEST_TRANSLATOR)
	@echo "Running boost specific test."
	g++ -E -I$(top_builddir) $(ROSE_INCLUDES) -c $(srcdir)/test2010_07.C

# DQ (9/13/2013): Added new test for -rose:unparse_includes (which has a bug in how it unparses C++ style comments
# and should maybe not be unparsing declarations that are front-end specific (e.g. builtin function declarations).
test_unparse_includes_option.passed: $(TEST_TRANSLATOR)
	@$(RTH_RUN) CMD="$(TEST_TRANSLATOR) $(LANG_FLAGS) $(ROSE_FLAGS) -rose:unparse_includes -rose:verbose 0 -I$(top_builddir) -c $(srcdir)/test2013_257.C -o test2013_257_unparse_headers.o" $(top_srcdir)/scripts/test_exit_status $@

# DQ (9/16/2013): Test linking the resulting translated file. Phil Miller reported an error and the issue
# is that va_start() and va_end() must be unparsed to be __builtin_va_start() and __builtin_va_end() (at least for GNU).
test_unparse_includes_option_with_link.passed: $(TEST_TRANSLATOR)
	@$(RTH_RUN) CMD="$(TEST_TRANSLATOR) $(LANG_FLAGS) $(ROSE_FLAGS) -rose:unparse_includes -rose:verbose 0 -I$(top_builddir) $(srcdir)/test2013_260.C -o test2013_260_unparse_headers" $(top_srcdir)/scripts/test_exit_status $@

# DQ (9/17/2013): Added autoconf style link test.
test_common_configure_test_with_link_part_1.passed: $(TEST_TRANSLATOR)
	@cp $(srcdir)/conftest.C conftest.C
	@$(RTH_RUN) CMD="$(TEST_TRANSLATOR) $(LANG_FLAGS) $(ROSE_FLAGS) -I$(srcdir) conftest.C -o conftest_configure_test_part_1" $(top_srcdir)/scripts/test_exit_status $@

# DQ (9/22/2013): Added autoconf style link test.
test_common_configure_test_with_link_part_2.passed: $(TEST_TRANSLATOR)
	@cp $(srcdir)/conftest_2.C conftest.C
	@$(RTH_RUN) CMD="$(TEST_TRANSLATOR) $(LANG_FLAGS) $(ROSE_FLAGS) -I$(srcdir) conftest.C -o conftest_configure_test_part_2" $(top_srcdir)/scripts/test_exit_status $@

# DQ (9/22/2013): Added autoconf style link test.
test_common_configure_test_with_link_part_3.passed: $(TEST_TRANSLATOR)
	@cp $(srcdir)/conftest_3.C conftest.C
	@$(RTH_RUN) CMD="$(TEST_TRANSLATOR) $(LANG_FLAGS) $(ROSE_FLAGS) -I$(srcdir) conftest.C -o conftest_configure_test_part_3" $(top_srcdir)/scripts/test_exit_status $@

# DQ (12/28/2015): Added test for new option to not normalize variable declarations.
test_suppress_variable_declaration_normalization.passed: $(TEST_TRANSLATOR)
	@$(RTH_RUN) CMD="$(TEST_TRANSLATOR) -rose:suppress_variable_declaration_normalization $(ROSE_FLAGS) -c $(srcdir)/test_multible_variables_in_variable_declaration.C" $(top_srcdir)/scripts/test_exit_status $@

testOption:
	$(TEST_TRANSLATOR) -rose:verbose 0 -nostdinc -c $(srcdir)/test2015_08.C

TEST_TEMPLATE_TRANSLATOR = ../../testTemplates

# DQ (7/20/2015): Added template tests using new testTemplates translator that forces 
# output of instantiated templates (part of ongoing improvements to template support).
# This test translator will work for test2015_32.C - test2015_36.C
# I will make this in the a better organized set of tests later.
# DQ (10/12/2015): Note that tests test2015_37.C through test2015_54.C are these tests.
testTemplateExample: testTemplateExample_1 testTemplateExample_2 testTemplateExample_3 testTemplateExample_4 testTemplateExample_5

testTemplateExample_1: $(TEST_TEMPLATE_TRANSLATOR) 
	$(TEST_TEMPLATE_TRANSLATOR) $(ROSE_FLAGS) -c $(srcdir)/test2015_32.C

testTemplateExample_2: $(TEST_TEMPLATE_TRANSLATOR)
	$(TEST_TEMPLATE_TRANSLATOR) $(ROSE_FLAGS) -c $(srcdir)/test2015_33.C

testTemplateExample_3: $(TEST_TEMPLATE_TRANSLATOR)
	$(TEST_TEMPLATE_TRANSLATOR) $(ROSE_FLAGS) -c $(srcdir)/test2015_34.C

testTemplateExample_4: $(TEST_TEMPLATE_TRANSLATOR)
	$(TEST_TEMPLATE_TRANSLATOR) $(ROSE_FLAGS) -c $(srcdir)/test2015_35.C

testTemplateExample_5: $(TEST_TEMPLATE_TRANSLATOR)
	$(TEST_TEMPLATE_TRANSLATOR) $(ROSE_FLAGS) -c $(srcdir)/test2015_36.C


if ROSE_WITH_LIBHARU
TEST_PDF_TRANSLATOR = ../../testPDFGeneration

$(TEST_PDF_TRANSLATOR):
	cd ../..; $(MAKE) testPDFGeneration
endif

../../testTranslatorFoldedConstants:
	cd ../..; $(MAKE) testTranslatorFoldedConstants

../../testTranslatorUnfoldedConstants:
	cd ../..; $(MAKE) testTranslatorUnfoldedConstants

$(TEST_TEMPLATE_TRANSLATOR):
	cd ../..; $(MAKE) testTemplates


# Make sure that all the test codes end up in the distribution
#      $(TESTCODE_CURRENTLY_FAILING_ON_OSX) $(STATISTICALLY_FAILING_TESTS) $(UNMENTIONED_SOURCE_FILES)
EXTRA_DIST = $(EXAMPLE_TESTCODES_REQUIRED_TO_PASS) $(TESTCODE_CURRENTLY_FAILING) \
     $(TESTCODE_CURRENTLY_FAILING_ON_OSX) $(STATISTICALLY_FAILING_TESTS) $(UNMENTIONED_SOURCE_FILES) \
     test_CplusplusMacro_C.C test2006_137.C \
     confdefs.h  test2001_05.h  test2001_11.h test2001_18A.h  test2003_08.h  test2003_12.h  test2003_24.h  test2004_40.h \
     test2005_154.h  test2005_158.h  test2005_15.h   test2005_26.h  test2005_81.h  test2006_33.h foo.h \
     test2001_15.h  test2001_18B.h  test2003_09.h  test2003_14.h  test2003_25.h  test2005_133.h  test2005_157.h \
     test2005_159.h  test2005_160.h  test2005_75.h  test2005_88.h  test2006_36.h test2006_42.h test2006_187a.h \
     test2006_187b.h test2007_08.h test2007_41.h  test2007_42.h test2007_47.h test2007_48.h test2007_97.h \
     test2007_101.h test2007_136.h test2007_137.h test2007_160.h test2007_160a.h test2007_167.h \
     test2008_11.h test2014_66.h test2014_112.h LogicalPath.cpp test2005_56.C test2010_25.h test2012_242.h test2012_268.h \
     test2013_235.C test2013_236.C conftest.C conftest_2.C test2006_112.C test2010_25.C test2003_24.C \
     test2004_82.C test2014_130.h test2015_08.h test2015_29.h test2015_85.h \
     method-defn-in-tpldecl-1.h sgnodee.hpp test2006_136.h test2007_113.h test2007_114.h test2007_40.h test2012_178.h

# DQ (6/18/2008): All of these should be present...
# confdefs.h     test2001_11.h   test2001_18B.h  test2003_12.h  test2003_25.h   test2005_154.h  test2005_159.h  test2005_26.h  test2005_88.h    test2006_187b.h  test2006_42.h   test2007_113.h  test2007_137.h   test2007_167.h  test2007_42.h  test2007_97.h
# foo.h          test2001_15.h   test2003_08.h   test2003_14.h  test2004_40.h   test2005_157.h  test2005_15.h   test2005_75.h  test2006_136.h   test2006_33.h    test2007_08.h   test2007_114.h  test2007_160a.h  test2007_40.h   test2007_47.h
# test2001_05.h  test2001_18A.h  test2003_09.h   test2003_24.h  test2005_133.h  test2005_158.h  test2005_160.h  test2005_81.h  test2006_187a.h  test2006_36.h    test2007_101.h  test2007_136.h  test2007_160.h   test2007_41.h   test2007_48.h

# This was a bug specific to the normalization of source file names to absolute paths
# DQ (12/11/2009): At the moment it is an failing test because "thisIsAnError" will be 
# interpreted to be a file.
testUsingBadCommandline: $(TEST_TRANSLATOR)
	echo "class A { int x; float y;}; int main() { int x=0; return x; }" > roseTestProgram.C; \
	$(TEST_TRANSLATOR) -DthisIsOK -D thisIsAnError -rose:verbose 0 roseTestProgram.C

# This was a bug specific to the normalization of source file names to absolute paths
testBuildUsingNoPath: $(TEST_TRANSLATOR)
	echo "class A { int x; float y;}; int main() { int x=0; return x; }" > roseTestProgram.C; \
	$(TEST_TRANSLATOR) -rose:verbose 0 roseTestProgram.C

# This was a bug specific to the normalization of source file names to absolute paths
testBuildUsingRelativePath: $(TEST_TRANSLATOR)
	echo "class A { int x; float y;}; int main() { int x=0; return x; }" > roseTestProgram.C; \
	$(TEST_TRANSLATOR) -rose:verbose 0 ../Cxx_tests/roseTestProgram.C

# This was always worked but is the alternative to the normalization of source file names to absolute paths
testBuildUsingAbsolutePath: $(TEST_TRANSLATOR)
	echo "class A { int x; float y;}; int main() { int x=0; return x; }" > roseTestProgram.C; \
	$(TEST_TRANSLATOR) -rose:verbose 0 `pwd`/roseTestProgram.C

# DQ (4/26/2019): Test the use of the -ansi option in ROSE.
test_ansi_and_nonansi_modes:
# DQ (4/26/2019): It appears that -edg:strict option does not work.
#	$(TEST_TRANSLATOR) -rose:verbose 0 -edg:strict $(srcdir)/test_ansi.C
#	$(TEST_TRANSLATOR) -rose:verbose 0 $(srcdir)/test_nonansi.C
	$(TEST_TRANSLATOR) -rose:verbose 0 -ansi -c $(srcdir)/test_ansi.C
	$(TEST_TRANSLATOR) -rose:verbose 0 -c $(srcdir)/test_nonansi.C

multipleDeclarationsBug: $(srcdir)/markus_1a.C $(srcdir)/markus_1b.C $(srcdir)/markus_1.h
	$(TEST_TRANSLATOR) -rose:verbose 0 -c $(srcdir)/markus_1a.C $(srcdir)/markus_1b.C

# DQ (10/23/2010): Added MPI tests that I can at least run locally to debug when Hudson MPI tests fail.
MPI_LOCATION = /home/dquinlan/ROSE/ROSE_TESTS/MPI_header_tests/MPI_header_tests_64bit
test_MPI_LAM:
	$(TEST_TRANSLATOR) -rose:verbose 0 -I$(MPI_LOCATION)/LAM_MPI/include -c $(MPI_LOCATION)/tests/input.C

test_multiple_files: $(srcdir)/test2012_246a.C $(srcdir)/test2012_246b.C
	../../testTranslator -rose:verbose 1 -c $(srcdir)/test2012_246a.C $(srcdir)/test2012_246b.C 

# DQ (7/24/2018): Test for output spew from multiple files on the same command line.
test_multiple_files_2: $(srcdir)/test2018_01.C $(srcdir)/test2018_02.C
	../../testTranslator -rose:verbose 0 -c $(srcdir)/test2018_01.C $(srcdir)/test2018_02.C 

test_multiple_files_3: $(srcdir)/test2019_30a.C $(srcdir)/test2019_30b.C $(srcdir)/test2019_30.h 
	../../testTranslator -rose:verbose 0 -c $(srcdir)/test2019_30a.C $(srcdir)/test2019_30b.C 

# DQ (7/9/2019): This test demonstrates a failing case for older versions of EDG (pre 5.0) 
# when using at least GNU 5.1.  Not clear if we should worry about this since we are moving
# to have EDG 5.0 be the default shortly.  This issue reproduces a problem that is only see
# in one of the CFG tests.  It is not a problem with EDG 5.0, as I understand it.
test_multiple_files_4: $(srcdir)/test2019_42a.C $(srcdir)/test2019_42b.C 
	../../testTranslator -rose:verbose 0 -c $(srcdir)/test2019_42a.C $(srcdir)/test2019_42b.C 

# DQ (7/24/2011): These test fail the AST IO but pass the compilation tests.  Debug these for AST File I/O separately.
failingAST_IO_tests: test2011_113.o test2011_114.o test2011_116.o

print_testcodes:
#	echo $(TESTCODES)
	echo "PASSING_TEST_Source_passed = $(PASSING_TEST_Source_passed)"

# Added performance test for ROSE evaluation:
performance_timing:
	../../testGraphGeneration --edg:no_warnings -w -rose:verbose 3 -rose:skip_unparse_asm_commands -rose:skipAstConsistancyTests -rose:skip_commentsAndDirectives -rose:skip_unparse -I$(srcdir) -c $(srcdir)/testPerformance.C

if ROSE_WITH_LIBHARU
# DQ (3/17/2017): Added PDF test for ROSE evaluation (forces testing of parts of ROSE for lcov):
test_pdf_generation: $(TEST_PDF_TRANSLATOR)
	../../testPDFGeneration --edg:no_warnings -w -rose:verbose 0 -rose:skip_unparse_asm_commands -rose:skipAstConsistancyTests -rose:skip_commentsAndDirectives -rose:skip_unparse -I$(srcdir) -c $(srcdir)/test2004_77.C
	ls -l *.pdf
	@echo "Removing the generated PDF file because it is up to 150Meg and we want to save disk space."
	rm *.pdf
else
test_pdf_generation:
	@echo "libharu support is not enabled"
endif

# DQ (11/19/2012): HPCToolKit use.  This makes some significant assumptions on how we have setup HPCToolKit.
hpctoolkit:
	hpcrun -e WALLCLOCK -- ../../testTranslator --edg:no_warnings -w -rose:verbose 0 -rose:skip_unparse_asm_commands -rose:skipAstConsistancyTests -rose:skip_commentsAndDirectives -rose:skip_unparse -I/home/dquinlan/ROSE/git-dq-edg4x-rc/tests/nonsmoke/functional/CompileTests/Cxx_tests -c /home/dquinlan/ROSE/git-dq-edg4x-rc/tests/nonsmoke/functional/CompileTests/Cxx_tests/testPerformance.C
#	hpcprof hpctoolkit-lt-testTranslator-measurements/lt-testTranslator-000000-000-0f802c45-7612-0.hpcrun
	hpcprof hpctoolkit-lt-testTranslator-measurements/lt-testTranslator-000000-000-0f802c45-3676-0.hpcrun
#	hpcviewer /home/dquinlan/ROSE/ROSE_CompileTree/git-LINUX-64bit-4.2.4-dq-edg4x-rc-debug_mode_off/tests/nonsmoke/functional/CompileTests/Cxx_tests/hpctoolkit-lt-testTranslator-database-11205 &

check-local:
#	@$(MAKE) $(PASSING_TEST_Source_passed)
	@$(MAKE) test_pdf_generation $(PASSING_TEST_Source_passed) \
          test_unparse_includes_option.passed test_unparse_includes_option_with_link.passed \
          test_common_configure_test_with_link_part_1.passed test_common_configure_test_with_link_part_2.passed testTemplateExample
#	@$(MAKE) test_pdf_generation
#	I'm not sure why these are coded to run in serial [RPM 2014-08-29]
	@$(MAKE) test_unparse_includes_option.passed
	@$(MAKE) test_unparse_includes_option_with_link.passed
	@$(MAKE) test_common_configure_test_with_link_part_1.passed
	@$(MAKE) test_common_configure_test_with_link_part_2.passed
#	DQ (9/22/2013): I think this failes on later versions of GNU (e.g. gnu 4.4.5).
#	@$(MAKE) test_common_configure_test_with_link_part_3
	@$(MAKE) testTemplateExample
	@echo "*******************************************************************************************************************"
	@echo "****** ROSE/tests/nonsmoke/functional/CompileTests/Cxx_tests: make check rule complete (terminated normally) ******"
	@echo "*******************************************************************************************************************"

clean-local:
	rm -f a.out *.o rose_*.[cC] roseTestProgram.C *.dot *.ti *.pdf
	rm -f *.foldedConstants-o
	rm -f *.unfoldedConstants-o
	rm -rf QMTest
	rm -f *.int.c
	rm -f test2013_260_unparse_headers conftest_configure_test*
	rm -f conftest.C
	rm -f *.passed *.failed *.err
	rm -f method-defn-in-tpldecl-0 method-defn-in-tpldecl-1

#------------------------------------------------------------------------------
#                           Performance Timing Tests
#------------------------------------------------------------------------------
## Purpose
#
#  Enforce a time limit constraint on testcode compilation.
#
### Make Targets
#
#  Note: A testcode's object files are removed before running the individual
#  steps in these make targets.
#
#### Default
#
#  $ make <testcode>.timed
#
#    Compiles <testcode> with a $TIMEOUT limit
#
#    E.g.  $ make test2005_35.timed
#
#  $ make check-performance-timing
#
#    Compiles all testcodes with a $TIMEOUT limit
#
#### Threshold
#
#  $ make <testcode>.timed_with_threshold
#
#    Compiles <testcode> with g++ and then uses the g++ compile time
#    as a $TIMEOUT threshold to compile <testcode> with ROSE.
#
#    E.g.  $ make test2005_35.timed_with_threshold
#
#  $ make check-performance-timing-with-threshold
#
#    Compiles all testcodes with a $TIMEOUT limit calculated from
#    the g++ compile time threshold.
#
### Environment Variables
#
#  TIMEOUT              Maximum time limit for the compilation of a <testcode>
#  TIMEOUT_TOLERANCE    $gnu_time * $TIMEOUT_TOLERANCE (threshold tests only)
#------------------------------------------------------------------------------

# DQ (6/30/2013): Increased this to support compiling Boost example tests. We 
# need to rethink how we want to handl this. I suggest restricting this to a 
# few tests instead of each test. Compiling with optimization also makes about
# a factor of four difference for test2013_241.C (boost example test code).
# Since Jenkins testing is currently done without optimization we need the 
# larger timeout value just to handle the newer boost test codes.
# TIMEOUT            ?= 60  # Default timeout value
TIMEOUT            ?= 420  # Default timeout value
TIMEOUT_TOLERANCE  ?= 20  # Default timeout tolerance value for threshold
                          # tests = $gnu_time * $TIMEOUT_TOLERANCE

check-performance-timing:
	@$(MAKE) $(TEST_Source_passed:.C.passed=.timed)

check-performance-timing-with-threshold:
	@$(MAKE) $(TEST_Source_passed:.C.passed=.timed_with_threshold)

$(TEST_Source_passed:.C.passed=.timed):
	rm -f $(@:.timed=.C.passed) &&                                               \
	$(top_srcdir)/scripts/timeout.sh $(TIMEOUT) $(MAKE) $(@:.timed=.C.passed) || \
			(                                                                        \
				test $$? -eq 124 &&                                                    \
				echo "[ERROR] '$@' compilation timed out after '$(TIMEOUT)' seconds" &&  \
				exit 1                                                                 \
			)

# 1. Time and Compile testcode with g++
# 2. Compile with ROSE, using TIMEOUT relative to time results from g++
#
# Uses $(TESTCODES_REQUIRED_TO_PASS)
#
$(TEST_Source_passed:.C.passed=.timed_with_threshold):
	rm -f $(@:.timed_with_threshold=.C.passed) &&                                          \
	SECONDS=0 &&                                                                           \
			$(MAKE) TEST_TRANSLATOR=g++ ROSE_FLAGS=  $(@:.timed_with_threshold=.C.passed) &&   \
	gnu_time="$$((($$SECONDS + 1)))" &&                                                    \
	echo "[INFO] '$@' compiled with GNU in '$$gnu_time' seconds" &&                        \
	rm -f $(@:.timed_with_threshold=.C.passed) &&                                          \
	TIMEOUT="$$((($$gnu_time * $(TIMEOUT_TOLERANCE))))" &&                                 \
	echo "[INFO] '$@' performance test is set to timeout after '$$TIMEOUT' seconds" &&     \
	$(MAKE) TIMEOUT="$$TIMEOUT" $(@:.timed_with_threshold=.timed)

status:
	@$(MAKE) $(TEST_Source_passed)
<|MERGE_RESOLUTION|>--- conflicted
+++ resolved
@@ -1945,8 +1945,6 @@
    test2020_13.C \
    test2020_14.C \
    test2020_15.C \
-<<<<<<< HEAD
-=======
    test2020_16.C \
    test2020_17.C \
    test2020_18.C \
@@ -1988,7 +1986,6 @@
    test2020_57.C \
    test2020_58.C \
    test2020_59.C \
->>>>>>> 67c03f0b
    test_CplusplusMacro_Cpp.C \
    test_int_lexemes.C \
    test_int_lexemes_donot_pass.C \
