--- conflicted
+++ resolved
@@ -1006,41 +1006,6 @@
                printf ("unparseTemplateParameter(): case SgTemplateParameter::type_parameter: type = %p = %s \n",type,type->class_name().c_str());
 #endif
 
-<<<<<<< HEAD
-            // DQ (9/9/2014): Note that this is now constrcuted to be a SgClassType were ever possible.
-            // This allows the name qualification to be resolved when unparsing template declarations.
-               SgTemplateType* templateType = isSgTemplateType(type);
-            // ROSE_ASSERT(templateType != NULL);
-               if (templateType == NULL)
-                  {
-#if 0
-                    printf ("unparseTemplateParameter(): case SgTemplateParameter::type_parameter: (templateType == NULL): type = %p = %s \n",type,type->class_name().c_str());
-#endif
-                 // When unparsing a template paramter we only want to use the name.
-                    SgClassType* classType = isSgClassType(type);
-                    if (classType != NULL)
-                       {
-                         string name = classType->get_name();
-                         curprint(name);
-                       }
-                      else
-                       {
-                         SgUnparse_Info ninfo(info);
-                         unp->u_type->unparseType(type,ninfo);
-                       }
-                  }
-                 else
-                  {
-                    string name = templateType->get_name();
-#if 0
-                    printf ("unparseTemplateParameter(): case SgTemplateParameter::type_parameter: type->get_name() = %s \n",name.c_str());
-#endif
-                    // Liao 12/15/2016, we need explicit typename here
-                    // TV (10/02/2018): removed when fixing ROSE-1392
-//                  unp->u_exprStmt->curprint(" typename ");
-                    curprint(name);
-                  }
-=======
             // TV (04/17/2018): Not clear what the use case for other type of type is so let see where it breaks...
                SgNonrealType * nrtype = isSgNonrealType(type);
                ROSE_ASSERT(nrtype != NULL);
@@ -1048,7 +1013,6 @@
                if (is_template_header)
                  curprint("typename ");
                curprint(nrtype->get_name());
->>>>>>> 8b55ac4a
 
                SgType* default_type = templateParameter->get_defaultTypeParameter();
                if (default_type != NULL)
