
/* unparser.h
 * This header file contains the class declaration for the newest unparser. Six
 * C files include this header file: unparser.C, modified_sage.C, unparse_stmt.C, 
 * unparse_expr.C, unparse_type.C, and unparse_sym.C.
 */

#ifndef UNPARSER_EXPRSTMT
#define UNPARSER_EXPRSTMT


#include "unparser.h"


class SgExpression;
class SgStatement;
class SgOmpDefaultClause;
class SgOmpScheduleClause;
class SgOmpVariablesClause;
class SgOmpExpressionClause;
class SgTemplateParameter;
class SgTemplateArgument;
class SgFunctionDeclaration;
class SgBasicBlock;
class SgClassDefinition;
class SgTemplateInstantiationDecl;
class SgOmpClause;
class SgOmpBodyStatement;
class SgOmpThreadBodyStatement;
class SgOmpFlushStatement;
class SgOmpBarrierStatement;
class SgOmpTaskwaitStatement;
class SgNamespaceDefinitionStatement;
class SgAsmOp;

#include "Cxx_Grammar.h"


#include "unparseLanguageIndependentConstructs.h"

// using namespace std;
class Unparser;

class Unparse_ExprStmt : public UnparseLanguageIndependentConstructs
   {
#if 0
  // DQ (8/13/2007): This should go into the base class
     private:
          Unparser* unp;
          std::string currentOutputFileName;
#endif
     public:
       // Unparse_ExprStmt(Unparser* unp, string fname) : unp(unp)
       // Unparse_ExprStmt(Unparser* unp, std::string fname) : UnparseLanguageIndependentConstructs(unp,fname) {};
          Unparse_ExprStmt(Unparser* unp, std::string fname);

          virtual ~Unparse_ExprStmt();

       // DQ (3/13/2004): Added to support templates
          virtual void unparseTemplateParameter(SgTemplateParameter* templateParameter, SgUnparse_Info& info);
          virtual void unparseTemplateArgument (SgTemplateArgument*  templateArgument , SgUnparse_Info& info);

       // DQ (11/27/2004): Added to support unparsing of pointers to nested template arguments 
          virtual void unparseTemplateName(SgTemplateInstantiationDecl* templateInstantiationDeclaration, SgUnparse_Info& info);

       // DQ (6/21/2011): Refactored support for unparing names with template arguments.
          void unparseTemplateFunctionName ( SgTemplateInstantiationFunctionDecl* templateInstantiationFunctionDeclaration, SgUnparse_Info& info );
          void unparseTemplateArgumentList ( const SgTemplateArgumentPtrList  & templateArgListPtr,    SgUnparse_Info& info );

       // DQ (9/13/2014): Added as part of refactoring support for name qualification.
          void unparseTemplateParameterList( const SgTemplateParameterPtrList & templateParameterList, SgUnparse_Info& info);

       // DQ (5/25/2013): Added support for unparsing the name of the template member function.
          void unparseTemplateMemberFunctionName ( SgTemplateInstantiationMemberFunctionDecl* templateInstantiationMemberFunctionDeclaration, SgUnparse_Info& info );

       // DQ (2/16/2004): Added to refactor code and add support for old-style K&R C
          void unparseFunctionArgs(SgFunctionDeclaration* funcdecl_stmt, SgUnparse_Info& info);
          void unparseFunctionParameterDeclaration ( SgFunctionDeclaration* funcdecl_stmt, 
                                                     SgInitializedName* initializedName,
                                                     bool outputParameterDeclaration, 
                                                     SgUnparse_Info& info );

          void unparseOneElemConInit(SgConstructorInitializer* con_init, SgUnparse_Info& info);

          void unparse_helper(SgFunctionDeclaration* funcdecl_stmt, SgUnparse_Info& info);

#if 0
       // DQ (8/13/2007): This should go into the base class

      //! get the filename from a Sage Statement Object
       // const char* getFileName(SgNode* stmt);
          std::string getFileName(SgNode* stmt);
  
      //! get the filename from the Sage File Object
       // char* getFileName();
          std::string getFileName();

      //! used to support the run_unparser function
      //! (support for #line 42 "filename" when it appears in source code)
       // bool statementFromFile ( SgStatement* stmt, char* sourceFilename );
          bool statementFromFile ( SgStatement* stmt, std::string sourceFilename );

      //! Generate a CPP directive  
          void outputDirective ( PreprocessingInfo* directive );

  
      //! counts the number of statements in a basic block
          int num_stmt_in_block(SgBasicBlock*);
#endif

       // DQ (5/27/2005): Added to support unparsing of compiler generated statements after comments 
       // attached to the following statement. We would like to not have any comments be attached to 
       // compiler generated statements so that they can be easily inserted anywhere.
      //! Unparser support for compiler-generated statments
       // void saveCompilerGeneratedStatements ( SgStatement* stmt, SgUnparse_Info & info );

      //! Unparser support for compiler-generated statments
          void outputCompilerGeneratedStatements( SgUnparse_Info & info );

#if 0
#if USE_OLD_MECHANISM_OF_HANDLING_PREPROCESSING_INFO

#error "DEAD CODE!: I think this is OLD code that can be removed."

      //! functions that unparses directives and/or comments
          void unparseDirectives(SgStatement* stmt);
          void unparseFinalDirectives ( char* filename );
  
          void unparseDirectivesUptoButNotIncludingCurrentStatement ( SgStatement* stmt );
          void unparseDirectivesSharingLineWithStatement ( SgStatement* stmt );
  
       // lower level member function called by unparseDirectives() and unparseFinalDirectives()
          void unparseDirectives ( char* currentFilename, int currentPositionInListOfDirectives, int currentStatementLineNumber );
#else
      //! This is the new member function
          virtual void unparseAttachedPreprocessingInfo(SgStatement* stmt, SgUnparse_Info& info,
                                                PreprocessingInfo::RelativePositionType whereToUnparse);
#endif
#endif
  

#if 0  
       // DQ (8/13/2007): This should go into the base class
          bool RemoveArgs(SgExpression* expr);
#endif

      //! Support for Fortran numeric labels (can appear on any statement), this is an empty function for C/C++.
      //  virtual void unparseStatementNumbers ( SgStatement* stmt );

       // void output(SgLocatedNode* node);

       // DQ (12/21/2005): Added to support name qualification when explicitly stored in the AST
       // (rather than generated).

//        virtual void unparseQualifiedNameList(const SgQualifiedNamePtrList & qualifiedNameList);

       // DQ (8/14/2007): This is where all the langauge specific statement unparing is done
          virtual void unparseLanguageSpecificStatement (SgStatement*  stmt, SgUnparse_Info& info);
          virtual void unparseLanguageSpecificExpression(SgExpression* expr, SgUnparse_Info& info);

       // DQ (9/6/2010): Mark the derived class to support debugging.
          virtual std::string languageName() const { return "C++ Unparser"; }

      //! unparse expression functions implemented in unparse_expr.C
       // DQ (4/25/2005): Made this virtual so that Gabriel could build a specialized unparser.
       // virtual void unparseExpression      (SgExpression* expr, SgUnparse_Info& info);

          virtual void unparseUnaryOperator           (SgExpression* expr, const char* op, SgUnparse_Info& info);
          virtual void unparseBinaryOperator          (SgExpression* expr, const char* op, SgUnparse_Info& info);
       // virtual void unparseUnaryExpr               (SgExpression* expr, SgUnparse_Info& info);  
       // virtual void unparseBinaryExpr              (SgExpression* expr, SgUnparse_Info& info); 
          virtual void unparseAssnExpr                (SgExpression* expr, SgUnparse_Info& info);   
//        virtual void unparseExprRoot                (SgExpression* expr, SgUnparse_Info& info);  
//        virtual void unparseExprList                (SgExpression* expr, SgUnparse_Info& info);  
          virtual void unparseVarRef                  (SgExpression* expr, SgUnparse_Info& info);  
          virtual void unparseClassRef                (SgExpression* expr, SgUnparse_Info& info);  
          virtual void unparseFuncRef                 (SgExpression* expr, SgUnparse_Info& info);  
          virtual void unparseMFuncRef                (SgExpression* expr, SgUnparse_Info& info);

       // DQ (2/26/2012): Adding support for template member function calls.
          virtual void unparseTemplateFuncRef (SgExpression* expr, SgUnparse_Info& info);
          virtual void unparseTemplateMFuncRef(SgExpression* expr, SgUnparse_Info& info);

       // DQ (4/25/2012): Refactored support for different templated adn non-template member an non-member function references into these two template functions.
          template <class T> void unparseFuncRefSupport (SgExpression* expr, SgUnparse_Info& info);
          template <class T> void unparseMFuncRefSupport(SgExpression* expr, SgUnparse_Info& info);

       // DQ (11/10/2005): Added general support for SgValue (so that we could unparse 
       // expression trees from contant folding)
       // virtual void unparseValue                   (SgExpression* expr, SgUnparse_Info& info);
#if 0
          virtual void unparseBoolVal                 (SgExpression* expr, SgUnparse_Info& info);  
          virtual void unparseShortVal                (SgExpression* expr, SgUnparse_Info& info);  
          virtual void unparseCharVal                 (SgExpression* expr, SgUnparse_Info& info);  
          virtual void unparseUCharVal                (SgExpression* expr, SgUnparse_Info& info);  
          virtual void unparseWCharVal                (SgExpression* expr, SgUnparse_Info& info);  
          virtual void unparseStringVal               (SgExpression* expr, SgUnparse_Info& info);  
          virtual void unparseUShortVal               (SgExpression* expr, SgUnparse_Info& info);  
          virtual void unparseEnumVal                 (SgExpression* expr, SgUnparse_Info& info);  
          virtual void unparseIntVal                  (SgExpression* expr, SgUnparse_Info& info);     
#else
          virtual void unparseStringVal               (SgExpression* expr, SgUnparse_Info& info);  
#endif
          // JJW -- these need C-specific suffixes
          virtual void unparseUIntVal                 (SgExpression* expr, SgUnparse_Info& info);  
          virtual void unparseLongIntVal              (SgExpression* expr, SgUnparse_Info& info);  
          virtual void unparseLongLongIntVal          (SgExpression* expr, SgUnparse_Info& info);    
          virtual void unparseULongLongIntVal         (SgExpression* expr, SgUnparse_Info& info);  
          virtual void unparseULongIntVal             (SgExpression* expr, SgUnparse_Info& info); 
          virtual void unparseFloatVal                (SgExpression* expr, SgUnparse_Info& info); 
       // virtual void unparseDoubleVal               (SgExpression* expr, SgUnparse_Info& info);  
          virtual void unparseLongDoubleVal           (SgExpression* expr, SgUnparse_Info& info);  
          virtual void unparseComplexVal              (SgExpression* expr, SgUnparse_Info& info);
        // Liao, 6/18/2008  UPC support
          virtual void unparseUpcThreads              (SgExpression* expr, SgUnparse_Info& info);     
          virtual void unparseUpcMythread             (SgExpression* expr, SgUnparse_Info& info);     

          virtual void unparseFuncCall                (SgExpression* expr, SgUnparse_Info& info);  
          virtual void unparsePointStOp               (SgExpression* expr, SgUnparse_Info& info);  
          virtual void unparseRecRef                  (SgExpression* expr, SgUnparse_Info& info);  
          virtual void unparseDotStarOp               (SgExpression* expr, SgUnparse_Info& info);  
          virtual void unparseArrowStarOp             (SgExpression* expr, SgUnparse_Info& info);  
          virtual void unparseEqOp                    (SgExpression* expr, SgUnparse_Info& info);  
          virtual void unparseLtOp                    (SgExpression* expr, SgUnparse_Info& info);  
          virtual void unparseGtOp                    (SgExpression* expr, SgUnparse_Info& info);  
          virtual void unparseNeOp                    (SgExpression* expr, SgUnparse_Info& info);  
          virtual void unparseLeOp                    (SgExpression* expr, SgUnparse_Info& info);  
          virtual void unparseGeOp                    (SgExpression* expr, SgUnparse_Info& info);  
          virtual void unparseAddOp                   (SgExpression* expr, SgUnparse_Info& info);  
          virtual void unparseSubtOp                  (SgExpression* expr, SgUnparse_Info& info);  
          virtual void unparseMultOp                  (SgExpression* expr, SgUnparse_Info& info);  
          virtual void unparseDivOp                   (SgExpression* expr, SgUnparse_Info& info);  
          virtual void unparseIntDivOp                (SgExpression* expr, SgUnparse_Info& info);  
          virtual void unparseModOp                   (SgExpression* expr, SgUnparse_Info& info);  
          virtual void unparseAndOp                   (SgExpression* expr, SgUnparse_Info& info);  
          virtual void unparseOrOp                    (SgExpression* expr, SgUnparse_Info& info);  
          virtual void unparseBitXOrOp                (SgExpression* expr, SgUnparse_Info& info);  
          virtual void unparseBitAndOp                (SgExpression* expr, SgUnparse_Info& info);  
          virtual void unparseBitOrOp                 (SgExpression* expr, SgUnparse_Info& info);  
          virtual void unparseCommaOp                 (SgExpression* expr, SgUnparse_Info& info);  
          virtual void unparseLShiftOp                (SgExpression* expr, SgUnparse_Info& info);  
          virtual void unparseRShiftOp                (SgExpression* expr, SgUnparse_Info& info);  
          virtual void unparseUnaryMinusOp            (SgExpression* expr, SgUnparse_Info& info);  
          virtual void unparseUnaryAddOp              (SgExpression* expr, SgUnparse_Info& info);  
          virtual void unparseSizeOfOp                (SgExpression* expr, SgUnparse_Info& info);  

       // DQ (6/20/2013): Added support for C/C++ alignment extension __alignof__ operator.
          virtual void unparseAlignOfOp                (SgExpression* expr, SgUnparse_Info& info);  

       // DQ (2/12/2011): Added support for UPC specific sizeof operators.
          virtual void unparseUpcLocalSizeOfOp        (SgExpression* expr, SgUnparse_Info& info);
          virtual void unparseUpcBlockSizeOfOp        (SgExpression* expr, SgUnparse_Info& info);
          virtual void unparseUpcElemSizeOfOp         (SgExpression* expr, SgUnparse_Info& info);

          virtual void unparseTypeIdOp                (SgExpression* expr, SgUnparse_Info& info);  
          virtual void unparseNotOp                   (SgExpression* expr, SgUnparse_Info& info);  
          virtual void unparseDerefOp                 (SgExpression* expr, SgUnparse_Info& info);  
          virtual void unparseAddrOp                  (SgExpression* expr, SgUnparse_Info& info);  
          virtual void unparseMinusMinusOp            (SgExpression* expr, SgUnparse_Info& info);  
          virtual void unparsePlusPlusOp              (SgExpression* expr, SgUnparse_Info& info);  
          virtual void unparseAbstractOp              (SgExpression* expr, SgUnparse_Info& info);  
          virtual void unparseBitCompOp               (SgExpression* expr, SgUnparse_Info& info);  
          virtual void unparseRealPartOp              (SgExpression* expr, SgUnparse_Info& info);  
          virtual void unparseImagPartOp              (SgExpression* expr, SgUnparse_Info& info);  
          virtual void unparseConjugateOp             (SgExpression* expr, SgUnparse_Info& info);  
          virtual void unparseExprCond                (SgExpression* expr, SgUnparse_Info& info);  
          virtual void unparseClassInitOp             (SgExpression* expr, SgUnparse_Info& info);  
          virtual void unparseDyCastOp                (SgExpression* expr, SgUnparse_Info& info);  
          virtual void unparseCastOp                  (SgExpression* expr, SgUnparse_Info& info);  
          virtual void unparseArrayOp                 (SgExpression* expr, SgUnparse_Info& info);  
          virtual void unparseNewOp                   (SgExpression* expr, SgUnparse_Info& info);  
          virtual void unparseDeleteOp                (SgExpression* expr, SgUnparse_Info& info);  
          virtual void unparseThisNode                (SgExpression* expr, SgUnparse_Info& info);  
          virtual void unparseScopeOp                 (SgExpression* expr, SgUnparse_Info& info);  
          virtual void unparseAssnOp                  (SgExpression* expr, SgUnparse_Info& info);  
          virtual void unparsePlusAssnOp              (SgExpression* expr, SgUnparse_Info& info);  
          virtual void unparseMinusAssnOp             (SgExpression* expr, SgUnparse_Info& info);  
          virtual void unparseAndAssnOp               (SgExpression* expr, SgUnparse_Info& info);  
          virtual void unparseIOrAssnOp               (SgExpression* expr, SgUnparse_Info& info);  
          virtual void unparseMultAssnOp              (SgExpression* expr, SgUnparse_Info& info);  
          virtual void unparseDivAssnOp               (SgExpression* expr, SgUnparse_Info& info);  
          virtual void unparseModAssnOp               (SgExpression* expr, SgUnparse_Info& info);  
          virtual void unparseXorAssnOp               (SgExpression* expr, SgUnparse_Info& info);  
          virtual void unparseLShiftAssnOp            (SgExpression* expr, SgUnparse_Info& info);  
          virtual void unparseRShiftAssnOp            (SgExpression* expr, SgUnparse_Info& info);  
          virtual void unparseForDeclOp               (SgExpression* expr, SgUnparse_Info& info);  
          virtual void unparseTypeRef                 (SgExpression* expr, SgUnparse_Info& info);  
          virtual void unparseVConst                  (SgExpression* expr, SgUnparse_Info& info);  
          virtual void unparseExprInit                (SgExpression* expr, SgUnparse_Info& info);  
          virtual void unparseAggrInit                (SgExpression* expr, SgUnparse_Info& info);  
          virtual void unparseCompInit                (SgExpression* expr, SgUnparse_Info& info);  
          virtual void unparseConInit                 (SgExpression* expr, SgUnparse_Info& info);
          virtual void unparseAssnInit                (SgExpression* expr, SgUnparse_Info& info);
          virtual void unparseThrowOp                 (SgExpression* expr, SgUnparse_Info& info);
          virtual void unparseVarArgStartOp           (SgExpression* expr, SgUnparse_Info& info);
          virtual void unparseVarArgStartOneOperandOp (SgExpression* expr, SgUnparse_Info& info);
          virtual void unparseVarArgOp                (SgExpression* expr, SgUnparse_Info& info);
          virtual void unparseVarArgEndOp             (SgExpression* expr, SgUnparse_Info& info);
          virtual void unparseVarArgCopyOp            (SgExpression* expr, SgUnparse_Info& info);
//        virtual void unparseNullExpression          (SgExpression* expr, SgUnparse_Info& info);
          virtual void unparseDesignatedInitializer   (SgExpression* expr, SgUnparse_Info& info);
          virtual void unparsePseudoDtorRef           (SgExpression* expr, SgUnparse_Info& info);

       // DQ (9/4/2013): Added support for compound literals.
          virtual void unparseCompoundLiteral         (SgExpression* expr, SgUnparse_Info& info);

       // DQ (7/24/2014): Added more general support for type expressions (required for C11 generic macro support.
          virtual void unparseTypeExpression          (SgExpression* expr, SgUnparse_Info& info);

       // DQ (8/11/2014): Added more general support for function parameter expressions (required for C++11 support).
          virtual void unparseFunctionParameterRefExpression (SgExpression* expr, SgUnparse_Info& info);

       // DQ (9/3/2014): Adding C++11 Lambda expression support.
          virtual void unparseLambdaExpression(SgExpression* expr, SgUnparse_Info& info);

      //! unparse statement functions implememted in unparse_stmt.C
       // DQ (4/25/2005): Made this virtual so that Gabriel could build a specialized unparser.
       // virtual void unparseStatement        (SgStatement* stmt, SgUnparse_Info& info);
       // virtual void unparseGlobalStmt       (SgStatement* stmt, SgUnparse_Info& info);
       // CI
       // virtual void unparseDeclStmt         (SgStatement* stmt, SgUnparse_Info& info);
//        virtual void unparseScopeStmt        (SgStatement* stmt, SgUnparse_Info& info);
//        virtual void unparseFuncTblStmt      (SgStatement* stmt, SgUnparse_Info& info);
          virtual void unparseBasicBlockStmt   (SgStatement* stmt, SgUnparse_Info& info);
       // CI
       // virtual void unparseElseIfStmt       (SgStatement* stmt, SgUnparse_Info& info);
          virtual void unparseIfStmt           (SgStatement* stmt, SgUnparse_Info& info);
          virtual void unparseWhereStmt        (SgStatement* stmt, SgUnparse_Info& info);
          virtual void unparseForInitStmt      (SgStatement* stmt, SgUnparse_Info& info);
          virtual void unparseForStmt          (SgStatement* stmt, SgUnparse_Info& info);
          virtual void unparseFuncDeclStmt     (SgStatement* stmt, SgUnparse_Info& info);
          virtual void unparseFuncDefnStmt     (SgStatement* stmt, SgUnparse_Info& info);
          virtual void unparseMFuncDeclStmt    (SgStatement* stmt, SgUnparse_Info& info);
          virtual void unparseVarDeclStmt      (SgStatement* stmt, SgUnparse_Info& info);
          virtual void unparseVarDefnStmt      (SgStatement* stmt, SgUnparse_Info& info);
          virtual void unparseClassDeclStmt    (SgStatement* stmt, SgUnparse_Info& info);
          virtual void unparseClassDefnStmt    (SgStatement* stmt, SgUnparse_Info& info);
          virtual void unparseEnumDeclStmt     (SgStatement* stmt, SgUnparse_Info& info);
          virtual void unparseExprStmt         (SgStatement* stmt, SgUnparse_Info& info);
          virtual void unparseLabelStmt        (SgStatement* stmt, SgUnparse_Info& info);
          virtual void unparseWhileStmt        (SgStatement* stmt, SgUnparse_Info& info);
          virtual void unparseDoWhileStmt      (SgStatement* stmt, SgUnparse_Info& info);
          virtual void unparseSwitchStmt       (SgStatement* stmt, SgUnparse_Info& info);
          virtual void unparseCaseStmt         (SgStatement* stmt, SgUnparse_Info& info);
          virtual void unparseTryStmt          (SgStatement* stmt, SgUnparse_Info& info);
          virtual void unparseCatchStmt        (SgStatement* stmt, SgUnparse_Info& info);
          virtual void unparseDefaultStmt      (SgStatement* stmt, SgUnparse_Info& info);
          virtual void unparseBreakStmt        (SgStatement* stmt, SgUnparse_Info& info);
          virtual void unparseContinueStmt     (SgStatement* stmt, SgUnparse_Info& info);
          virtual void unparseReturnStmt       (SgStatement* stmt, SgUnparse_Info& info);
          virtual void unparseGotoStmt         (SgStatement* stmt, SgUnparse_Info& info);
          virtual void unparseAsmStmt          (SgStatement* stmt, SgUnparse_Info& info);
//        virtual void unparseSpawnStmt        (SgStatement* stmt, SgUnparse_Info& info);
       // CI
       // virtual void unparseParStmt          (SgStatement* stmt, SgUnparse_Info& info);
       // CI
       // virtual void unparseParForStmt       (SgStatement* stmt, SgUnparse_Info& info);
          virtual void unparseTypeDefStmt      (SgStatement* stmt, SgUnparse_Info& info);
          virtual void unparseTemplateDeclStmt (SgStatement* stmt, SgUnparse_Info& info);
          
       // DQ (7/25/2014): Adding support for C11 static assertions.
          virtual void unparseStaticAssertionDeclaration (SgStatement* stmt, SgUnparse_Info& info);

       // DQ (8/17/2014): Adding support for Microsoft attributes.
          virtual void unparseMicrosoftAttributeDeclaration (SgStatement* stmt, SgUnparse_Info& info);

       // DQ (12/26/2011): New unparse functions for new template declaration IR nodes (new design for template declarations).
          virtual void unparseTemplateClassDeclStmt          (SgStatement* stmt, SgUnparse_Info& info);
          virtual void unparseTemplateClassDefnStmt          (SgStatement* stmt, SgUnparse_Info& info);
          virtual void unparseTemplateFunctionDeclStmt       (SgStatement* stmt, SgUnparse_Info& info);
          virtual void unparseTemplateMemberFunctionDeclStmt (SgStatement* stmt, SgUnparse_Info& info);
          virtual void unparseTemplateVariableDeclStmt       (SgStatement* stmt, SgUnparse_Info& info);
          virtual void unparseTemplateFunctionDefnStmt       (SgStatement* stmt, SgUnparse_Info& info);

<<<<<<< HEAD
       // DQ 11/3/2014): Adding C++11 templated typedef declaration support.
          virtual void unparseTemplateTypedefDeclaration(SgStatement* stmt, SgUnparse_Info& info);
=======
       // DQ (9/7/2014): Refactored this code so we could call it from the template member and non-member function declaration unparse function.
          virtual void unparseReturnType (SgFunctionDeclaration* funcdecl_stmt, SgType* & rtype, SgUnparse_Info& info);

       // DQ (9/9/2014): Refactoring support for member function modifiers (so that they can be used to unparse template membr functions).
          virtual void unparseTrailingFunctionModifiers(SgMemberFunctionDeclaration* mfuncdecl_stmt, SgUnparse_Info& info);

       // DQ (9/7/2014): Support for unparsing of the template header within template declarations (I think this only applies to template member and non-member functions).
          virtual void unparseTemplateHeader(SgFunctionDeclaration* functionDeclaration, SgUnparse_Info& info);
>>>>>>> d2abac3f

       // DQ (12/26/2011): Supporting function for all template declarations (initially at least).
          template<class T> void unparseTemplateDeclarationStatment_support(SgStatement* stmt, SgUnparse_Info& info);

       // virtual void unparseNullStatement    (SgStatement* stmt, SgUnparse_Info& info);

       // DQ (7/21/2006): Added support for GNU statement expression extension.
          virtual void unparseStatementExpression (SgExpression* expr, SgUnparse_Info& info);

      // DQ (7/22/2006): Added support for asm operands.
         virtual void unparseAsmOp (SgExpression* expr, SgUnparse_Info& info);

      // DQ (6/25/2011): Can we modify this to perm it to be compiler withouth seeing the enum definition?
      // virtual void unparse_asm_operand_modifier(SgAsmOp::asm_operand_modifier_enum flags);
         virtual void unparse_asm_operand_modifier(SgAsmOp::asm_operand_modifier_enum flags);

         std::string unparse_register_name (SgInitializedName::asm_register_name_enum register_name);

       // DQ (2/29/2004): Added to support unparsing of template instantiations (similar to class declarations)
          virtual void unparseTemplateInstantiationDeclStmt               (SgStatement* stmt, SgUnparse_Info& info);

       // DQ (3/24/2004): Added to support template functions and template member functions
          virtual void unparseTemplateInstantiationFunctionDeclStmt       (SgStatement* stmt, SgUnparse_Info& info);
          virtual void unparseTemplateInstantiationMemberFunctionDeclStmt (SgStatement* stmt, SgUnparse_Info& info);

       // DQ (4/16/2005): Added support for explicit template directives
          virtual void unparseTemplateInstantiationDirectiveStmt          (SgStatement* stmt, SgUnparse_Info& info);

          virtual void unparsePragmaDeclStmt   (SgStatement* stmt, SgUnparse_Info& info);

#if 0
       // DQ (8/13/2007): This should go into the base class
          bool isTransformed(SgStatement* stmt);
          void markGeneratedFile();

       // DQ (8/13/2007): This function was added by Thomas to replace (wrap) the use of cur as an output stream.
          void curprint (std::string str);
#endif

       // DQ (5/1/2004): Added support for unparsing namespace constructs
          virtual void unparseNamespaceDeclarationStatement      ( SgStatement* stmt, SgUnparse_Info & info );
          virtual void unparseNamespaceDefinitionStatement       ( SgStatement* stmt, SgUnparse_Info & info );
          virtual void unparseNamespaceAliasDeclarationStatement ( SgStatement* stmt, SgUnparse_Info & info );
          virtual void unparseUsingDirectiveStatement            ( SgStatement* stmt, SgUnparse_Info & info );
          virtual void unparseUsingDeclarationStatement          ( SgStatement* stmt, SgUnparse_Info & info );

       // DQ (10/14/2004): Supporting function shared by unparseClassDecl and unparseClassType
          void initializeDeclarationsFromParent ( SgDeclarationStatement* declarationStatement,
                                                  SgClassDefinition* & cdefn,
                                                  SgNamespaceDefinitionStatement* & namespaceDefn, int debugSupport = 0 );


      //! DQ (10/12/2006): Support for qualified names (function names can't have global scope specifier in GNU, or so it seems).
          std::string trimGlobalScopeQualifier ( std::string qualifiedName );

      //! Support for exception specification for functions and member functions
          virtual void unparseExceptionSpecification( const SgTypePtrList& exceptionSpecifierList, SgUnparse_Info& info);

#if USE_OLD_MECHANISM_OF_HANDLING_PREPROCESSING_INFO
          void getDirectives ( char* sourceFilename );
#endif
//#if UPC_EXTENSIONS_ALLOWED
//#if USE_UPC_IR_NODES
       // Liao, 6/13/2008, support UPC nodes
          virtual void unparseUpcNotifyStatement  (SgStatement* stmt, SgUnparse_Info& info);
          virtual void unparseUpcWaitStatement    (SgStatement* stmt, SgUnparse_Info& info);
          virtual void unparseUpcBarrierStatement (SgStatement* stmt, SgUnparse_Info& info);
          virtual void unparseUpcFenceStatement   (SgStatement* stmt, SgUnparse_Info& info);
          virtual void unparseUpcForAllStatement  (SgStatement* stmt, SgUnparse_Info& info);
//#endif       
       // Liao 5/31/2009, OpenMP nodes
         virtual void unparseOmpPrefix                     (SgUnparse_Info& info); 
//       virtual void unparseOmpDefaultClause(SgOmpDefaultClause* clause, SgUnparse_Info& info);
//       virtual void unparseOmpScheduleClause(SgOmpScheduleClause* clause, SgUnparse_Info& info);
//       virtual void unparseOmpVariablesClause(SgOmpVariablesClause* clause, SgUnparse_Info& info);
//       virtual void unparseOmpExpressionClause(SgOmpExpressionClause* clause, SgUnparse_Info& info);
//       virtual void unparseOmpClause(SgOmpClause* clause, SgUnparse_Info& info);
//       virtual void unparseOmpParallelStatement (SgStatement* stmt, SgUnparse_Info& info);
//       virtual void unparseOmpBodyStatement(SgOmpBodyStatement* stmt, SgUnparse_Info& info);
//       virtual void unparseOmpThreadprivateStatement(SgOmpThreadprivateStatement* stmt, SgUnparse_Info& info);
//       virtual void unparseOmpFlushStatement(SgOmpFlushStatement* stmt, SgUnparse_Info& info);
//       virtual void unparseOmpBarrierStatement(SgOmpBarrierStatement* stmt, SgUnparse_Info& info);
//       virtual void unparseOmpTaskwaitStatement(SgOmpTaskwaitStatement* stmt, SgUnparse_Info& info);

         virtual void unparseOmpForStatement          (SgStatement* stmt, SgUnparse_Info& info);
         virtual void unparseOmpBeginDirectiveClauses (SgStatement* stmt, SgUnparse_Info& info);
       // DQ (8/13/2007): This should go into the Unparser class
      //! begin the unparser (unparser.C)
       // void run_unparser();
       
       // TV (05/06/2010): SgCudaKernelCallExp
          virtual void unparseCudaKernelCall(SgExpression* expr, SgUnparse_Info& info);

       // DQ (7/21/2012): New IR node (only seen in C++11 so far).
          void unparseTemplateParameterValue(SgExpression* expr, SgUnparse_Info& info);

       // DQ (10/5/2012): Added support for GNU type attributes.
          void unparseTypeAttributes ( SgDeclarationStatement* declaration );

       // DQ (5/24/2013): Added to support refactoing of the code to unparse the template arguments when
       // they are generated seperately for SgFunctionRefExp and SgMemberFunctionRefExp IR nodes.
       // void unparseGeneratedTemplateArgumentsList (SgName unqualifiedName, SgName qualifiedName, SgLocatedNode* locatedNode, SgUnparse_Info& info);

       // DQ (7/12/2013): Added support for type trait builtin functions.
          void unparseTypeTraitBuiltinOperator(SgExpression* expr, SgUnparse_Info& info);

       // DQ (2/8/2014): The name of the constructor call for a SgConstructorInitializer must 
       // be output differently for the GNU g++ 4.5 version compiler and later.
          SgName trimOutputOfFunctionNameForGNU_4_5_VersionAndLater(SgName nameQualifier, bool & skipOutputOfFunctionName);
   };

#endif



#if 0
// DQ (8/13/2007): This code was previously in the class above.

//! auxiliary functions (some code from original modified_sage.C)
  bool NoDereference(SgExpression* expr);
  bool isCast_ConstCharStar(SgType* type);
  bool RemoveArgs(SgExpression* expr);
  bool PrintStartParen(SgExpression* expr, SgUnparse_Info& info);
  bool RemovePareninExprList(SgExprListExp* expr_list);
  bool isOneElementList(SgConstructorInitializer* con_init);
  void unparseOneElemConInit(SgConstructorInitializer* con_init, SgUnparse_Info& info);
  bool printConstructorName(SgExpression* expr);
  bool noQualifiedName(SgExpression* expr);
//  void output(SgLocatedNode* node);
  void directives(SgLocatedNode* lnode);

  void unparse_helper(SgFunctionDeclaration* funcdecl_stmt, SgUnparse_Info& info);

  void printSpecifier1(SgDeclarationStatement* decl_stmt, SgUnparse_Info& info);
  void printSpecifier2(SgDeclarationStatement* decl_stmt, SgUnparse_Info& info);
  void printSpecifier (SgDeclarationStatement* decl_stmt, SgUnparse_Info& info);

// DQ (4/3/2004): Added to output modifiers (e.g. register) in formal function arguments
  void printFunctionFormalArgumentSpecifier ( SgType* type, SgUnparse_Info& info );

// DQ (2/16/2004): Added to refactor code and add support for old-style K&R C
  void unparseFunctionArgs(SgFunctionDeclaration* funcdecl_stmt, SgUnparse_Info& info);
  void unparseFunctionParameterDeclaration ( SgFunctionDeclaration* funcdecl_stmt, 
                                             SgInitializedName* initializedName,
                                             bool outputParameterDeclaration, 
                                             SgUnparse_Info& info );

  //! remove unneccessary white space to build a condensed string
  static std::string removeUnwantedWhiteSpace ( const std::string & X );


  //! unparse symbol functions implemented in unparse_sym.C
  // DQ (4/25/2005): Made this virtual so that Gabriel could build a specialized unparser.
  virtual void unparseSymbol(SgSymbol* sym, SgUnparse_Info& info);
  void unparseVarSymbol(SgSymbol* sym, SgUnparse_Info& info);
  void unparseFunctionSymbol(SgSymbol* sym, SgUnparse_Info& info);
  void unparseFuncTypeSymbol(SgSymbol* sym, SgUnparse_Info& info);
  void unparseClassSymbol(SgSymbol* sym, SgUnparse_Info& info);
  void unparseUnionSymbol(SgSymbol* sym, SgUnparse_Info& info);
  void unparseStructSymbol(SgSymbol* sym, SgUnparse_Info& info);
  void unparseEnumSymbol(SgSymbol* sym, SgUnparse_Info& info);
  void unparseFieldSymbol(SgSymbol* sym, SgUnparse_Info& info);
  void unparseTypedefSymbol(SgSymbol* sym, SgUnparse_Info& info);
  void unparseMFunctionSymbol(SgSymbol* sym, SgUnparse_Info& info);
  void unparseLabelSymbol(SgSymbol* sym, SgUnparse_Info& info);
  void unparseConstructSymbol(SgSymbol* sym, SgUnparse_Info& info);
#endif
 <|MERGE_RESOLUTION|>--- conflicted
+++ resolved
@@ -372,10 +372,9 @@
           virtual void unparseTemplateVariableDeclStmt       (SgStatement* stmt, SgUnparse_Info& info);
           virtual void unparseTemplateFunctionDefnStmt       (SgStatement* stmt, SgUnparse_Info& info);
 
-<<<<<<< HEAD
        // DQ 11/3/2014): Adding C++11 templated typedef declaration support.
           virtual void unparseTemplateTypedefDeclaration(SgStatement* stmt, SgUnparse_Info& info);
-=======
+
        // DQ (9/7/2014): Refactored this code so we could call it from the template member and non-member function declaration unparse function.
           virtual void unparseReturnType (SgFunctionDeclaration* funcdecl_stmt, SgType* & rtype, SgUnparse_Info& info);
 
@@ -384,7 +383,6 @@
 
        // DQ (9/7/2014): Support for unparsing of the template header within template declarations (I think this only applies to template member and non-member functions).
           virtual void unparseTemplateHeader(SgFunctionDeclaration* functionDeclaration, SgUnparse_Info& info);
->>>>>>> d2abac3f
 
        // DQ (12/26/2011): Supporting function for all template declarations (initially at least).
           template<class T> void unparseTemplateDeclarationStatment_support(SgStatement* stmt, SgUnparse_Info& info);
