--- conflicted
+++ resolved
@@ -1165,7 +1165,6 @@
     if (func_call != NULL) {
       SgDotExp* dot_exp = isSgDotExp(func_call->get_function());
       if (dot_exp != NULL) {
-<<<<<<< HEAD
 	SgBinaryOp* binary_op = isSgBinaryOp(dot_exp);
 	if (binary_op != NULL) {
 	  //check if there is only one expression in the list and this expression
@@ -1174,16 +1173,6 @@
 	      isBinaryParenOperator(binary_op->get_rhs_operand()))
 	    return true;
 	}
-=======
-        SgBinaryOp* binary_op = isSgBinaryOp(dot_exp);
-        if (binary_op != NULL) {
-          //check if there is only one expression in the list and this expression
-          //contains the member operator() overloaded function
-          if (i == expr_list->get_expressions().end() && 
-              isBinaryParenOperator(binary_op->get_rhs_operand()))
-            return true;
-        }
->>>>>>> 5936b856
       }
     }
   }
