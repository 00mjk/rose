--- conflicted
+++ resolved
@@ -409,24 +409,22 @@
           void unparseAllocateStatement(SgStatement* stmt, SgUnparse_Info& info); 
           void unparseDeallocateStatement(SgStatement* stmt, SgUnparse_Info& info);
 
-       // FMZ (2/17/200(): Added support for co-array fortran "withteam" stmt
-          void unparseWithTeamStatement(SgStatement* stmt, SgUnparse_Info& info); 
-
       //! begin the unparser (unparser.C)
           void run_unparser();
 
-      //FMZ (2/10/2009): Added support for unparsing SgCoExpresson
+       // support for Rice Coarray Fortran 2.0
+          void unparseWithTeamStatement(SgStatement* stmt, SgUnparse_Info& info); 
           void unparseCoArrayExpression      (SgExpression* expr, SgUnparse_Info& info);
           void curprint(const std::string&) const;
+
        // Liao 10/20/2010 common unparsing support for OpenMP AST 
           virtual void unparseOmpPrefix          (SgUnparse_Info& info);
           virtual void unparseOmpDoStatement     (SgStatement* stmt, SgUnparse_Info& info);
           virtual void unparseOmpBeginDirectiveClauses     (SgStatement* stmt,SgUnparse_Info& info);
           virtual void unparseOmpEndDirectiveClauses       (SgStatement* stmt,     SgUnparse_Info& info);
           virtual void unparseOmpEndDirectivePrefixAndName (SgStatement* stmt, SgUnparse_Info& info);
-<<<<<<< HEAD
-
-     private: // DXN (08/12/2011)
+
+     private:
           // Unparses dimension attribute of the given array type and other attributes of its base type.
           void unparseArrayAttr(SgArrayType* type, SgUnparse_Info& info);
 
@@ -435,8 +433,6 @@
 
           // Unparses attributes for the given entity type
           void unparseEntityTypeAttr(SgType* type, SgUnparse_Info& info);
-=======
->>>>>>> 9a05aafe
 };
 
 #endif
