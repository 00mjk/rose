// WARNING: Changes to this file must be contributed back to Sawyer or else they will
//          be clobbered by the next update from Sawyer.  The Sawyer repository is at
//          https://github.com/matzke1/sawyer.




// Algorithms for Sawyer::Container::Graph

#ifndef Sawyer_GraphAlgorithm_H
#define Sawyer_GraphAlgorithm_H

#include <Sawyer/Sawyer.h>
#include <Sawyer/DenseIntegerSet.h>
#include <Sawyer/GraphTraversal.h>
#include <Sawyer/Set.h>

#include <boost/foreach.hpp>
#include <boost/lexical_cast.hpp>
#include <iostream>
#include <list>
#include <set>
#include <vector>

//#define SAWYER_VAM_DEBUG

namespace Sawyer {
namespace Container {
namespace Algorithm {

/** Determines if the any edges of a graph form a cycle.
 *
 *  Returns true if any cycle is found, false if the graph contains no cycles. */
template<class Graph>
bool
graphContainsCycle(const Graph &g) {
    std::vector<bool> visited(g.nVertices(), false);    // have we seen this vertex already?
    std::vector<bool> onPath(g.nVertices(), false);     // is a vertex on the current path of edges?
    for (size_t rootId = 0; rootId < g.nVertices(); ++rootId) {
        if (visited[rootId])
            continue;
        visited[rootId] = true;
        ASSERT_require(!onPath[rootId]);
        onPath[rootId] = true;
        for (DepthFirstForwardGraphTraversal<const Graph> t(g, g.findVertex(rootId), ENTER_EDGE|LEAVE_EDGE); t; ++t) {
            size_t targetId = t.edge()->target()->id();
            if (t.event() == ENTER_EDGE) {
                if (onPath[targetId])
                    return true;                        // must be a back edge forming a cycle
                onPath[targetId] = true;
                if (visited[targetId]) {
                    t.skipChildren();
                } else {
                    visited[targetId] = true;
                }
            } else {
                ASSERT_require(t.event() == LEAVE_EDGE);
                ASSERT_require(onPath[targetId]);
                onPath[targetId] = false;
            }
        }
        ASSERT_require(onPath[rootId]);
        onPath[rootId] = false;
    }
    return false;
}

/** Break cycles of a graph arbitrarily.
 *
 *  Modifies the argument in place to remove edges that cause cycles.  Edges are not removed in any particular order.  Returns
 *  the number of edges that were removed. */
template<class Graph>
size_t
graphBreakCycles(Graph &g) {
    std::vector<bool> visited(g.nVertices(), false);    // have we seen this vertex already?
    std::vector<unsigned char> onPath(g.nVertices(), false);  // is a vertex on the current path of edges? 0, 1, or 2
    std::set<typename Graph::ConstEdgeIterator> edgesToErase;

    for (size_t rootId = 0; rootId < g.nVertices(); ++rootId) {
        if (visited[rootId])
            continue;
        visited[rootId] = true;
        ASSERT_require(!onPath[rootId]);
        onPath[rootId] = true;
        for (DepthFirstForwardGraphTraversal<const Graph> t(g, g.findVertex(rootId), ENTER_EDGE|LEAVE_EDGE); t; ++t) {
            size_t targetId = t.edge()->target()->id();
            if (t.event() == ENTER_EDGE) {
                if (onPath[targetId]) {
                    edgesToErase.insert(t.edge());
                    t.skipChildren();
                }
                ++onPath[targetId];
                if (visited[targetId]) {
                    t.skipChildren();
                } else {
                    visited[targetId] = true;
                }
            } else {
                ASSERT_require(t.event() == LEAVE_EDGE);
                ASSERT_require(onPath[targetId]);
                --onPath[targetId];
            }
        }
        ASSERT_require(onPath[rootId]==1);
        onPath[rootId] = 0;
    }

    BOOST_FOREACH (const typename Graph::ConstEdgeIterator &edge, edgesToErase)
        g.eraseEdge(edge);
    return edgesToErase.size();
}

/** Test whether a graph is connected.
 *
 *  Returns true if a graph is connected and false if not. This is a special case of findConnectedComponents but is faster for
 *  graphs that are not connected since this algorithm only needs to find one connected component instead of all connected
 *  components.
 *
 *  Time complexity is O(|V|+|E|).
 *
 *  @sa graphFindConnectedComponents. */
template<class Graph>
bool
graphIsConnected(const Graph &g) {
    if (g.isEmpty())
        return true;
    std::vector<bool> seen(g.nVertices(), false);
    size_t nSeen = 0;
    DenseIntegerSet<size_t> worklist(g.nVertices());
    worklist.insert(0);
    while (!worklist.isEmpty()) {
        size_t id = *worklist.values().begin();
        worklist.erase(id);

        if (seen[id])
            continue;
        seen[id] = true;
        ++nSeen;

        typename Graph::ConstVertexIterator v = g.findVertex(id);
        BOOST_FOREACH (const typename Graph::Edge &e, v->outEdges()) {
            if (!seen[e.target()->id()])                // not necessary, but saves some work
                worklist.insert(e.target()->id());
        }
        BOOST_FOREACH (const typename Graph::Edge &e, v->inEdges()) {
            if (!seen[e.source()->id()])                // not necessary, but saves some work
                worklist.insert(e.source()->id());
        }
    }
    return nSeen == g.nVertices();
}

/** Find all connected components of a graph.
 *
 *  Finds all connected components of a graph and numbers them starting at zero. The provided vector is initialized to hold the
 *  results with the vector serving as a map from vertex ID number to connected component number.  Returns the number of
 *  conencted components.
 *
 *  Time complexity is O(|V|+|E|).
 *
 *  @sa @ref graphIsConnected. */
template<class Graph>
size_t
graphFindConnectedComponents(const Graph &g, std::vector<size_t> &components /*out*/) {
    static const size_t NOT_SEEN(-1);
    size_t nComponents = 0;
    components.clear();
    components.resize(g.nVertices(), NOT_SEEN);
    DenseIntegerSet<size_t> worklist(g.nVertices());
    for (size_t rootId = 0; rootId < g.nVertices(); ++rootId) {
        if (components[rootId] != NOT_SEEN)
            continue;
        ASSERT_require(worklist.isEmpty());
        worklist.insert(rootId);
        while (!worklist.isEmpty()) {
            size_t id = *worklist.values().begin();
            worklist.erase(id);

            ASSERT_require(components[id]==NOT_SEEN || components[id]==nComponents);
            if (components[id] != NOT_SEEN)
                continue;
            components[id] = nComponents;

            typename Graph::ConstVertexIterator v = g.findVertex(id);
            BOOST_FOREACH (const typename Graph::Edge &e, v->outEdges()) {
                if (components[e.target()->id()] == NOT_SEEN) // not necessary, but saves some work
                    worklist.insert(e.target()->id());
            }
            BOOST_FOREACH (const typename Graph::Edge &e, v->inEdges()) {
                if (components[e.source()->id()] == NOT_SEEN) // not necesssary, but saves some work
                    worklist.insert(e.source()->id());
            }
        }
        ++nComponents;
    }
    return nComponents;
}

/** Create a subgraph.
 *
 *  Creates a new graph by copying an existing graph, but copying only those vertices whose ID numbers are specified.  All
 *  edges between the specified vertices are copied.  The @p vertexIdVector should have vertex IDs that are part of graph @p g
 *  and no ID number should occur more than once in that vector.
 *
 *  The ID numbers of the vertices in the returned subgraph are equal to the corresponding index into the @p vertexIdVector for
 *  the super-graph. */
template<class Graph>
Graph
graphCopySubgraph(const Graph &g, const std::vector<size_t> &vertexIdVector) {
    Graph retval;

    // Insert vertices
    typedef typename Graph::ConstVertexIterator VIter;
    typedef Map<size_t, VIter> Id2Vertex;
    Id2Vertex resultVertices;
    for (size_t i=0; i<vertexIdVector.size(); ++i) {
        ASSERT_forbid2(resultVertices.exists(vertexIdVector[i]), "duplicate vertices not allowed");
        VIter rv = retval.insertVertex(g.findVertex(vertexIdVector[i])->value());
        ASSERT_require(rv->id() == i);                  // some analyses depend on this
        resultVertices.insert(vertexIdVector[i], rv);
    }

    // Insert edges
    for (size_t i=0; i<vertexIdVector.size(); ++i) {
        typename Graph::ConstVertexIterator gSource = g.findVertex(vertexIdVector[i]);
        typename Graph::ConstVertexIterator rSource = resultVertices[vertexIdVector[i]];
        BOOST_FOREACH (const typename Graph::Edge &e, gSource->outEdges()) {
            typename Graph::ConstVertexIterator rTarget = retval.vertices().end();
            if (resultVertices.getOptional(e.target()->id()).assignTo(rTarget))
                retval.insertEdge(rSource, rTarget, e.value());
        }
    }
    return retval;
}

////////////////////////////////////////////////////////////////////////////////////////////////////////////////////////////////
// Common subgraph isomorphism (CSI)
// Loosely based on the algorithm presented by Evgeny B. Krissinel and Kim Henrick
// "Common subgraph isomorphism detection by backtracking search"
// European Bioinformatics Institute, Genome Campus, Hinxton, Cambridge CB10 1SD, UK
////////////////////////////////////////////////////////////////////////////////////////////////////////////////////////////////

/** Vertex equivalence for common subgraph isomorphism.
 *
 *  Determines when a pair of vertices, one from each of two graphs, can be considered isomorphic. This class serves as both a
 *  model for those wishing to write their own formulation of equivalence, and as the default implementation when none is
 *  provided by the user. */
template<class Graph>
class CsiEquivalence {
public:
    /** Isomorphism of two vertices.
     *
     *  Given a pair of vertices, one from each of two graphs, return true if the vertices could be an isomorphic pair in
     *  common subgraph isomorphism algorithms.  This default implementation always returns true. */
    bool mu(const Graph &g1, const typename Graph::ConstVertexIterator &v1,
            const Graph &g2, const typename Graph::ConstVertexIterator &v2) const {
        return true;
    }

    /** Isomorphism of vertices based on incident edges.
     *
     *  Given two pairs of vertices, (@p i1, @p i2) and (@p j1, @p j2), one from each of two graphs @p g1 and @p g2, and given
     *  the two sets of edges that connect the vertices of each pair (in both directions), determine whether vertices @p i2 and
     *  @p j2 are isomorphic. The pair (@p i1, @p j1) is already part of a common subgraph isomorphism solution. Vertices @p i2
     *  and @p j2 are already known to satisfy the @ref mu predicate and have the appropriate number of edges for inclusion
     *  into the solution.
     *
     *  This default implementation always returns true. */
    bool nu(const Graph &g1, typename Graph::ConstVertexIterator i1, typename Graph::ConstVertexIterator i2,
            const std::vector<typename Graph::ConstEdgeIterator> &edges1,
            const Graph &g2, typename Graph::ConstVertexIterator j1, typename Graph::ConstVertexIterator j2,
            const std::vector<typename Graph::ConstEdgeIterator> &edges2) const {
        return true;
    }

    /** Called at each step during the algorithm.
     *
     *  This method is called each time the algorithm tests a potential solution. It can be used to report progress or
     *  terminate the search after some number of iterations.  The argument is the number of vertices in the potential
     *  solution. */
    void progress(size_t size) {}
};

/** How the CSI algorith should proceed. */
enum CsiNextAction {
    CSI_CONTINUE,                                       /**< Continue searching for more solutions. */
    CSI_ABORT                                           /**< Return to caller without further searching. */
};

/** Functor called for each common subgraph isomorphism solution.
 *
 *  This functor is called whenever a solution is found for the common subgraph isomorphism problem. Users routinely write
 *  their own solution handler. This one serves only as an example and prints the solution vectors to standard output.
 *
 *  A solution processor takes two graph arguments and two vectors of vertex IDs, one for each graph.  The vectors are
 *  parallel: @p x[i] in @p g1 is isomorphic to @p y[i] in @p g2 for all @p i.
 *
 *  A solution processor returns a code that indicates whether the algorithm should search for additional solutions or return
 *  to its caller. Throwing an exception from the solution processor is another valid way to return from the algorithm,
 *  although it may be slower than returning the abort code. */
template<class Graph>
class CsiShowSolution {
    size_t n;
public:
    CsiShowSolution(): n(0) {}

    /** Functor.
     *
     *  The vector @p x contains vertex IDs from graph @p g1, and @p y contains IDs from @p g2. Both vectors will always be the
     *  same length.  This implementation prints the vectors @p w and @p y to standard output. See the class definition for
     *  more information. */
    CsiNextAction operator()(const Graph &g1, const std::vector<size_t> &x, const Graph &g2, const std::vector<size_t> &y) {
        ASSERT_require(x.size() == y.size());
        std::cout <<"Common subgraph isomorphism solution #" <<n <<" found:\n"
                  <<"  x = [";
        BOOST_FOREACH (size_t i, x)
            std::cout <<" " <<i;
        std::cout <<" ]\n"
                  <<"  y = [";
        BOOST_FOREACH (size_t j, y)
            std::cout <<" " <<j;
        std::cout <<" ]\n";
        ++n;
        return CSI_CONTINUE;
    }
};

/** Common subgraph isomorphism solver.
 *
 *  Finds subgraphs of two given graphs where the subgraphs are isomorphic to one another.
 *
 *  The solver assumes that any vertex in the first graph can be isomorphic to any vertex of the second graph unless the user
 *  provides his own equivalence predicate. The default predicate, @ref CsiEquivalence, allows any vertex to be isomorphic to
 *  any other vertex (the solver additionally requires that the two subgraphs of any solution have the same number of
 *  edges). Providing an equivalence predicate can substantially reduce the search space, as can limiting the minimum size of
 *  solutions.
 *
 *  Each time a solution is found, the @p SolutionProcessor is invoked. Users will typically provide their own solution
 *  processor since the default processor, @ref CsiShowSolution, only prints the solutions to standard output. The solution
 *  processor is only called for complete solutions when the end of a search path is reached; it is not called for intermediate
 *  solutions.  The processor can return a code that indicates how the algorithm should proceed. See @ref CsiShowSolution for
 *  more information.
 *
 *  To use this class, instantiate an instance and specify the two graphs to be compared (they can both be the same graph if
 *  desired), the solution handler callback, and the vertex equivalence predicate. Then, if necessary, make adjustements to the
 *  callback and/or predicate. Finally, invoke the @ref run method. The graphs must not be modified between the time this
 *  solver is created and the @ref run method returns.
 *
 *  The following functions are convenient wrappers around this class: @ref findCommonIsomorphicSubgraphs, @ref
 *  findFirstCommonIsomorphicSubgraph, @ref findIsomorphicSubgraphs, @ref findMaximumCommonIsomorphicSubgraphs. */
template<class Graph,
         class SolutionProcessor = CsiShowSolution<Graph>,
         class EquivalenceP = CsiEquivalence<Graph> >
class CommonSubgraphIsomorphism {
    typedef std::vector<size_t> IndexVector;

    const Graph &g1, &g2;                               // the two whole graphs being compared
    DenseIntegerSet<size_t> v, w;                       // available vertices of g1 and g2, respectively
    std::vector<size_t> x, y;                           // selected vertices of g1 and g2, which defines vertex mapping
    DenseIntegerSet<size_t> vNotX;                      // X erased from V

    SolutionProcessor solutionProcessor_;               // functor to call for each solution
    EquivalenceP equivalenceP_;                         // predicates to determine if two vertices can be equivalent
    size_t minimumSolutionSize_;                        // size of smallest permitted solutions
    size_t maximumSolutionSize_;                        // size of largest permitted solutions
    bool monotonicallyIncreasing_;                      // size of solutions increases
    bool findingCommonSubgraphs_;                       // solutions are subgraphs of both graphs or only second graph?

<<<<<<< HEAD
    // The Vam is a ragged 2d array, but using std::vector<std::vector<T>> is not efficient in a multithreaded environment
    // because std::allocator<> and Boost pool allocators don't (yet) have a mode that allows each thread to be largely
    // independent of other threads. The best we can do with std::allocator is about 30 threads running 100% on my box having
    // 72 hardware threads.  But we can use the following facts about the Vam:
    //
    //   (1) VAMs are constructed and destroyed in a stack-like manner.
    //   (2) We always know the exact size of the major axis (number or rows) before the VAM is created.
    //   (3) The longest row of a new VAM will not be longer than the longest row of the VAM from which it is derived.
    //   (4) The number of rows will never be more than the number of vertices in g1.
    //   (5) The longest row will never be longer than the number of vertices in g2.
    //   (6) VAMs are never shared between threads
    class VamAllocator {
        const size_t elmtsPerBlock_;                    // elements per large block of memory requested
        std::list<size_t*> blocks_;                     // front() is the most recent block from which an element is allocated
        size_t available_;                              // number of elements available in most recent block
        std::list<size_t*> freeBlocks_;                 // blocks that aren't being used currently

    public:
        explicit VamAllocator(size_t elmtsPerBlock)
            : elmtsPerBlock_(elmtsPerBlock), available_(0) {
#ifdef SAWYER_VAM_DEBUG
            status("constructed");
#endif
=======
    class Vam {                                         // Vertex Availability Map
        typedef std::vector<IndexVector> Map;           // map from source vertex to available target vertices
        const std::vector<size_t> empty_;
        Map map_;
        size_t nVerts2_;                                // for reserving space in IndexVectors
    public:
        Vam(size_t nVerts1, size_t nVerts2)
            : nVerts2_(nVerts2) {
            map_.reserve(nVerts1);
        }

        // Set to initial emtpy state
        void clear() {
            map_.clear();
>>>>>>> e001e588
        }

        ~VamAllocator() {
            BOOST_FOREACH (size_t *ptr, blocks_)
                delete[] ptr;
            BOOST_FOREACH (size_t *ptr, freeBlocks_)
                delete[] ptr;
            blocks_.clear();
            freeBlocks_.clear();
            available_ = 0;
#ifdef SAWYER_VAM_DEBUG
            status("destroyed");
#endif
        }

<<<<<<< HEAD
        // Reserve space for the next row and return its address.
        size_t* reserveRow(size_t maxColumns) {
            if (maxColumns > available_) {
                ASSERT_require(maxColumns <= elmtsPerBlock_);
                allocateBlock();
            }
#ifdef SAWYER_VAM_DEBUG
            status("reserved row");
#endif
            return blocks_.front() + (elmtsPerBlock_ - available_);
=======
        // Insert the pair (i,j) into the mapping. Assumes this pair isn't already present.
        void insert(size_t i, size_t j) {
            size_t oldSize = map_.size();
            if (i >= oldSize) {
                map_.resize(i+1);
                for (size_t j=oldSize; j<=i; ++j)
                    map_[j].reserve(nVerts2_);
            }
            map_[i].push_back(j);
>>>>>>> e001e588
        }

        // Allocate one more element. Space must have been previously reserved.
        size_t* allocNext() {
            ASSERT_require(available_ > 0);
            size_t *ptr = blocks_.front() + (elmtsPerBlock_ - available_--);
#ifdef SAWYER_VAM_DEBUG
            status("allocated");
#endif
            return ptr;
        }

<<<<<<< HEAD
        // Free back to the specified address.
        void revert(size_t *ptr) {
            ASSERT_not_null(ptr);
            while (!blocks_.empty() && !ptrInBlock(ptr, blocks_.front()))
                freeBlock();
            ASSERT_forbid(blocks_.empty());
            available_ = elmtsPerBlock_ - (ptr - blocks_.front());
#ifdef SAWYER_VAM_DEBUG
            status("reverted");
#endif
        }

        // One past most recent address allocated
        size_t* end() const {
            size_t *ptr = blocks_.empty() ? NULL : blocks_.front() + (elmtsPerBlock_ - available_);
            return ptr;
        }

        void status(const char *action) {
            std::cerr <<"allocator " <<action <<": "
                      <<"nBlks=" <<blocks_.size() <<"+" <<freeBlocks_.size() <<", "
                      <<"avail=" <<available_ <<"/" <<elmtsPerBlock_;
            if (!blocks_.empty())
                std::cerr <<", last=" <<end()-1;
            std::cerr <<"\n";
        }

    private:
        // Is pointer in this block?
        bool ptrInBlock(size_t *ptr, size_t *block) const {
            return ptr >= block && ptr < block + elmtsPerBlock_;
        }

        void allocateBlock() {
            if (freeBlocks_.empty()) {
                blocks_.insert(blocks_.begin(), new size_t[elmtsPerBlock_]);
            } else {
                blocks_.insert(blocks_.begin(), freeBlocks_.front());
                freeBlocks_.erase(freeBlocks_.begin());
            }
            available_ = elmtsPerBlock_;
        }

        void freeBlock() {
            ASSERT_forbid(blocks_.empty());
            freeBlocks_.insert(freeBlocks_.begin(), blocks_.front());
            blocks_.erase(blocks_.begin());
            available_ = 0;
        }
    } vamAllocator_;

    // Essentially a ragged array having a fixed number of rows and each row can be a different length.  The number of rows is
    // known at construction time, and the rows are extended one at a time starting with the first and working toward the
    // last. Accessing any element is a constant-time operation.
    class Vam {                                         // Vertex Availability Map
        VamAllocator &allocator_;
        std::vector<size_t*> rows_;
        std::vector<size_t> rowSize_;
        size_t *lowWater_;                              // first element allocated
        size_t lastRowStarted_;
#ifdef SAWYER_VAM_DEBUG
        size_t maxRows_, maxCols_;
#endif

    public:
        // Construct the VAM and reserve enough space for the indicated number of rows.
        explicit Vam(VamAllocator &allocator)
            : allocator_(allocator), lowWater_(NULL), lastRowStarted_((size_t)(-1)) {
#ifdef SAWYER_VAM_DEBUG
            std::cerr <<"ROBB: Vam::Vam() = " <<this <<"\n";
#endif
        }

        // Destructor assumes this is the top VAM in the allocator stack.
        ~Vam() {
#ifdef SAWYER_VAM_DEBUG
            std::cerr <<"ROBB: Vam::~Vam(" <<this <<")\n";
#endif
            if (lowWater_ != NULL) {
                ASSERT_require(!rows_.empty());
#ifdef SAWYER_VAM_DEBUG
                std::cerr <<"*** nrows=[";
                BOOST_FOREACH (size_t *x, rows_) std::cerr <<" " <<x;
                std::cerr <<" ], size=[";
                BOOST_FOREACH (size_t n, rowSize_) std::cerr <<" " <<n;
                std::cerr <<" ]\n";
#endif
                allocator_.revert(lowWater_);
            } else {
                ASSERT_require((size_t)std::count(rowSize_.begin(), rowSize_.end(), 0) == rows_.size()); // all rows empty
            }
        }

        // Reserve space for specified number of rows.
        void reserveRows(size_t nrows) {
            rows_.reserve(nrows);
            rowSize_.reserve(nrows);
#ifdef SAWYER_VAM_DEBUG
            maxRows_ = nrows;
            maxCols_ = 0;
#endif
        }

        // Start a new row.  You can only insert elements into the most recent row.
        void startNewRow(size_t i, size_t maxColumns) {
#ifdef SAWYER_VAM_DEBUG
            ASSERT_require(i < maxRows_);
            maxCols_ = maxColumns;
#endif
            if (i >= rows_.size()) {
                rows_.resize(i+1, NULL);
                rowSize_.resize(i+1, 0);
            }
            ASSERT_require(rows_[i] == NULL);           // row was already started
            rows_[i] = allocator_.reserveRow(maxColumns);
            lastRowStarted_ = i;
        }

        // Push a new element onto the end of the current row.
        void push(size_t i, size_t x) {
            ASSERT_require(i == lastRowStarted_);
            ASSERT_require(i < rows_.size());
            size_t *ptr = allocator_.allocNext();
            if (lowWater_ == NULL)
                lowWater_ = ptr;
#ifdef SAWYER_VAM_DEBUG
            ASSERT_require(rowSize_[i] < maxCols_);
            ASSERT_require(ptr == rows_[i] + rowSize_[i]);
            std::cerr <<"ROBB: Vam::push(" <<this <<", " <<x <<") at " <<ptr <<"\n";
#endif
            ++rowSize_[i];
            *ptr = x;
        }

        // Given a vertex i in G1, return the number of vertices j in G2 where i and j can be equivalent.
        size_t size(size_t i) const {
            return i < rows_.size() ? rowSize_[i] : size_t(0);
        }

        // Given a vertex i in G1, return those vertices j in G2 where i and j can be equivalent.
        boost::iterator_range<std::vector<size_t>::const_iterator> get(size_t i) const {
            static const size_t empty = 911; /*arbitrary*/
            if (i < rows_.size())
                return boost::iterator_range<std::vector<size_t>::const_iterator>(rows_[i], rows_[i] + rowSize_[i]);
            return boost::iterator_range<std::vector<size_t>::const_iterator>(&empty, &empty);
=======
        // Given a vertex i in G1, return those vertices j in G2 where i and j can be equivalent.
        const IndexVector& get(size_t i) const {
            return i < map_.size() ? map_[i] : empty_;
>>>>>>> e001e588
        }
    };

public:
    /** Construct a solver.
     *
     *  Constructs a solver that will find subgraphs of @p g1 and @p g2 that are isomorpic to one another. The graphs must not
     *  be modified between the call to this constructor and the return of its @ref run method.
     *
     *  The solution processor and equivalence predicate are copied into this solver. If the size of these objects is an
     *  issue, then they can be created with default constructors when the solver is created, and then modified afterward by
     *  obtaining a reference to the copies that are part of the solver.
     *
     *  The default solution processor, @ref CsiShowSolution, prints the solutions to standard output. The default vertex
     *  equivalence predicate, @ref CsiEquivalence, allows any vertex in graph @p g1 to be isomorphic to any vertex in graph @p
     *  g2. The solver additionally constrains the two sugraphs of any solution to have the same number of edges (that's the
     *  essence of subgraph isomorphism and cannot be overridden by the vertex isomorphism predicate). */
    CommonSubgraphIsomorphism(const Graph &g1, const Graph &g2,
                              SolutionProcessor solutionProcessor = SolutionProcessor(), 
                              EquivalenceP equivalenceP = EquivalenceP())
        : g1(g1), g2(g2), v(g1.nVertices()), w(g2.nVertices()), vNotX(g1.nVertices()), solutionProcessor_(solutionProcessor),
          equivalenceP_(equivalenceP), minimumSolutionSize_(1), maximumSolutionSize_(-1), monotonicallyIncreasing_(false),
<<<<<<< HEAD
          findingCommonSubgraphs_(true), vamAllocator_(100/*arbitrary*/ * g2.nVertices()) {}
=======
          findingCommonSubgraphs_(true) {}
>>>>>>> e001e588

private:
    CommonSubgraphIsomorphism(const CommonSubgraphIsomorphism&) {
        ASSERT_not_reachable("copy constructor makes no sense");
    }

    CommonSubgraphIsomorphism& operator=(const CommonSubgraphIsomorphism&) {
        ASSERT_not_reachable("assignment operator makes no sense");
    }

public:
    /** Property: minimum allowed solution size.
     *
     *  Determines the minimum size of solutions for which the solution processor callback is invoked. This minimum can be
     *  changed at any time before or during the analysis and is useful when looking for the largest isomorphic subgraphs. Not
     *  only does this property control when the solution processor is invoked, but it's also used to limit the search
     *  space--specifying a large minimum size causes the analysis to run faster.
     *
     *  Decreasing the minimum solution size during a run will not cause solutions that were smaller than its previous value to
     *  be found if those solutions have already been skipped or pruned from the search space.
     *
     *  The default minimum is one, which means that the trivial solution of two empty subgraphs is not reported to the
     *  callback.
     *
     *  See also, @ref maximumSolutionSize.
     *
     * @{ */
    size_t minimumSolutionSize() const { return minimumSolutionSize_; }
    void minimumSolutionSize(size_t n) { minimumSolutionSize_ = n; }
    /** @} */

    /** Property: maximum allowed solution size.
     *
     *  Determines the maximum size of solutions for which the solution processor callback is invoked. The maximum can be
     *  changed any time before or during the analysis. Once a maximum solution is found along some search path, the remainder
     *  of the search path is discarded.
     *
     *  Increasing the maximum solution size during a run will not cause solutions that were larger than its previous value to
     *  be found if those solutions have already been skipped.
     *
     *  The default maximum is larger than both graphs, which means all solutions will be found.
     *
     *  See also, @ref minimumSolutionSize.
     *
     *  @{ */
    size_t maximumSolutionSize() const { return maximumSolutionSize_; }
    void maximumSolutionSize(size_t n) { maximumSolutionSize_ = n; }
    /** @} */

    /** Property: monotonically increasing solution size.
     *
     *  If true, then each solution reported to the solution processor will be at least as large as the previous
     *  solution. Setting this property will result in more efficient behavior than culling solutions in the solution processor
     *  because in the former situation the solver can eliminate branches of the search space.  This property is useful when
     *  searching for the largest isomorphic subgraph.
     *
     * @{ */
    bool monotonicallyIncreasing() const { return monotonicallyIncreasing_; }
    void monotonicallyIncreasing(bool b) { monotonicallyIncreasing_ = b; }
    /** @} */

    /** Property: reference to the solution callback.
     *
     *  Returns a reference to the callback that will process each solution. The callback can be changed at any time between
     *  construction of this analysis and the return from its @ref run method.
     *
     * @{ */
    SolutionProcessor& solutionProcessor() { return solutionProcessor_; }
    const SolutionProcessor& solutionProcessor() const { return solutionProcessor_; }
    /** @} */

    /** Property: reference to the vertex equivalence predicate.
     *
     *  Returns a reference to the predicate that determines whether a vertex from one graph can be isomorphic to a vertex of
     *  the other graph. Solutions will only contain pairs of vertices for which the predicate returns true.
     *
     *  Changing the predicate during the @ref run method may or may not have the desired effect. This is because the return
     *  value from the predicate (at least it's @ref CsiEquivalence::mu "mu" method) is computed up front and cached.
     *
     * @{ */
    EquivalenceP& equivalencePredicate() { return equivalenceP_; }
    const EquivalenceP& equivalencePredicate() const { return equivalenceP_; }
    /** @} */

    /** Property: find common subgraphs.
     *
     *  This property controls whether the solver finds subgraphs of both specified graphs, or requires that the entire first
     *  graph is a subgraph of the second. When true (the default) the solver finds solutions to the "common subgraph
     *  isomorphism" problem; when false it finds solutions to the "subgraph isomorphism" problem.
     *
     *  When this property is false the @ref minimumSolutionSize is ignored; all solutions will be equal in size to the number
     *  of vertices in the first graph.
     *
     * @{ */
    bool findingCommonSubgraphs() const { return findingCommonSubgraphs_; }
    void findingCommonSubgraphs(bool b) { findingCommonSubgraphs_ = b; }
    /** @} */

    /** Perform the common subgraph isomorphism analysis.
     *
     *  Runs the common subgraph isomorphism analysis from beginning to end, invoking the constructor-supplied solution
     *  processor for each solution that's found to be large enough (see @ref minimumSolutionSize).  The solutions are not
     *  detected in any particular order.
     *
     *  The graphs provided to the analysis constructor on which this analysis runs must not be modified between when the
     *  analysis is created and this method returns. Actually, it is permissible to modify the contents of the graphs, just not
     *  their connectivity. I.e., changing the values stored at vertices and edges is fine, but inserting or erasing vertices
     *  or edges is not.
     *
     *  The @ref run method may be called multiple times and will always start from the beginning. If the solution processor
     *  determines that the analysis is not required to complete then it may throw an exception. The @ref reset method can be
     *  called afterward to delete memory used by the analysis (memory usage is not large to begin with), although this is not
     *  necessary since the destructor does not leak memory. */
    void run() {
        reset();
<<<<<<< HEAD
        Vam vam = initializeVam();
=======
        Vam vam(g1.nVertices(), g2.nVertices());        // this is the only per-recursion local state
        initializeVam(vam);
>>>>>>> e001e588
        recurse(vam);
    }

    /** Releases memory used by the analysis.
     *
     *  Releases memory that's used by the analysis, returning the analysis to its just-constructed state.  This method is
     *  called implicitly at the beginning of each @ref run. */
    void reset() {
        v.insertAll();
        w.insertAll();
        x.clear();
        y.clear();
        vNotX.insertAll();
    }
    
private:
<<<<<<< HEAD
    // Maximum value+1 or zero.
    template<typename Container>
    static size_t maxPlusOneOrZero(const Container &container) {
        if (container.isEmpty())
            return 0;
        size_t retval = 0;
        BOOST_FOREACH (size_t val, container.values())
            retval = std::max(retval, val);
        return retval+1;
    }
    
=======
>>>>>>> e001e588
    // Initialize VAM so to indicate which source vertices (v of g1) map to which target vertices (w of g2) based only on the
    // vertex comparator.  We also handle self edges here.
    Vam initializeVam() {
        Vam vam(vamAllocator_);
        vam.reserveRows(maxPlusOneOrZero(v));
        BOOST_FOREACH (size_t i, v.values()) {
            typename Graph::ConstVertexIterator v1 = g1.findVertex(i);
            vam.startNewRow(i, w.size());
            BOOST_FOREACH (size_t j, w.values()) {
                typename Graph::ConstVertexIterator w1 = g2.findVertex(j);
                std::vector<typename Graph::ConstEdgeIterator> selfEdges1, selfEdges2;
                findEdges(g1, i, i, selfEdges1 /*out*/);
                findEdges(g2, j, j, selfEdges2 /*out*/);
                if (selfEdges1.size() == selfEdges2.size() &&
                    equivalenceP_.mu(g1, g1.findVertex(i), g2, g2.findVertex(j)) &&
                    equivalenceP_.nu(g1, v1, v1, selfEdges1, g2, w1, w1, selfEdges2))
                    vam.push(i, j);
            }
        }
        return vam;
    }

    // Can the solution (stored in X and Y) be extended by adding another (i,j) pair of vertices where i is an element of the
    // set of available vertices of graph1 (vNotX) and j is a vertex of graph2 that is equivalent to i according to the
    // user-provided equivalence predicate. Furthermore, is it even possible to find a solution along this branch of discovery
    // which is falls between the minimum and maximum sizes specified by the user?  By eliminating entire branch of the search
    // space we can drastically decrease the time it takes to search, and the larger the required solution the more branches we
    // can eliminate.
    bool isSolutionPossible(const Vam &vam) const {
        if (findingCommonSubgraphs_ && x.size() >= maximumSolutionSize_)
            return false;                               // any further soln on this path would be too large
        size_t largestPossibleSolution = x.size();
        BOOST_FOREACH (size_t i, vNotX.values()) {
            if (vam.size(i) > 0) {
                ++largestPossibleSolution;
                if ((findingCommonSubgraphs_ && largestPossibleSolution >= minimumSolutionSize_) ||
                    (!findingCommonSubgraphs_ && largestPossibleSolution >= g1.nVertices()))
                    return true;
            }
        }
        return false;
    }

    // Choose some vertex i from G1 which is still available (i.e., i is a member of vNotX) and for which there is a vertex
    // equivalence of i with some available j from G2 (i.e., the pair (i,j) is present in the VAM).  The recursion terminates
    // quickest if we return the row of the VAM that has the fewest vertices in G2.
    size_t pickVertex(const Vam &vam) const {
        // FIXME[Robb Matzke 2016-03-19]: Perhaps this can be made even faster. The step that initializes the VAM
        // (initializeVam or refine) might be able to compute and store the shortest row so we can retrieve it here in constant
        // time.  Probably not worth the work though since loop this is small compared to the overall analysis.
        size_t shortestRowLength(-1), retval(-1);
        BOOST_FOREACH (size_t i, vNotX.values()) {
            size_t vs = vam.size(i);
            if (vs > 0 && vs < shortestRowLength) {
                shortestRowLength = vs;
                retval = i;
            }
        }
        ASSERT_require2(retval != size_t(-1), "cannot be reached if isSolutionPossible returned true");
        return retval;
    }

    // Extend the current solution by adding vertex i from G1 and vertex j from G2. The VAM should be adjusted separately.
    void extendSolution(size_t i, size_t j) {
        ASSERT_require(x.size() == y.size());
        ASSERT_require(std::find(x.begin(), x.end(), i) == x.end());
        ASSERT_require(std::find(y.begin(), y.end(), j) == y.end());
        ASSERT_require(vNotX.exists(i));
        x.push_back(i);
        y.push_back(j);
        vNotX.erase(i);
    }

    // Remove the last vertex mapping from a solution. The VAM should be adjusted separately.
    void retractSolution() {
        ASSERT_require(x.size() == y.size());
        ASSERT_require(!x.empty());
        size_t i = x.back();
        ASSERT_forbid(vNotX.exists(i));
        x.pop_back();
        y.pop_back();
        vNotX.insert(i);
    }
    
    // Find all edges that have the specified source and target vertices.  This is usually zero or one edge, but can be more if
    // the graph contains parallel edges.
    void
    findEdges(const Graph &g, size_t sourceVertex, size_t targetVertex,
              std::vector<typename Graph::ConstEdgeIterator> &result /*in,out*/) const {
        BOOST_FOREACH (const typename Graph::Edge &candidate, g.findVertex(sourceVertex)->outEdges()) {
            if (candidate.target()->id() == targetVertex)
                result.push_back(g.findEdge(candidate.id()));
        }
    }

    // Given that we just extended a solution by adding the vertex pair (i, j), decide whether there's a
    // possible equivalence between vertex iUnused of G1 and vertex jUnused of G2 based on the edge(s) between i and iUnused
    // and between j and jUnused.
    bool edgesAreSuitable(size_t i, size_t iUnused, size_t j, size_t jUnused) const {
        ASSERT_require(i != iUnused);
        ASSERT_require(j != jUnused);

        // The two subgraphs in a solution must have the same number of edges.
        std::vector<typename Graph::ConstEdgeIterator> edges1, edges2;
        findEdges(g1, i, iUnused, edges1 /*out*/);
        findEdges(g2, j, jUnused, edges2 /*out*/);
        if (edges1.size() != edges2.size())
            return false;
        findEdges(g1, iUnused, i, edges1 /*out*/);
        findEdges(g2, jUnused, j, edges2 /*out*/);
        if (edges1.size() != edges2.size())
            return false;

        // If there are no edges, then assume that iUnused and jUnused could be isomorphic. We already know they satisfy the mu
        // constraint otherwise they wouldn't even be in the VAM.
        if (edges1.empty() && edges2.empty())
            return true;

        // Everything looks good to us, now let the user weed out certain pairs of vertices based on their incident edges.
        typename Graph::ConstVertexIterator v1 = g1.findVertex(i), v2 = g1.findVertex(iUnused);
        typename Graph::ConstVertexIterator w1 = g2.findVertex(j), w2 = g2.findVertex(jUnused);
        return equivalenceP_.nu(g1, v1, v2, edges1, g2, w1, w2, edges2);
    }

    // Create a new VAM from an existing one. The (i,j) pairs of the new VAM will form a subset of the specified VAM.
<<<<<<< HEAD
    void refine(const Vam &vam, Vam &refined /*out*/) {
        refined.reserveRows(maxPlusOneOrZero(vNotX));
=======
    void refine(const Vam &vam, Vam &refined /*out*/) const {
>>>>>>> e001e588
        BOOST_FOREACH (size_t i, vNotX.values()) {
            size_t rowLength = vam.size(i);
            refined.startNewRow(i, rowLength);
            BOOST_FOREACH (size_t j, vam.get(i)) {
                if (j != y.back() && edgesAreSuitable(x.back(), i, y.back(), j))
<<<<<<< HEAD
                    refined.push(i, j);
=======
                    refined.insert(i, j);
>>>>>>> e001e588
            }
        }
    }

    // The Goldilocks predicate. Returns true if the solution is a valid size, false if it's too small or too big.
    bool isSolutionValidSize() const {
        if (findingCommonSubgraphs_) {
            return x.size() >= minimumSolutionSize_ && x.size() <= maximumSolutionSize_;
        } else {
            return x.size() == g1.nVertices();
        }
    }

    // The main recursive function. It works by extending the current solution by one pair for all combinations of such pairs
    // that are permissible according to the vertex equivalence predicate and not already part of the solution and then
    // recursively searching the remaining space.  This analysis class acts as a state machine whose data structures are
    // advanced and retracted as the space is searched. The VAM is the only part of the state that needs to be stored on a
    // stack since changes to it could not be easily undone during the retract phase.
    CsiNextAction recurse(const Vam &vam, size_t level = 0) {
        equivalenceP_.progress(level);
        if (isSolutionPossible(vam)) {
            size_t i = pickVertex(vam);
<<<<<<< HEAD
            BOOST_FOREACH (size_t j, vam.get(i)) {
                extendSolution(i, j);
                Vam refined(vamAllocator_);
                refine(vam, refined);
=======
            std::vector<size_t> jCandidates = vam.get(i);
            BOOST_FOREACH (size_t j, jCandidates) {
                extendSolution(i, j);
                Vam refined(g1.nVertices(), g2.nVertices());
                refine(vam, refined /*out*/);
>>>>>>> e001e588
                if (recurse(refined, level+1) == CSI_ABORT)
                    return CSI_ABORT;
                retractSolution();
            }

            // Try again after removing vertex i from consideration
            if (findingCommonSubgraphs_) {
                v.erase(i);
                ASSERT_require(vNotX.exists(i));
                vNotX.erase(i);
                if (recurse(vam, level+1) == CSI_ABORT)
                    return CSI_ABORT;
                v.insert(i);
                vNotX.insert(i);
            }
        } else if (isSolutionValidSize()) {
            ASSERT_require(x.size() == y.size());
            if (monotonicallyIncreasing_)
                minimumSolutionSize_ = x.size();
            if (solutionProcessor_(g1, x, g2, y) == CSI_ABORT)
                return CSI_ABORT;
        }
        return CSI_CONTINUE;
    }
};

/** Find common isomorphic subgraphs.
 *
 *  Given two graphs find subgraphs of each that are isomorphic to each other.
 *
 *  Each solution causes an invocation of the @p solutionProcessor, which is a functor that takes four arguments: a const
 *  reference to the first graph, a const vector of @c size_t which is the ID numbers of the first graph's vertices selected to
 *  be in the subgraph, and the same two arguments for the second graph. Regardless of the graph sizes, the two vectors are
 *  always parallel--they contain the matching pairs of vertices. The solutions are processed in no particular order.
 *
 *  The @p equivalenceP is an optional predicate to determine when a pair of vertices, one from each graph, can be
 *  isomorphic. The subgraph solutions given by the two parallel vectors passed to the solution processor callback will contain
 *  only pairs of vertices for which this predicate returns true.
 *
 *  This function is only a convenient wrapper around the @ref CommonSubgraphIsomorphism class.
 *
 *  @sa @ref CommonSubgraphIsomorphism, @ref findIsomorphicSubgraphs, @ref findMaximumCommonIsomorphicSubgraphs.
 *
 *  @includelineno graphIso.C
 *
 * @{ */
template<class Graph, class SolutionProcessor>
void findCommonIsomorphicSubgraphs(const Graph &g1, const Graph &g2, SolutionProcessor solutionProcessor) {
    CommonSubgraphIsomorphism<Graph, SolutionProcessor> csi(g1, g2, solutionProcessor);
    csi.run();
}

template<class Graph, class SolutionProcessor, class EquivalenceP>
void findCommonIsomorphicSubgraphs(const Graph &g1, const Graph &g2,
                                   SolutionProcessor solutionProcessor, EquivalenceP equivalenceP) {
    CommonSubgraphIsomorphism<Graph, SolutionProcessor, EquivalenceP> csi(g1, g2, solutionProcessor, equivalenceP);
    csi.run();
}
/** @} */

// Used by findFirstCommonIsomorphicSubgraph
template<class Graph>
class FirstIsomorphicSubgraph {
    std::pair<std::vector<size_t>, std::vector<size_t> > solution_;
public:
    CsiNextAction operator()(const Graph &g1, const std::vector<size_t> &x, const Graph &g2, const std::vector<size_t> &y) {
        solution_ = std::make_pair(x, y);
        return CSI_ABORT;
    }

    const std::pair<std::vector<size_t>, std::vector<size_t> >& solution() const {
        return solution_;
    }
};

/** Determine whether a common subgraph exists.
 *
 *  Given two graphs, try to find any common isomorphic subgraph which is at least the specified size and return as soon as one
 *  is found. The return value is a pair of parallel vectors of vertex id numbers that relate the two subgraphs.  The return
 *  value is empty if no common isomorphic subgraph could be found.
 *
 * @{ */
template<class Graph>
std::pair<std::vector<size_t>, std::vector<size_t> >
findFirstCommonIsomorphicSubgraph(const Graph &g1, const Graph &g2, size_t minimumSize) {
    CommonSubgraphIsomorphism<Graph, FirstIsomorphicSubgraph<Graph> > csi(g1, g2);
    csi.minimumSolutionSize(minimumSize);
    csi.maximumSolutionSize(minimumSize);               // to avoid going further than necessary
    csi.run();
    return csi.solutionProcessor().solution();
}


template<class Graph, class EquivalenceP>
std::pair<std::vector<size_t>, std::vector<size_t> >
findFirstCommonIsomorphicSubgraph(const Graph &g1, const Graph &g2, size_t minimumSize, EquivalenceP equivalenceP) {
    CommonSubgraphIsomorphism<Graph, FirstIsomorphicSubgraph<Graph>, EquivalenceP>
        csi(g1, g2, FirstIsomorphicSubgraph<Graph>(), equivalenceP);
    csi.minimumSolutionSize(minimumSize);
    csi.maximumSolutionSize(minimumSize);               // to avoid going further than necessary
    csi.run();
    return csi.solutionProcessor().solution();
}

/** @} */

/** Find an isomorphic subgraph.
 *
 *  Given a smaller graph, @p g1, and a larger graph, @p g2, find all subgraphs of the larger graph that are isomorphic to the
 *  smaller graph.  If the @p g1 is larger than @p g2 then no solutions will be found since no subgraph of @p g2 can have
 *  enough vertices to be isomorphic to @p g1.
 *
 *  This function's behavior is identical to @ref findCommonIsomorphicSubgraphs except in one regard: the size of the vertex ID
 *  vectors passed to the solution processor will always be the same size as the number of vertices in @p g1.
 *
 *  This function is only a convenient wrapper around the @ref CommonSubgraphIsomorphism class.
 *
 *  @sa @ref CommonSubgraphIsomorphism, @ref findCommonIsomorphicSubgraphs, @ref findMaximumCommonIsomorphicSubgraphs.
 *
 *  @includelineno graphIso.C
 *
 * @{ */
template<class Graph, class SolutionProcessor>
void findIsomorphicSubgraphs(const Graph &g1, const Graph &g2, SolutionProcessor solutionProcessor) {
    CommonSubgraphIsomorphism<Graph, SolutionProcessor> csi(g1, g2, solutionProcessor);
    csi.findingCommonSubgraphs(false);
    csi.run();
}

template<class Graph, class SolutionProcessor, class EquivalenceP>
void findIsomorphicSubgraphs(const Graph &g1, const Graph &g2, SolutionProcessor solutionProcessor, EquivalenceP equivalenceP) {
    CommonSubgraphIsomorphism<Graph, SolutionProcessor, EquivalenceP> csi(g1, g2, solutionProcessor, equivalenceP);
    csi.findingCommonSubgraphs(false);
    csi.run();
}
/** @} */

// Used internally by findMaximumCommonIsomorphicSubgraphs
template<class Graph>
class MaximumIsomorphicSubgraphs {
    std::vector<std::pair<std::vector<size_t>, std::vector<size_t> > > solutions_;
public:
    CsiNextAction operator()(const Graph &g1, const std::vector<size_t> &x, const Graph &g2, const std::vector<size_t> &y) {
        if (!solutions_.empty() && x.size() > solutions_.front().first.size())
            solutions_.clear();
        solutions_.push_back(std::make_pair(x, y));
        return CSI_CONTINUE;
    }

    const std::vector<std::pair<std::vector<size_t>, std::vector<size_t> > > &solutions() const {
        return solutions_;
    }
};

/** Find maximum common isomorphic subgraphs.
 *
 *  Given two graphs, find the largest possible isomorphic subgraph of those two graphs. The return value is a vector of pairs
 *  of vectors with each pair of vectors representing one solution.  For any pair of vectors, the first vector contains the
 *  IDs of vertices selected to be in a subgraph of the first graph, and the second vector contains the ID numbers of vertices
 *  selected to be in a subgraph of the second graph. These two vectors are parallel and represent isomorphic pairs of
 *  vertices.  The length of the vector-of-pairs is the number of solutions found; the lengths of all other vectors are equal
 *  to each other and represent the size of the (maximum) subgraph.
 *
 *  The @p equivalenceP is an optional predicate to determine when a pair of vertices, one from each graph, can be
 *  isomorphic. The subgraph solutions returned as pairs of parallel vectors will contain only pairs of vertices for which this
 *  predicate returns true.
 *
 *  This function is only a convenient wrapper around the @ref CommonSubgraphIsomorphism class.
 *
 *  @sa @ref CommonSubgraphIsomorphism, @ref findCommonIsomorphicSubgraphs, @ref findIsomorphicSubgraphs.
 *
 *  @includelineno graphIso.C
 *
 * @{ */
template<class Graph>
std::vector<std::pair<std::vector<size_t>, std::vector<size_t> > >
findMaximumCommonIsomorphicSubgraphs(const Graph &g1, const Graph &g2) {
    CommonSubgraphIsomorphism<Graph, MaximumIsomorphicSubgraphs<Graph> > csi(g1, g2);
    csi.monotonicallyIncreasing(true);
    csi.run();
    return csi.solutionProcessor().solutions();
}

template<class Graph, class EquivalenceP>
std::vector<std::pair<std::vector<size_t>, std::vector<size_t> > >
findMaximumCommonIsomorphicSubgraphs(const Graph &g1, const Graph &g2, EquivalenceP equivalenceP) {
    CommonSubgraphIsomorphism<Graph, MaximumIsomorphicSubgraphs<Graph>, EquivalenceP >
        csi(g1, g2, MaximumIsomorphicSubgraphs<Graph>(), equivalenceP);
    csi.monotonicallyIncreasing(true);
    csi.run();
    return csi.solutionProcessor().solutions();
}
/** @} */

} // namespace
} // namespace
} // namespace

#endif<|MERGE_RESOLUTION|>--- conflicted
+++ resolved
@@ -18,11 +18,8 @@
 #include <boost/foreach.hpp>
 #include <boost/lexical_cast.hpp>
 #include <iostream>
-#include <list>
 #include <set>
 #include <vector>
-
-//#define SAWYER_VAM_DEBUG
 
 namespace Sawyer {
 namespace Container {
@@ -366,31 +363,6 @@
     bool monotonicallyIncreasing_;                      // size of solutions increases
     bool findingCommonSubgraphs_;                       // solutions are subgraphs of both graphs or only second graph?
 
-<<<<<<< HEAD
-    // The Vam is a ragged 2d array, but using std::vector<std::vector<T>> is not efficient in a multithreaded environment
-    // because std::allocator<> and Boost pool allocators don't (yet) have a mode that allows each thread to be largely
-    // independent of other threads. The best we can do with std::allocator is about 30 threads running 100% on my box having
-    // 72 hardware threads.  But we can use the following facts about the Vam:
-    //
-    //   (1) VAMs are constructed and destroyed in a stack-like manner.
-    //   (2) We always know the exact size of the major axis (number or rows) before the VAM is created.
-    //   (3) The longest row of a new VAM will not be longer than the longest row of the VAM from which it is derived.
-    //   (4) The number of rows will never be more than the number of vertices in g1.
-    //   (5) The longest row will never be longer than the number of vertices in g2.
-    //   (6) VAMs are never shared between threads
-    class VamAllocator {
-        const size_t elmtsPerBlock_;                    // elements per large block of memory requested
-        std::list<size_t*> blocks_;                     // front() is the most recent block from which an element is allocated
-        size_t available_;                              // number of elements available in most recent block
-        std::list<size_t*> freeBlocks_;                 // blocks that aren't being used currently
-
-    public:
-        explicit VamAllocator(size_t elmtsPerBlock)
-            : elmtsPerBlock_(elmtsPerBlock), available_(0) {
-#ifdef SAWYER_VAM_DEBUG
-            status("constructed");
-#endif
-=======
     class Vam {                                         // Vertex Availability Map
         typedef std::vector<IndexVector> Map;           // map from source vertex to available target vertices
         const std::vector<size_t> empty_;
@@ -405,34 +377,14 @@
         // Set to initial emtpy state
         void clear() {
             map_.clear();
->>>>>>> e001e588
-        }
-
-        ~VamAllocator() {
-            BOOST_FOREACH (size_t *ptr, blocks_)
-                delete[] ptr;
-            BOOST_FOREACH (size_t *ptr, freeBlocks_)
-                delete[] ptr;
-            blocks_.clear();
-            freeBlocks_.clear();
-            available_ = 0;
-#ifdef SAWYER_VAM_DEBUG
-            status("destroyed");
-#endif
-        }
-
-<<<<<<< HEAD
-        // Reserve space for the next row and return its address.
-        size_t* reserveRow(size_t maxColumns) {
-            if (maxColumns > available_) {
-                ASSERT_require(maxColumns <= elmtsPerBlock_);
-                allocateBlock();
-            }
-#ifdef SAWYER_VAM_DEBUG
-            status("reserved row");
-#endif
-            return blocks_.front() + (elmtsPerBlock_ - available_);
-=======
+        }
+
+        // Predicate to determine whether vam is empty. Since we never remove items from the VAM and we only add rows if we're
+        // adding a column, this is equivalent to checking whether the map has any rows.
+        bool isEmpty() const {
+            return map_.empty();
+        }
+
         // Insert the pair (i,j) into the mapping. Assumes this pair isn't already present.
         void insert(size_t i, size_t j) {
             size_t oldSize = map_.size();
@@ -442,170 +394,16 @@
                     map_[j].reserve(nVerts2_);
             }
             map_[i].push_back(j);
->>>>>>> e001e588
-        }
-
-        // Allocate one more element. Space must have been previously reserved.
-        size_t* allocNext() {
-            ASSERT_require(available_ > 0);
-            size_t *ptr = blocks_.front() + (elmtsPerBlock_ - available_--);
-#ifdef SAWYER_VAM_DEBUG
-            status("allocated");
-#endif
-            return ptr;
-        }
-
-<<<<<<< HEAD
-        // Free back to the specified address.
-        void revert(size_t *ptr) {
-            ASSERT_not_null(ptr);
-            while (!blocks_.empty() && !ptrInBlock(ptr, blocks_.front()))
-                freeBlock();
-            ASSERT_forbid(blocks_.empty());
-            available_ = elmtsPerBlock_ - (ptr - blocks_.front());
-#ifdef SAWYER_VAM_DEBUG
-            status("reverted");
-#endif
-        }
-
-        // One past most recent address allocated
-        size_t* end() const {
-            size_t *ptr = blocks_.empty() ? NULL : blocks_.front() + (elmtsPerBlock_ - available_);
-            return ptr;
-        }
-
-        void status(const char *action) {
-            std::cerr <<"allocator " <<action <<": "
-                      <<"nBlks=" <<blocks_.size() <<"+" <<freeBlocks_.size() <<", "
-                      <<"avail=" <<available_ <<"/" <<elmtsPerBlock_;
-            if (!blocks_.empty())
-                std::cerr <<", last=" <<end()-1;
-            std::cerr <<"\n";
-        }
-
-    private:
-        // Is pointer in this block?
-        bool ptrInBlock(size_t *ptr, size_t *block) const {
-            return ptr >= block && ptr < block + elmtsPerBlock_;
-        }
-
-        void allocateBlock() {
-            if (freeBlocks_.empty()) {
-                blocks_.insert(blocks_.begin(), new size_t[elmtsPerBlock_]);
-            } else {
-                blocks_.insert(blocks_.begin(), freeBlocks_.front());
-                freeBlocks_.erase(freeBlocks_.begin());
-            }
-            available_ = elmtsPerBlock_;
-        }
-
-        void freeBlock() {
-            ASSERT_forbid(blocks_.empty());
-            freeBlocks_.insert(freeBlocks_.begin(), blocks_.front());
-            blocks_.erase(blocks_.begin());
-            available_ = 0;
-        }
-    } vamAllocator_;
-
-    // Essentially a ragged array having a fixed number of rows and each row can be a different length.  The number of rows is
-    // known at construction time, and the rows are extended one at a time starting with the first and working toward the
-    // last. Accessing any element is a constant-time operation.
-    class Vam {                                         // Vertex Availability Map
-        VamAllocator &allocator_;
-        std::vector<size_t*> rows_;
-        std::vector<size_t> rowSize_;
-        size_t *lowWater_;                              // first element allocated
-        size_t lastRowStarted_;
-#ifdef SAWYER_VAM_DEBUG
-        size_t maxRows_, maxCols_;
-#endif
-
-    public:
-        // Construct the VAM and reserve enough space for the indicated number of rows.
-        explicit Vam(VamAllocator &allocator)
-            : allocator_(allocator), lowWater_(NULL), lastRowStarted_((size_t)(-1)) {
-#ifdef SAWYER_VAM_DEBUG
-            std::cerr <<"ROBB: Vam::Vam() = " <<this <<"\n";
-#endif
-        }
-
-        // Destructor assumes this is the top VAM in the allocator stack.
-        ~Vam() {
-#ifdef SAWYER_VAM_DEBUG
-            std::cerr <<"ROBB: Vam::~Vam(" <<this <<")\n";
-#endif
-            if (lowWater_ != NULL) {
-                ASSERT_require(!rows_.empty());
-#ifdef SAWYER_VAM_DEBUG
-                std::cerr <<"*** nrows=[";
-                BOOST_FOREACH (size_t *x, rows_) std::cerr <<" " <<x;
-                std::cerr <<" ], size=[";
-                BOOST_FOREACH (size_t n, rowSize_) std::cerr <<" " <<n;
-                std::cerr <<" ]\n";
-#endif
-                allocator_.revert(lowWater_);
-            } else {
-                ASSERT_require((size_t)std::count(rowSize_.begin(), rowSize_.end(), 0) == rows_.size()); // all rows empty
-            }
-        }
-
-        // Reserve space for specified number of rows.
-        void reserveRows(size_t nrows) {
-            rows_.reserve(nrows);
-            rowSize_.reserve(nrows);
-#ifdef SAWYER_VAM_DEBUG
-            maxRows_ = nrows;
-            maxCols_ = 0;
-#endif
-        }
-
-        // Start a new row.  You can only insert elements into the most recent row.
-        void startNewRow(size_t i, size_t maxColumns) {
-#ifdef SAWYER_VAM_DEBUG
-            ASSERT_require(i < maxRows_);
-            maxCols_ = maxColumns;
-#endif
-            if (i >= rows_.size()) {
-                rows_.resize(i+1, NULL);
-                rowSize_.resize(i+1, 0);
-            }
-            ASSERT_require(rows_[i] == NULL);           // row was already started
-            rows_[i] = allocator_.reserveRow(maxColumns);
-            lastRowStarted_ = i;
-        }
-
-        // Push a new element onto the end of the current row.
-        void push(size_t i, size_t x) {
-            ASSERT_require(i == lastRowStarted_);
-            ASSERT_require(i < rows_.size());
-            size_t *ptr = allocator_.allocNext();
-            if (lowWater_ == NULL)
-                lowWater_ = ptr;
-#ifdef SAWYER_VAM_DEBUG
-            ASSERT_require(rowSize_[i] < maxCols_);
-            ASSERT_require(ptr == rows_[i] + rowSize_[i]);
-            std::cerr <<"ROBB: Vam::push(" <<this <<", " <<x <<") at " <<ptr <<"\n";
-#endif
-            ++rowSize_[i];
-            *ptr = x;
         }
 
         // Given a vertex i in G1, return the number of vertices j in G2 where i and j can be equivalent.
         size_t size(size_t i) const {
-            return i < rows_.size() ? rowSize_[i] : size_t(0);
-        }
-
-        // Given a vertex i in G1, return those vertices j in G2 where i and j can be equivalent.
-        boost::iterator_range<std::vector<size_t>::const_iterator> get(size_t i) const {
-            static const size_t empty = 911; /*arbitrary*/
-            if (i < rows_.size())
-                return boost::iterator_range<std::vector<size_t>::const_iterator>(rows_[i], rows_[i] + rowSize_[i]);
-            return boost::iterator_range<std::vector<size_t>::const_iterator>(&empty, &empty);
-=======
+            return i < map_.size() ? map_[i].size() : size_t(0);
+        }
+
         // Given a vertex i in G1, return those vertices j in G2 where i and j can be equivalent.
         const IndexVector& get(size_t i) const {
             return i < map_.size() ? map_[i] : empty_;
->>>>>>> e001e588
         }
     };
 
@@ -628,11 +426,7 @@
                               EquivalenceP equivalenceP = EquivalenceP())
         : g1(g1), g2(g2), v(g1.nVertices()), w(g2.nVertices()), vNotX(g1.nVertices()), solutionProcessor_(solutionProcessor),
           equivalenceP_(equivalenceP), minimumSolutionSize_(1), maximumSolutionSize_(-1), monotonicallyIncreasing_(false),
-<<<<<<< HEAD
-          findingCommonSubgraphs_(true), vamAllocator_(100/*arbitrary*/ * g2.nVertices()) {}
-=======
           findingCommonSubgraphs_(true) {}
->>>>>>> e001e588
 
 private:
     CommonSubgraphIsomorphism(const CommonSubgraphIsomorphism&) {
@@ -748,12 +542,8 @@
      *  necessary since the destructor does not leak memory. */
     void run() {
         reset();
-<<<<<<< HEAD
-        Vam vam = initializeVam();
-=======
         Vam vam(g1.nVertices(), g2.nVertices());        // this is the only per-recursion local state
         initializeVam(vam);
->>>>>>> e001e588
         recurse(vam);
     }
 
@@ -770,28 +560,12 @@
     }
     
 private:
-<<<<<<< HEAD
-    // Maximum value+1 or zero.
-    template<typename Container>
-    static size_t maxPlusOneOrZero(const Container &container) {
-        if (container.isEmpty())
-            return 0;
-        size_t retval = 0;
-        BOOST_FOREACH (size_t val, container.values())
-            retval = std::max(retval, val);
-        return retval+1;
-    }
-    
-=======
->>>>>>> e001e588
     // Initialize VAM so to indicate which source vertices (v of g1) map to which target vertices (w of g2) based only on the
     // vertex comparator.  We also handle self edges here.
-    Vam initializeVam() {
-        Vam vam(vamAllocator_);
-        vam.reserveRows(maxPlusOneOrZero(v));
+    void initializeVam(Vam &vam) const {
+        vam.clear();
         BOOST_FOREACH (size_t i, v.values()) {
             typename Graph::ConstVertexIterator v1 = g1.findVertex(i);
-            vam.startNewRow(i, w.size());
             BOOST_FOREACH (size_t j, w.values()) {
                 typename Graph::ConstVertexIterator w1 = g2.findVertex(j);
                 std::vector<typename Graph::ConstEdgeIterator> selfEdges1, selfEdges2;
@@ -800,10 +574,9 @@
                 if (selfEdges1.size() == selfEdges2.size() &&
                     equivalenceP_.mu(g1, g1.findVertex(i), g2, g2.findVertex(j)) &&
                     equivalenceP_.nu(g1, v1, v1, selfEdges1, g2, w1, w1, selfEdges2))
-                    vam.push(i, j);
-            }
-        }
-        return vam;
+                    vam.insert(i, j);
+            }
+        }
     }
 
     // Can the solution (stored in X and Y) be extended by adding another (i,j) pair of vertices where i is an element of the
@@ -909,22 +682,11 @@
     }
 
     // Create a new VAM from an existing one. The (i,j) pairs of the new VAM will form a subset of the specified VAM.
-<<<<<<< HEAD
-    void refine(const Vam &vam, Vam &refined /*out*/) {
-        refined.reserveRows(maxPlusOneOrZero(vNotX));
-=======
     void refine(const Vam &vam, Vam &refined /*out*/) const {
->>>>>>> e001e588
         BOOST_FOREACH (size_t i, vNotX.values()) {
-            size_t rowLength = vam.size(i);
-            refined.startNewRow(i, rowLength);
             BOOST_FOREACH (size_t j, vam.get(i)) {
                 if (j != y.back() && edgesAreSuitable(x.back(), i, y.back(), j))
-<<<<<<< HEAD
-                    refined.push(i, j);
-=======
                     refined.insert(i, j);
->>>>>>> e001e588
             }
         }
     }
@@ -947,18 +709,11 @@
         equivalenceP_.progress(level);
         if (isSolutionPossible(vam)) {
             size_t i = pickVertex(vam);
-<<<<<<< HEAD
-            BOOST_FOREACH (size_t j, vam.get(i)) {
-                extendSolution(i, j);
-                Vam refined(vamAllocator_);
-                refine(vam, refined);
-=======
             std::vector<size_t> jCandidates = vam.get(i);
             BOOST_FOREACH (size_t j, jCandidates) {
                 extendSolution(i, j);
                 Vam refined(g1.nVertices(), g2.nVertices());
                 refine(vam, refined /*out*/);
->>>>>>> e001e588
                 if (recurse(refined, level+1) == CSI_ABORT)
                     return CSI_ABORT;
                 retractSolution();
