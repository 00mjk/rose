// WARNING: Changes to this file must be contributed back to Sawyer or else they will
//          be clobbered by the next update from Sawyer.  The Sawyer repository is at
//          github.com:matzke1/sawyer.




#ifndef Sawyer_AddressMap_H
#define Sawyer_AddressMap_H

#include <Sawyer/Access.h>
#include <Sawyer/AddressSegment.h>
#include <Sawyer/Assert.h>
#include <Sawyer/BitVector.h>
#include <Sawyer/Callbacks.h>
#include <Sawyer/Interval.h>
#include <Sawyer/IntervalMap.h>
#include <Sawyer/IntervalSet.h>
#include <Sawyer/Sawyer.h>
#include <boost/algorithm/string/predicate.hpp>
#include <boost/cstdint.hpp>
#include <boost/foreach.hpp>
#include <boost/integer_traits.hpp>
#include <boost/lexical_cast.hpp>

namespace Sawyer {
namespace Container {

template<class AddressMap>
struct AddressMapTraits {
    typedef typename AddressMap::NodeIterator NodeIterator;
    typedef typename AddressMap::SegmentIterator SegmentIterator;
};

template<class AddressMap>
struct AddressMapTraits<const AddressMap> {
    typedef typename AddressMap::ConstNodeIterator NodeIterator;
    typedef typename AddressMap::ConstSegmentIterator SegmentIterator;
};

/** Flags for matching constraints. */
typedef unsigned MatchFlags;
static const MatchFlags MATCH_BACKWARD      = 0x00000001; /**< Match in backward direction. */
static const MatchFlags MATCH_CONTIGUOUS    = 0x00000002; /**< Force contiguous matching for methods that default otherwise. */
static const MatchFlags MATCH_NONCONTIGUOUS = 0x00000004; /**< Allow non-contiguous matching for methods that are contiguous. */
static const MatchFlags MATCH_WHOLE         = 0x00000008; /**< Anchor at both specified ends of address interval. */


/** Base class for testing segment constraints. */
template<class A, class T>
class SegmentPredicate {
public:
    struct Args {
        const Sawyer::Container::Interval<A> &interval;
        const AddressSegment<A, T> &segment;
        Args(const Sawyer::Container::Interval<A> &interval, const AddressSegment<A, T> &segment)
            : interval(interval), segment(segment) {}
    };

    virtual ~SegmentPredicate() {}
    virtual bool operator()(bool chain, const Args &) = 0;
};

/** Constraints are used to select addresses from a memory map.
 *
 *  Users don't normally see this class since it's almost always created as a temporary. In fact, most of the public methods in
 *  this class are also present in the AddressMap class, and that's where they're documented.
 *
 *  The purpose of this class is to curry the arguments that would otherwise need to be passed to the various map I/O methods
 *  and which would significantly complicate the API since many of these arguments are optional. */
template<typename AddressMap>
class AddressMapConstraints {
public:
    typedef typename AddressMap::Address Address;
    typedef typename AddressMap::Value Value;
    typedef Sawyer::Container::Interval<Address> AddressInterval;
private:
    AddressMap *map_;                                   // AddressMap<> to which these constraints are bound
    bool never_;                                        // never match anything (e.g., when least_ > greatest_)
    // address constraints
    Optional<Address> least_;                           // least possible valid address
    Optional<Address> greatest_;                        // greatest possible valid address
    Optional<AddressInterval> anchored_;                // anchored least or greatest depending on direction
    // constraints requiring iteration
    size_t maxSize_;                                    // result size is limited
    bool singleSegment_;                                // do not cross a segment boundary
    unsigned requiredAccess_;                           // access bits that must be set in the segment
    unsigned prohibitedAccess_;                         // access bits that must be clear in the segment
    std::string nameSubstring_;                         // segment name must contain substring
    Callbacks<SegmentPredicate<Address, Value>*> segmentPredicates_; // user-supplied segment predicates
public:
    /** Construct a constraint that matches everything. */
    AddressMapConstraints(AddressMap *map)
<<<<<<< HEAD
      : map_(map), never_(false), maxSize_((size_t)-1), singleSegment_(false), requiredAccess_(0), prohibitedAccess_(0) {}
=======
        : map_(map), never_(false), maxSize_(size_t(-1)), singleSegment_(false), requiredAccess_(0), prohibitedAccess_(0) {}
>>>>>>> 3f9d372f

    // Implicitly construct constraints for a const AddressMap from a non-const address map.
    operator AddressMapConstraints<const AddressMap>() const {
        AddressMapConstraints<const AddressMap> cc(map_);
        if (neverMatches())
            cc = cc.none();
        if (isAnchored()) {
            if (anchored().isSingleton()) {
                cc = cc.at(anchored().least());
            } else {
                cc = cc.at(anchored());
            }
        }
        if (least())
            cc = cc.atOrAfter(*least());
        if (greatest())
            cc = cc.atOrBefore(*greatest());
        cc = cc.limit(limit());
        if (isSingleSegment())
            cc = cc.singleSegment();
        cc = cc.require(required());
        cc = cc.prohibit(prohibited());
        cc = cc.substr(substr());
        cc = cc.segmentPredicates(segmentPredicates());
        return cc;
    }

    /** Print constraints in a human readable form. */
    void print(std::ostream &out) const {
        out <<"{map=" <<map_;
        if (never_)
            out <<", never";
        if (least_)
            out <<", least=" <<*least_;
        if (greatest_)
            out <<", greatest=" <<*greatest_;
        if (anchored_) {
            out <<", anchored=";
            AddressInterval a = *anchored_;
            if (a.isEmpty()) {
                out <<"empty";
            } else if (a.least()==a.greatest()) {
                out <<a.least();
            } else {
                out <<"{" <<a.least() <<".." <<a.greatest() <<"}";
            }
        }
        if (maxSize_ != size_t(-1))
            out <<", limit=" <<maxSize_;
        if (singleSegment_)
            out <<", single-segment";
        if (requiredAccess_!=0) {
            out <<", required="
                <<((requiredAccess_ & Access::READABLE) ? "r" : "")
                <<((requiredAccess_ & Access::WRITABLE) ? "w" : "")
                <<((requiredAccess_ & Access::EXECUTABLE) ? "x" : "")
                <<((requiredAccess_ & Access::IMMUTABLE) ? "i" : "");
            unsigned other = requiredAccess_ & ~(Access::READABLE|Access::WRITABLE|Access::EXECUTABLE|Access::IMMUTABLE);
            if (other)
                out <<"+0x" <<BitVector(8*sizeof requiredAccess_).fromInteger(other).toHex();
        }
        if (prohibitedAccess_!=0) {
            out <<", required="
                <<((prohibitedAccess_ & Access::READABLE) ? "r" : "")
                <<((prohibitedAccess_ & Access::WRITABLE) ? "w" : "")
                <<((prohibitedAccess_ & Access::EXECUTABLE) ? "x" : "")
                <<((prohibitedAccess_ & Access::IMMUTABLE) ? "i" : "");
            unsigned other = prohibitedAccess_ & ~(Access::READABLE|Access::WRITABLE|Access::EXECUTABLE|Access::IMMUTABLE);
            if (other)
                out <<"+0x" <<BitVector(8*sizeof prohibitedAccess_).fromInteger(other).toHex();
        }
        if (!nameSubstring_.empty()) {
            out <<", substr=\"";
            BOOST_FOREACH (char ch, nameSubstring_) {
                switch (ch) {
                    case '\a': out <<"\\a"; break;
                    case '\b': out <<"\\b"; break;
                    case '\t': out <<"\\t"; break;
                    case '\n': out <<"\\n"; break;
                    case '\v': out <<"\\v"; break;
                    case '\f': out <<"\\f"; break;
                    case '\r': out <<"\\r"; break;
                    case '\"': out <<"\\\""; break;
                    case '\\': out <<"\\\\"; break;
                    default:
                        if (isprint(ch)) {
                            out <<ch;
                        } else {
                            char buf[8];
                            sprintf(buf, "\\%03o", (unsigned)(unsigned char)ch);
                            out <<buf;
                        }
                        break;
                }
            }
        }
        if (!segmentPredicates_.isEmpty())
            out <<", user-def";
        out <<"}";
    }

    /** Print constraints in a human readable form. */
    friend std::ostream& operator<<(std::ostream &out, const AddressMapConstraints &x) {
        x.print(out);
        return out;
    }
    
    ////////////////////////////////////////////////////////////////////////////////////////////////////////////////////////////
    // Constraint modifiers
public:
    /** Require certain access permissions. See @ref AddressMap::require. */
    AddressMapConstraints require(unsigned bits) const {
        AddressMapConstraints retval = *this;
        retval.requiredAccess_ |= bits;
        return retval;
    }

    /** Prohibit certain access permissions. See @ref AddressMap::prohibit. */
    AddressMapConstraints prohibit(unsigned bits) const {
        AddressMapConstraints retval = *this;
        retval.prohibitedAccess_ |= bits;
        return retval;
    }

    /** Require and prohibit certain access permissions. See @ref AddressMap::access. */
    AddressMapConstraints access(unsigned bits) const {
        return require(bits).prohibit(~bits);
    }

    /** Require certain segment names. See @ref AddressMap::substr. */
    AddressMapConstraints substr(const std::string &s) const {
        ASSERT_require(nameSubstring_.empty() || nameSubstring_==s);// substring conjunction not supported
        AddressMapConstraints retval = *this;
        retval.nameSubstring_ = s;
        return retval;
    }

    /** No constraints. See @ref AddressMap::any. */
    AddressMapConstraints any() const {
        return *this;
    }

    /** Constraints that match nothing. See @ref AddressMap::none. */
    AddressMapConstraints none() const {
        AddressMapConstraints retval = *this;
        retval.never_ = true;
        return retval;
    }

    /** Anchor at a certain address. See @ref AddressMap::at. */
    AddressMapConstraints at(Address x) const {
        AddressMapConstraints retval = *this;
        retval.anchored_ = anchored_ ? *anchored_ & AddressInterval(x) : AddressInterval(x);
        return retval.anchored_->isEmpty() ? retval.none() : retval;
    }

    /**  Anchor at a certain interval. See @ref AddressMap::at. */
    AddressMapConstraints at(const Sawyer::Container::Interval<Address> &x) const {
        AddressMapConstraints retval = *this;
        retval.anchored_ = anchored_ ? *anchored_ & x : x;
        return retval.anchored_->isEmpty() ? retval.none() : retval.atOrAfter(x.least()).atOrBefore(x.greatest());
    }

    /** Limit matching length. See @ref AddressMap::limit. */
    AddressMapConstraints limit(size_t x) const {
        AddressMapConstraints retval = *this;
        retval.maxSize_ = std::min(maxSize_, x);
        return 0 == retval.maxSize_ ? retval.none() : retval;
    }

    /** Limit addresses. See @ref AddressMap::atOrAfter. */
    AddressMapConstraints atOrAfter(Address least) const {
        AddressMapConstraints retval = *this;
        if (least_) {
            retval.least_ = std::max(*least_, least);
        } else {
            retval.least_ = least;
        }
        if (greatest_ && *greatest_ < *retval.least_)
            retval.none();
        return retval;
    }

    /**  Limit addresses. See @ref AddressMap::atOrBefore. */
    AddressMapConstraints atOrBefore(Address greatest) const {
        AddressMapConstraints retval = *this;
        if (greatest_) {
            retval.greatest_ = std::min(*greatest_, greatest);
        } else {
            retval.greatest_ = greatest;
        }
        if (least_ && *least_ > *retval.greatest_)
            retval.none();
        return retval;
    }

    /** Limit addresses.  See @ref AddressMap::within. */
    AddressMapConstraints within(const Sawyer::Container::Interval<Address> &x) const {
        return x.isEmpty() ? none() : atOrAfter(x.least()).atOrBefore(x.greatest());
    }

    /** Limit addresses.  See @ref AddressMap::within. */
    AddressMapConstraints within(Address lo, Address hi) const {
        return lo<=hi ? within(Sawyer::Container::Interval<Address>::hull(lo, hi)) : none();
    }

    /** Limit addresses.  See @ref AddressMap::baseSize. */
    AddressMapConstraints baseSize(Address base, Address size) const {
        return size>0 ? atOrAfter(base).atOrBefore(base+size-1) : none();
    }

    /** Limit addresses. See @ref AddressMap::after. */
    AddressMapConstraints after(Address x) const {
        return x==boost::integer_traits<Address>::const_max ? none() : atOrAfter(x+1);
    }

    /** Limit addreses.  See @ref AddressMap::before. */
    AddressMapConstraints before(Address x) const {
        return x==boost::integer_traits<Address>::const_min ? none() : atOrBefore(x-1);
    }

    /** Limit matching to single segment.  See @ref AddressMap::singleSegment. */
    AddressMapConstraints singleSegment() const {
        AddressMapConstraints retval = *this;
        retval.singleSegment_ = true;
        return retval;
    }

    /** Limit segments.  See @ref AddressMap::segmentPredicate. */
    AddressMapConstraints segmentPredicate(SegmentPredicate<Address, Value> *p) const {
        if (!p)
            return none();
        AddressMapConstraints retval = *this;
        retval.segmentPredicates_.append(p);
        return retval;
    }

    AddressMapConstraints segmentPredicates(const Callbacks<SegmentPredicate<Address, Value>*> &predicates) const {
        AddressMapConstraints retval = *this;
        retval.segmentPredicates_.append(predicates);
        return retval;
    }
    
    ////////////////////////////////////////////////////////////////////////////////////////////////////////////////////////////
    // Constraint queries
public:
    /** Accessibility bits that are required to be set. */
    unsigned required() const {
        return requiredAccess_;
    }

    /** Accessibility bits that are required to be clear. */
    unsigned prohibited() const {
        return prohibitedAccess_;
    }

    /** Section name substring.  Returns the string that must be present as a substring in a section name. */
    const std::string& substr() const {
        return nameSubstring_;
    }

    /** Returns true if the constraint is not allowed to match anything.  This returns true if the @ref none constraint is
     * set, but it doesn't necessarily return true if a combination of other constraints results in something that cannot
     * match. */
    bool neverMatches() const {
        return never_;
    }

    /** Determines whether constraints are anchored to an address. */
    bool isAnchored() const {
        return anchored_;
    }

    /** Returns the anchor points. Returns the anchor points as an interval, where the anchor(s) is an endpoint of the returned
     * interval.  For instance, if the @ref at method was called, then @ref anchored will return a singleton interval whose
     * value was the @ref at argument. The return value will be an empty interval if mutually exclusive anchors are set. This
     * method should not be called without first calling @ref isAnchored. */
    AddressInterval anchored() const {
        ASSERT_require(isAnchored());
        return *anchored_;
    }

    /** Size limit.  Returns the size limit or the maximum possible size_t value if not limit is in effect. */
    size_t limit() const {
        return maxSize_;
    }

    /** Least possible address.  Returns the least possible address or nothing. The least address is in effect for the @ref
     * atOrAfter constraint. */
    const Optional<Address>& least() const {
        return least_;
    }

    /** Greatest possible address. Returns the greatest possible address or nothing. The greatest address is in effect for the
     * @ref atOrBefore constraint. */
    const Optional<Address>& greatest() const {
        return greatest_;
    }

    /** Returns true if the single-segment constraint is set. */
    bool isSingleSegment() const {
        return singleSegment_;
    }

    /** Returns the segment predicates. */
    const Callbacks<SegmentPredicate<Address, Value>*> segmentPredicates() const {
        return segmentPredicates_;
    }

    /** Returns a pointer to the memory map for this constraint object. */
    AddressMap* map() const {
        return map_;
    }

    /** Determines whether non-address constraints are present.  The presence of non-address constraints requires iteration
     *  over matching addresses to find applicable regions of the address space. */
    bool hasNonAddressConstraints() const {
        return (!never_ &&
                (requiredAccess_ || prohibitedAccess_ || !nameSubstring_.empty() || maxSize_!=size_t(-1) ||
                 singleSegment_ || !segmentPredicates_.isEmpty()));
    }

    /** Construct new constraints from existing address constraints.  Constructs a new constraints object from an existing
     *  but using only the address constraints of the existing object and none of its non-address constraints. */
    AddressMapConstraints addressConstraints() const {
        AddressMapConstraints c(map_);
        c.least_ = least_;
        c.greatest_ = greatest_;
        c.anchored_ = anchored_;
        c.maxSize_ = maxSize_;
        return c;
    }

    ////////////////////////////////////////////////////////////////////////////////////////////////////////////////////////////
    // Methods that directly call the AddressMap
public:
    boost::iterator_range<typename AddressMapTraits<AddressMap>::NodeIterator>
    nodes(MatchFlags flags=0) const {
        return map_->nodes(*this, flags);
    }

    boost::iterator_range<typename AddressMapTraits<AddressMap>::SegmentIterator>
    segments(MatchFlags flags=0) const {
        return map_->segments(*this, flags);
    }

    Optional<typename AddressMap::Address>
    next(MatchFlags flags=0) const {
        return map_->next(*this, flags);
    }

    Sawyer::Container::Interval<Address>
    available(MatchFlags flags=0) const {
        return map_->available(*this, flags);
    }

    bool
    exists(MatchFlags flags=0) const {
        return map_->exists(*this, flags);
    }

    typename AddressMapTraits<AddressMap>::NodeIterator
    findNode(MatchFlags flags=0) const {
        return map_->findNode(*this, flags);
    }

    template<typename Functor>
    void
    traverse(Functor &functor, MatchFlags flags=0) const {
        return map_->traverse(functor, *this, flags);
    }
    void
    traverse(typename AddressMap::Visitor &visitor, MatchFlags flags=0) const {
        return map_->traverse<typename AddressMap::Visitor>(visitor, *this, flags);
    }
    
    Sawyer::Container::Interval<Address>
    read(typename AddressMap::Value *buf /*out*/, MatchFlags flags=0) const {
        return map_->read(buf, *this, flags);
    }

    Sawyer::Container::Interval<Address>
    read(std::vector<typename AddressMap::Value> &buf /*out*/,
         MatchFlags flags=0) const {
        return map_->read(buf, *this, flags);
    }

    Sawyer::Container::Interval<Address>
    write(const typename AddressMap::Value *buf, MatchFlags flags=0) const {
        return map_->write(buf, *this, flags);
    }

    Sawyer::Container::Interval<Address>
    write(const std::vector<typename AddressMap::Value> &buf, MatchFlags flags=0) {
        return map_->write(buf, *this, flags);
    }
    
    void
    prune(MatchFlags flags=0) const {
        return map_->prune(*this, flags);
    }

    void
    keep(MatchFlags flags=0) const {
        return map_->keep(*this, flags);
    }

    void
    changeAccess(unsigned requiredAccess, unsigned prohibitedAccess, MatchFlags flags=0) const {
        return map_->changeAccess(requiredAccess, prohibitedAccess, *this, flags);
    }
};

////////////////////////////////////////////////////////////////////////////////////////////////////////////////////////////////
//                                      Implementation details
////////////////////////////////////////////////////////////////////////////////////////////////////////////////////////////////
namespace AddressMapImpl {

// Used internally to split and merge segments
template<class A, class T>
class SegmentMergePolicy {
public:
    typedef A Address;
    typedef T Value;
    typedef AddressSegment<A, T> Segment;

    bool merge(const Sawyer::Container::Interval<Address> &leftInterval, Segment &leftSegment,
               const Sawyer::Container::Interval<Address> &rightInterval, Segment &rightSegment) {
        ASSERT_forbid(leftInterval.isEmpty());
        ASSERT_forbid(rightInterval.isEmpty());
        ASSERT_require(leftInterval.greatest() + 1 == rightInterval.least());
        return (leftSegment.accessibility() == rightSegment.accessibility() &&
                leftSegment.name() == rightSegment.name() &&
                leftSegment.buffer() == rightSegment.buffer() &&
                leftSegment.offset() + leftInterval.size() == rightSegment.offset());
    }

    Segment split(const Sawyer::Container::Interval<Address> &interval, Segment &segment, Address splitPoint) {
        ASSERT_forbid(interval.isEmpty());
        ASSERT_require(interval.isContaining(splitPoint));
        Segment right = segment;
        right.offset(segment.offset() + splitPoint - interval.least());
        return right;
    }

    void truncate(const Sawyer::Container::Interval<Address> &interval, Segment &segment, Address splitPoint) {
        ASSERT_forbid(interval.isEmpty());
        ASSERT_require(interval.isContaining(splitPoint));
    }
};

// The results for matching constraints
template<class AddressMap>
struct MatchedConstraints {
    typedef typename AddressMap::Address Address;
    Sawyer::Container::Interval<Address> interval_;
    typedef typename AddressMapTraits<AddressMap>::NodeIterator NodeIterator;
    boost::iterator_range<NodeIterator> nodes_;
};

// Finds the minimum possible address and node iterator for the specified constraints in this map and returns that
// iterator.  Returns the end iterator if the constraints match no address.  If a non-end iterator is returned then minAddr
// is adjusted to be the minimum address that satisfies the constraint (it will be an address within the returned node, but
// not necessarily the least address for the node).  If useAnchor is set and the constraints specify an anchor, then the
// anchor address must be present in the map and satisfy any address constraints that might also be present.
template<class AddressMap>
typename AddressMapTraits<AddressMap>::NodeIterator
constraintLowerBound(AddressMap &amap, const AddressMapConstraints<AddressMap> &c, bool useAnchor,
                     typename AddressMap::Address &minAddr) {
    typedef typename AddressMapTraits<AddressMap>::NodeIterator Iterator;
    if (amap.isEmpty() || c.neverMatches())
        return amap.nodes().end();

    if (useAnchor && c.isAnchored()) {                  // forward matching if useAnchor is set
        if ((c.least() && *c.least() > c.anchored().least()) || (c.greatest() && *c.greatest() < c.anchored().greatest()))
            return amap.nodes().end();                  // anchor is outside of allowed interval
        Iterator lb = amap.lowerBound(c.anchored().least());
        if (lb==amap.nodes().end() || c.anchored().least() < lb->key().least())
            return amap.nodes().end();                  // anchor is not present in this map
        minAddr = c.anchored().least();
        return lb;
    }

    if (c.least()) {
        Iterator lb = amap.lowerBound(*c.least());
        if (lb==amap.nodes().end())
            return lb;                                  // least is above all segments
        minAddr = std::max(*c.least(), lb->key().least());
        return lb;
    }

    Iterator lb = amap.nodes().begin();
    if (lb!=amap.nodes().end())
        minAddr = lb->key().least();
    return lb;
}

// Finds the maximum possible address and node for the specified constraints in this map, and returns an iterator to the
// following node.  Returns the begin iterator if the constraints match no address.  If a non-begin iterator is returned
// then maxAddr is adjusted to be the maximum address that satisfies the constraint (it will be an address that belongs to
// the node immediately prior to the one pointed to by the returned iterator, but not necessarily the greatest address for
// that node).  If useAnchor is set and the constraints specify an anchor, then the anchor address must be present in the
// map and satisfy any address constraints that might also be present.
template<class AddressMap>
typename AddressMapTraits<AddressMap>::NodeIterator
constraintUpperBound(AddressMap &amap, const AddressMapConstraints<AddressMap> &c, bool useAnchor,
                     typename AddressMap::Address &maxAddr) {
    typedef typename AddressMapTraits<AddressMap>::NodeIterator Iterator;
    if (amap.isEmpty() || c.neverMatches())
        return amap.nodes().begin();

    if (useAnchor && c.isAnchored()) {                  // backward matching if useAnchor is set
        if ((c.least() && *c.least() > c.anchored().least()) || (c.greatest() && *c.greatest() < c.anchored().greatest()))
            return amap.nodes().begin();                // anchor is outside allowed interval
        Iterator ub = amap.findPrior(c.anchored().greatest());
        if (ub==amap.nodes().end() || c.anchored().greatest() > ub->key().greatest())
            return amap.nodes().begin();                // anchor is not present in this map
        maxAddr = c.anchored().greatest();
        return ++ub;                                    // return node after the one containing the anchor
    }

    if (c.greatest()) {
        Iterator ub = amap.findPrior(*c.greatest());
        if (ub==amap.nodes().end())
            return amap.nodes().begin();            // greatest is below all segments
        maxAddr = std::min(ub->key().greatest(), *c.greatest());
        return ++ub;                                // return node after the one containing the maximum
    }

    maxAddr = amap.hull().greatest();
    return amap.nodes().end();
}

// Returns true if the segment satisfies the non-address constraints in c.
template<class AddressMap>
bool
isSatisfied(const typename AddressMap::Node &node, const AddressMapConstraints<AddressMap> &c) {
    typedef typename AddressMap::Address Address;
    typedef typename AddressMap::Value Value;
    typedef typename AddressMap::Segment Segment;
    const Segment &segment = node.value();
    if (!segment.isAccessible(c.required(), c.prohibited()))
        return false;                               // wrong segment permissions
    if (!boost::contains(segment.name(), c.substr()))
        return false;                               // wrong segment name
    if (!c.segmentPredicates().apply(true, typename SegmentPredicate<Address, Value>::Args(node.key(), node.value())))
        return false;                               // user-supplied predicates failed
    return true;
}

// Matches constraints against contiguous addresses in a forward direction.
template<class AddressMap>
MatchedConstraints<AddressMap>
matchForward(AddressMap &amap, const AddressMapConstraints<AddressMap> &c, MatchFlags flags) {
    typedef typename AddressMap::Address Address;
    typedef typename AddressMapTraits<AddressMap>::NodeIterator Iterator;
    MatchedConstraints<AddressMap> retval;
    retval.nodes_ = boost::iterator_range<Iterator>(amap.nodes().end(), amap.nodes().end());
    if (c.neverMatches() || amap.isEmpty())
        return retval;

    // Find a lower bound for the minimum address
    Address minAddr = 0;
    Iterator begin = constraintLowerBound(amap, c, true, minAddr /*out*/);
    if (begin == amap.nodes().end())
        return retval;

    // Find an upper bound for the maximum address.
    Address maxAddr = 0;
    Iterator end = constraintUpperBound(amap, c, false, maxAddr /*out*/);
    if (end==amap.nodes().begin())
        return retval;

    // Advance the lower-bound until it satisfies the other (non-address) constraints
    while (begin!=end && !isSatisfied(*begin, c)) {
        if (c.isAnchored())
            return retval;                          // match is anchored to minAddr
        ++begin;
    }
    if (begin==end)
        return retval;
    minAddr = std::max(minAddr, begin->key().least());

    // Iterate forward until the constraints are no longer satisfied
    if ((flags & MATCH_CONTIGUOUS)!=0 || c.hasNonAddressConstraints()) {
        Address addr = minAddr;
        Iterator iter = begin;
        size_t nElmtsFound = 0;
        for (/*void*/; iter!=end; ++iter) {
            if (iter!=begin) {                      // already tested the first node above
                if (c.isSingleSegment())
                    break;                          // we crossed a segment boundary
                if ((flags & MATCH_CONTIGUOUS)!=0 && addr+1 != iter->key().least())
                    break;                          // gap between segments
                if (!isSatisfied(*iter, c)) {
                    if ((flags & MATCH_WHOLE)!=0)
                        return retval;              // match is anchored to maxAddr
                    break;                          // segment does not satisfy constraints
                }
            }
            size_t nElmtsHere = iter->key().greatest() + 1 - std::max(minAddr, iter->key().least());
            if (nElmtsFound + nElmtsHere >= c.limit()) {
                size_t nNeed = c.limit() - nElmtsFound;
                addr = std::max(minAddr, iter->key().least()) + nNeed - 1;
                ++iter;
                break;                              // too many values
            }
            addr = iter->key().greatest();
            nElmtsFound += nElmtsHere;
        }
        end = iter;
        maxAddr = std::min(maxAddr, addr);
    }

    // Build the result
    retval.interval_ = Sawyer::Container::Interval<Address>::hull(minAddr, maxAddr);
    retval.nodes_ = boost::iterator_range<Iterator>(begin, end);
    return retval;
}

// Matches constraints against contiguous addresses in a backward direction.
template<class AddressMap>
MatchedConstraints<AddressMap>
matchBackward(AddressMap &amap, const AddressMapConstraints<AddressMap> &c, MatchFlags flags) {
    typedef typename AddressMap::Address Address;
    typedef typename AddressMapTraits<AddressMap>::NodeIterator Iterator;
    MatchedConstraints<AddressMap> retval;
    retval.nodes_ = boost::iterator_range<Iterator>(amap.nodes().end(), amap.nodes().end());
    if (c.neverMatches() || amap.isEmpty())
        return retval;

    // Find a lower bound for the minimum address
    Address minAddr = 0;
    Iterator begin = constraintLowerBound(amap, c, false, minAddr /*out*/);
    if (begin == amap.nodes().end())
        return retval;

    // Find an upper bound for the maximum address.
    Address maxAddr = 0;
    Iterator end = constraintUpperBound(amap, c, true, maxAddr /*out*/);
    if (end==amap.nodes().begin())
        return retval;

    // Decrement the upper bound until constraints are met. End always points to one-past the last matching node.
    while (end!=begin) {
        Iterator prev = end; --prev;
        if (isSatisfied(*prev, c)) {
            maxAddr = std::min(maxAddr, prev->key().greatest());
            break;
        }
        if (c.isAnchored())
            return retval;                          // match is anchored to maxAddr
        end = prev;
    }
    if (end==begin)
        return retval;

    // Iterate backward until the constraints are no longer satisfied. Within the loop, iter always points to on-past the
    // node in question.  When the loop exits, iter points to the first node satisfying constraints.
    if ((flags & MATCH_CONTIGUOUS)!=0 || c.hasNonAddressConstraints()) {
        Address addr = maxAddr;
        Iterator iter = end;
        size_t nElmtsFound = 0;
        for (/*void*/; iter!=begin; --iter) {
            Iterator prev = iter; --prev;           // prev points to the node in question
            if (iter!=end) {                        // already tested last node above
                if (c.isSingleSegment())
                    break;                          // we crossed a segment boundary
                if ((flags & MATCH_CONTIGUOUS)!=0 && prev->key().greatest()+1 != addr)
                    break;                          // gap between segments
                if (!isSatisfied(*prev, c)) {
                    if ((flags & MATCH_WHOLE)!=0)
                        return retval;              // match is anchored to minAddr
                    break;                          // segment does not satisfy constraints
                }
            }
            size_t nElmtsHere = std::min(maxAddr, prev->key().greatest()) - prev->key().least() + 1;
            if (nElmtsFound + nElmtsHere >= c.limit()) {
                size_t nNeed = c.limit() - nElmtsFound;
                addr = std::min(maxAddr, prev->key().greatest()) - nNeed + 1;
                iter = prev;
                break;
            }
            addr = prev->key().least();
            nElmtsFound += nElmtsHere;
        }
        begin = iter;                               // iter points to first matching node
        minAddr = std::max(minAddr, addr);
    }

    // Build the result
    retval.interval_ = Sawyer::Container::Interval<Address>::hull(minAddr, maxAddr);
    retval.nodes_ = boost::iterator_range<Iterator>(begin, end);
    return retval;
}

// Match constraints forward or backward
template<class AddressMap>
MatchedConstraints<AddressMap>
matchConstraints(AddressMap &amap, const AddressMapConstraints<AddressMap> &c, MatchFlags flags) {
    if ((flags & MATCH_BACKWARD) != 0)
        return matchBackward(amap, c, flags);
    return matchForward(amap, c, flags);
}

} // namespace


/** A mapping from address space to values.
 *
 *  This object maps addresses (actually, intervals thereof) to values. Addresses must be an integral unsigned type but values
 *  may be any type as long as they are default constructible and copyable.  The address type is usually an integral type whose
 *  width is the log base 2 of the size of the address space; the value type is often unsigned 8-bit bytes.
 *
 *  An address map accomplishes the mapping by inheriting from an @ref IntervalMap, whose intervals are
 *  <code>Interval<A></code> and whose values are <code>AddressSegment<A,T></code>. The @ref AddressSegment objects
 *  point to reference-counted @ref Buffer objects that hold the values.  The same values can be mapped at different addresses
 *  by inserting segments at those addresses that point to a common buffer.
 *
 *  An address map implements read and write concepts for copying values between user-supplied buffers and the storage areas
 *  referenced by the map. Many of the address map methods operate over a region of the map described by a set of constraints
 *  that are matched within the map.  Constraints are indicated by listing them before the map I/O operation, but they do not
 *  modify the map in any way--they exist outside the map.  Constraints are combined by logical conjunction. For instance, the
 *  @ref AddressMap::next method returns the lowest address that satisfies the given constraints, or nothing.  If we wanted
 *  to search for the lowest address beteen 1000 and 1999 inclusive, that has read access but not write access, we would
 *  do so like this:
 *
 * @code
 *  Optional<Address> x = map.within(1000,1999).require(READABLE).prohibit(WRITABLE).next();
 * @endcode
 *
 *  In fact, by making use of the @ref Sawyer::Optional API, we can write a loop that iterates over such addresses, although
 *  there may be more efficient ways to do this than one address at a time:
 *
 * @code
 *  for (Address x=1000; map.within(x,1999).require(READABLE).prohibit(WRITABLE).next().assignTo(x); ++x) ...
 * @endcode
 *
 *  The next example shows how to read a buffer's worth of values anchored at a particular starting value.  The @ref read
 *  method returns an address interval to indicate what addresses were accessed, but in this case we're only interested in the
 *  number of such addresses since we know the starting address.
 *
 * @code
 *  Value buf[10];
 *  size_t nAccessed = map.at(1000).limit(10).read(buf).size();
 * @endcode
 *
 *  An interval return value is more useful when we don't know where the operation occurs until after it occurs.  For instance,
 *  to read up to 10 values that are readable at or beyond some address:
 *
 * @code
 *  Value buf[10]
 *  Interval<Address> accessed = map.atOrAfter(1000).limit(10).require(READABLE).read(buf);
 * @endcode
 *
 *  Since all map operations take the same constraints, it is possible to rewrite the previous @c for loop so that instead of
 *  searching for an address it actually reads data.  Here's a loop that prints all the data that's readable but not writable
 *  and falls between two addresses, regardless of what other segments also exist in that same interval:
 *
 * @code
 *  static const size_t bufsz = 256;
 *  Value buf[bufsz];
 *  Address addr = 1000;
 *  while (Interval accessed = map.within(addr, 1999).require(READABLE).prohibit(WRITABLE).limit(bufsz).read(buf)) {
 *      for (Address i=accessed.least(); i<=access.greatest(); ++i)
 *          std::cout <<i <<": " <<buf[i-accessed.least()] <<"\n";
 *      addr += accessed.size();
 *  }
 * @endcode
 *
 *  Most I/O methods require that constraints match only contiguous addresses.  If there is an intervening address that does
 *  not satisfy the constraint, including addresses that are not mapped, then the matched range terminates at the non-matching
 *  address.  However, the @c MATCH_NONCONTIGUOUS flag can be used to relax this, in which case the matched interval of
 *  addresses may include addresses that are not mapped.  Regardless of whether contiguous addresses are required, the returned
 *  interval of addresses will never contain an address that is mapped and does not also satisfy the constraints. I/O
 *  operations (read and write) require contiguous addresses, but some other methods don't. For instance, the expressions
 *
 * @code
 *  Interval<Address> found1 = map.within(100,200).require(READABLE).available(MATCH_CONTIGUOUS);
 *  Interval<Address> found2 = map.within(100,200).require(READABLE).available(MATCH_NONCONTIGUOUS);
 * @endcode
 *
 *  are the same except the second one returns an interval that might include non-mapped addresses.  A few methods go even
 *  further and are able to operate across mapped addresses that don't satisfy the segment constraints, skipping over the
 *  addresses that don't satisfy the constraints.  For instance, the @ref prune and @ref keep functions operate this way so
 *  that a call like:
 *
 * @code
 *  map.within(100,200).require(READABLE).prohibit(WRITABLE).keep();
 * @endcode
 *
 *  will discard all addresses except keeping those which are between 100 and 200 (inclusive) and which are readable but not
 *  writable. The documentation for each method states whether the default is contiguous matching, non-contiguous matching, or
 *  skipping over whole segments, and the method can take a bit flag (@ref MatchFlags) to change its default behavior (with
 *  some restrictions).
 *
 *  One of the @ref MatchFlags bits indicates whether the constraint should match the lowest or highest possible addresses. The
 *  default is to match the constraint at the lowest possible addresses. Matching at the highest addresses is useful when
 *  iterating backward.  For instance, if one wants to read up to 1024 values that end at address 1023 but is not sure how many
 *  prior addresses are readable, he could use backward matching.  This is much more efficient than the alternative of
 *  searching backward one address at a time, and is simpler than doing an explicit binary search:
 *
 * @code
 *  Value buf[1024];
 *  Interval<Address> accessed = map.at(1023).limit(1024).read(buf, MATCH_BACKWARD);
 * @endcode
 *
 *  Backward and forward I/O behaves identically as far as which array element holds which value. In all cases array element
 *  zero contains the value at the lowest address read or written.
 *
 *  Here's an example that creates two buffers (they happen to point to arrays that the Buffer objects do not own), maps them
 *  at addresses in such a way that part of the smaller of the two buffers occludes the larger buffer, and then
 *  performs a write operation that touches parts of both buffers.  We then rewrite part of the mapping and do another write
 *  operation:
 *
 * @code
 *  using namespace Sawyer::Container;
 *
 *  typedef unsigned Address;
 *  typedef Interval<Address> Addresses;
 *  typedef Buffer<Address, char>::Ptr BufferPtr;
 *  typedef AddressSegment<Address, char> Segment;
 *  typedef AddressMap<Address, char> MemoryMap;
 *  
 *  // Create some buffer objects
 *  char data1[15];
 *  memcpy(data1, "---------------", 15);
 *  BufferPtr buf1 = Sawyer::Container::StaticBuffer<Address, char>::instance(data1, 15);
 *  char data2[5];
 *  memcpy(data2, "##########", 10);
 *  BufferPtr buf2 = Sawyer::Container::StaticBuffer<Address, char>::instance(data2, 5); // using only first 5 bytes
 *  
 *  // Map data2 into the middle of data1
 *  MemoryMap map;
 *  map.insert(Addresses::baseSize(1000, 15), Segment(buf1));
 *  map.insert(Addresses::baseSize(1005,  5), Segment(buf2)); 
 *  
 *  // Write across both buffers and check that data2 occluded data1
 *  Addresses accessed = map.at(1001).limit(13).write("bcdefghijklmn");
 *  ASSERT_always_require(accessed.size()==13);
 *  ASSERT_always_require(0==memcmp(data1, "-bcde-----klmn-", 15));
 *  ASSERT_always_require(0==memcmp(data2,      "fghij#####", 10));
 *  
 *  // Map the middle of data1 over the top of data2 again and check that the mapping has one element. I.e., the three
 *  // separate parts were recombined into a single entry since they are three consecutive areas of a single buffer.
 *  map.insert(Addresses::baseSize(1005, 5), Segment(buf1, 5));
 *  ASSERT_always_require(map.nSegments()==1);
 *  
 *  // Write some data again
 *  accessed = map.at(1001).limit(13).write("BCDEFGHIJKLMN");
 *  ASSERT_always_require(accessed.size()==13);
 *  ASSERT_always_require(0==memcmp(data1, "-BCDEFGHIJKLMN-", 15));
 *  ASSERT_always_require(0==memcmp(data2,      "fghij#####", 10));
 * @endcode
 *
 * @section errors Microsoft C++ compilers
 *
 * Microsoft Visual Studio 12 2013 (MSVC 18.0.30501.0) and possibly other versions look up non-dependent names in template base
 * classes in violation of C++ standards and apparently no switch to make their behavior compliant with the standard.  This
 * causes problems for AddressMap because unqualified references to <tt>%Interval</tt> should refer to the
 * Sawyer::Container::Interval class template, but instead they refer to the @ref IntervalMap::Interval "Interval" typedef in
 * the base class.  Our work around is to qualify all occurrences of <tt>%Interval</tt> where Microsoft compilers go wrong. */
template<class A, class T = boost::uint8_t>
class AddressMap: public IntervalMap<Interval<A>, AddressSegment<A, T>, AddressMapImpl::SegmentMergePolicy<A, T> > {
    // "Interval" is qualified to work around bug in Microsoft compilers. See doxygen note above.
    typedef IntervalMap<Sawyer::Container::Interval<A>, AddressSegment<A, T>, AddressMapImpl::SegmentMergePolicy<A, T> > Super;

public:
    typedef A Address;                                  /**< Type for addresses. This should be an unsigned type. */
    typedef T Value;                                    /**< Type of data stored in the address space. */
    typedef AddressSegment<A, T> Segment;               /**< Type of segments stored by this map. */
    typedef Sawyer::Container::Buffer<Address, Value> Buffer;
    typedef typename Super::Node Node;                  /**< Storage node containing interval/segment pair. */
    typedef typename Super::ValueIterator SegmentIterator; /**< Iterates over segments in the map. */
    typedef typename Super::ConstValueIterator ConstSegmentIterator; /**< Iterators over segments in the map. */
    typedef typename Super::ConstIntervalIterator ConstIntervalIterator; /**< Iterates over address intervals in the map. */
    typedef typename Super::NodeIterator NodeIterator;  /**< Iterates over address interval, segment pairs in the map. */
    typedef typename Super::ConstNodeIterator ConstNodeIterator; /**< Iterates over address interval/segment pairs in the map. */

    /** Constructs an empty address map. */
    AddressMap() {}

    /** Copy constructor.
     *
     *  The new address map has the same addresses mapped to the same buffers as the @p other map.  The buffers themselves are
     *  not copied since they are reference counted.
     *
     *  If @p copyOnWrite is set then the buffers are marked so that any subsequent write to that buffer via the @ref write
     *  method from any AddressMap object will cause a new copy to be created and used by the AddressMap that's doing the
     *  writing. One should be careful when buffers are intended to be shared because setting the copy-on-write bit on the
     *  buffer will cause the sharing to be broken.  For example, if map1 is created and then copied into map2 with the
     *  copy-on-write bit cleared, then any writes to the buffer via map1 will be visible when reading from map2 and vice
     *  versa.  However, if map3 is then created by copying either map1 or map2 with the copy-on-write bit set, then writes to
     *  any of the three maps will cause that map to obtain an independent copy of the buffer, effectively removing the sharing
     *  that was intended between map1 and map2.  Another thing to be aware of is that some buffer types will return a
     *  different buffer type when they're copied.  For instance, copying a @ref StaticBuffer or @ref MappedBuffer will return
     *  an @ref AllocatingBuffer. */
    AddressMap(const AddressMap &other, bool copyOnWrite=false): Super(other) {
        if (copyOnWrite) {
            BOOST_FOREACH (Segment &segment, this->values()) {
                if (const typename Buffer::Ptr &buffer = segment.buffer())
                    buffer->copyOnWrite(true);
            }
        }
    }

    /** Constraint: required access bits.
     *
     *  Constrains address to those that have all of the access bits that are set in @p x.
     *
     * @{ */
    AddressMapConstraints<const AddressMap> require(unsigned x) const {
        return AddressMapConstraints<const AddressMap>(this).require(x);
    }
    AddressMapConstraints<AddressMap> require(unsigned x) {
        return AddressMapConstraints<AddressMap>(this).require(x);
    }
    /** @} */

    /** Constraint: prohibited access bits.
     *
     *  Constrains addresses to those that have none of the access bits that are set in @p x.
     *
     * @{ */
    AddressMapConstraints<const AddressMap> prohibit(unsigned x) const {
        return AddressMapConstraints<const AddressMap>(this).prohibit(x);
    }
    AddressMapConstraints<AddressMap> prohibit(unsigned x) {
        return AddressMapConstraints<AddressMap>(this).prohibit(x);
    }
    /** @} */

    /** Constraint: required and prohibited access bits.
     *
     *  Constrains address to those that have the specified access bits. This method is the same as calling @ref require with
     *  the specified bit vector, and @ref prohibit with the inverted bit vector.
     *
     * @{ */
    AddressMapConstraints<const AddressMap> access(unsigned x) const {
        return AddressMapConstraints<const AddressMap>(this).access(x);
    }
    AddressMapConstraints<AddressMap> access(unsigned x) {
        return AddressMapConstraints<AddressMap>(this).access(x);
    }
    /** @} */

    /** Constraint: segment name substring.
     *
     *  Constrains addresses to those that belong to a segment that contains string @p x as part of its name.
     *
     * @{ */
    AddressMapConstraints<const AddressMap> substr(const std::string &x) const {
        return AddressMapConstraints<const AddressMap>(this).substr(x);
    }
    AddressMapConstraints<AddressMap> substr(const std::string &x) {
        return AddressMapConstraints<AddressMap>(this).substr(x);
    }
    /** @} */

    /** Constraint: anchor point.
     *
     *  Constrains addresses to a sequence that begins at @p x.  If address @p x is not part of the addresses matched by the
     *  other constraints, then no address matches.
     *
     * @{ */
    AddressMapConstraints<const AddressMap> at(Address x) const {
        return AddressMapConstraints<const AddressMap>(this).at(x);
    }
    AddressMapConstraints<AddressMap> at(Address x) {
        return AddressMapConstraints<AddressMap>(this).at(x);
    }
    /** @} */

    /** Constraint: anchored interval.
     *
     *  Constrains addresses so that the lowest or highest matched address is the specified anchor point.  When matching
     *  constraints in the forward direction (the default) then the anchor must be the lowest address, and when matching in the
     *  backward direction the anchor must be the highest address.  The direction is specified by an argument to the
     *  operation.
     *
     *  For instance:
     *
     * @code
     *  map.at(100).limit(10).read(buf);               // 1
     *  map.at(100).limit(10).read(buf, MATCH_BACKWARD); // 2
     * @endcode
     *
     *  Expression 1 reads up to 10 values such that the lowest value read is at address 100, while expression 2 reads up to 10
     *  values such that the highest value read is at address 100.  In both cases, if address 100 is not mapped (or otherwise
     *  does not satisfy the constraints) then nothing is read.
     *
     * @{ */
    AddressMapConstraints<const AddressMap> at(const Sawyer::Container::Interval<Address> &x) const {
        return AddressMapConstraints<const AddressMap>(this).at(x);
    }
    AddressMapConstraints<AddressMap> at(const Sawyer::Container::Interval<Address> &x) {
        return AddressMapConstraints<AddressMap>(this).at(x);
    }
    /** @} */

    /** Constraint: limit matched size.
     *
     *  Constrains the matched addresses so that at most @p x addresses match.  Forward matching matches the first @p x
     *  addresses while backward matching matches the last @p x addresses.
     *
     * @{ */
    AddressMapConstraints<const AddressMap> limit(size_t x) const {
        return AddressMapConstraints<const AddressMap>(this).limit(x);
    }
    AddressMapConstraints<AddressMap> limit(size_t x) {
        return AddressMapConstraints<AddressMap>(this).limit(x);
    }
    /** @} */

    /** Constraint: address lower bound.
     *
     *  Constrains matched addresses so that they are all greater than or equal to @p x.
     *
     * @{ */
    AddressMapConstraints<const AddressMap> atOrAfter(Address x) const {
        return AddressMapConstraints<const AddressMap>(this).atOrAfter(x);
    }
    AddressMapConstraints<AddressMap> atOrAfter(Address x) {
        return AddressMapConstraints<AddressMap>(this).atOrAfter(x);
    }
    /** @} */

    /** Constraint: address upper bound.
     *
     *  Constrains matched addresses so that they are all less than or equal to @p x.
     *
     * @{ */
    AddressMapConstraints<const AddressMap> atOrBefore(Address x) const {
        return AddressMapConstraints<const AddressMap>(this).atOrBefore(x);
    }
    AddressMapConstraints<AddressMap> atOrBefore(Address x) {
        return AddressMapConstraints<AddressMap>(this).atOrBefore(x);
    }
    /** @} */

    /** Constraint: address lower and upper bounds.
     *
     *  Constrains matched addresses so they are all within the specified interval.
     *
     * @{ */
    AddressMapConstraints<const AddressMap> within(const Sawyer::Container::Interval<Address> &x) const {
        return AddressMapConstraints<const AddressMap>(this).within(x);
    }
    AddressMapConstraints<AddressMap> within(const Sawyer::Container::Interval<Address> &x) {
        return AddressMapConstraints<AddressMap>(this).within(x);
    }
    /** @} */

    /** Constraint: address lower and upper bounds.
     *
     *  Constrains matched addresses so they are all greater than or equal to @p x and less than or equal to @p y.
     *
     * @{ */
    AddressMapConstraints<const AddressMap> within(Address x, Address y) const {
        return AddressMapConstraints<const AddressMap>(this).within(x, y);
    }
    AddressMapConstraints<AddressMap> within(Address x, Address y) {
        return AddressMapConstraints<AddressMap>(this).within(x, y);
    }
    /** @} */

    /** Constraint: address lower and upper bounds.
     *
     *  Specifies lower and upper bounds. The upper bound is specified indirectly by a size.
     *
     * @{ */
    AddressMapConstraints<const AddressMap> baseSize(Address base, Address size) const {
        return AddressMapConstraints<const AddressMap>(this).baseSize(base, size);
    }
    AddressMapConstraints<AddressMap> baseSize(Address base, Address size) {
        return AddressMapConstraints<AddressMap>(this).baseSize(base, size);
    }
    /** @} */

    /** Constraint: address lower bound.
     *
     *  Constrains matched addresses so that they are all greater than @p x.
     *
     * @{ */
    AddressMapConstraints<const AddressMap> after(Address x) const {
        return AddressMapConstraints<const AddressMap>(this).after(x);
    }
    AddressMapConstraints<AddressMap> after(Address x) {
        return AddressMapConstraints<AddressMap>(this).after(x);
    }
    /** @} */

    /** Constraint: address upper bound.
     *
     *  Constrains matched addresses so that they are all less than @p x.
     *
     * @{ */
    AddressMapConstraints<const AddressMap> before(Address x) const {
        return AddressMapConstraints<const AddressMap>(this).before(x);
    }
    AddressMapConstraints<AddressMap> before(Address x) {
        return AddressMapConstraints<AddressMap>(this).before(x);
    }
    /** @} */

    /** Constraint: single segment.
     *
     *  Constrains matched addresses so that they all come from the same segment.
     *
     * @{ */
    AddressMapConstraints<const AddressMap> singleSegment() const {
        return AddressMapConstraints<const AddressMap>(this).singleSegment();
    }
    AddressMapConstraints<AddressMap> singleSegment() {
        return AddressMapConstraints<AddressMap>(this).singleSegment();
    }
    /** @} */

    /** Constraint: arbitrary segment constraint.
     *
     *  Constraints matched addresses to those for which the chain of segment predicates return true.
     *
     * @{ */
    AddressMapConstraints<const AddressMap> segmentPredicate(SegmentPredicate<Address, Value> *p) const {
        return AddressMapConstraints<const AddressMap>(this).segmentPredicate(p);
    }
    AddressMapConstraints<AddressMap> segmentPredicate(SegmentPredicate<Address, Value> *p) {
        return AddressMapConstraints<AddressMap>(this).segmentPredicate(p);
    }
    /** @} */

    /** Constraint: matches anything.
     *
     *  The null constraint matches any mapped address.
     *
     * @{ */
    AddressMapConstraints<const AddressMap> any() const {
        return AddressMapConstraints<const AddressMap>(this);
    }
    AddressMapConstraints<AddressMap> any() {
        return AddressMapConstraints<AddressMap>(this);
    }
    /** @} */

    /** Constraint: matches nothing.
     *
     *  Constrains addresses so that none of them can match.
     *
     * @{ */
    AddressMapConstraints<const AddressMap> none() const {
        return AddressMapConstraints<const AddressMap>(this).none();
    }
    AddressMapConstraints<AddressMap> none() {
        return AddressMapConstraints<AddressMap>(this).none();
    }
    /** @} */

    /** Check map consistency.
     *
     *  Performs the following consistency checks and throws an <code>std::runtime_error</code> if something is wrong.
     *
     *  @li A segment should not have a null buffer pointer.
     *
     *  @li Checks that the buffers of the map are appropriate sizes for the address interval in which they're mapped. */
    void checkConsistency() const {
        BOOST_FOREACH (const Node &node, nodes()) {
            const Sawyer::Container::Interval<Address> &interval = node.key();
            const Segment &segment = node.value();
            if (segment.buffer()==NULL) {
                throw std::runtime_error("AddressMap null buffer for interval [" +
                                         boost::lexical_cast<std::string>(interval.least()) +
                                         "," + boost::lexical_cast<std::string>(interval.greatest()) + "]");
            }
            Address bufAvail = segment.buffer()->available(segment.offset());
            if (bufAvail < interval.size()) {
                throw std::runtime_error("AddressMap segment at [" + boost::lexical_cast<std::string>(interval.least()) +
                                         "," + boost::lexical_cast<std::string>(interval.greatest()) + "] points to only " +
                                         boost::lexical_cast<std::string>(bufAvail) + (1==bufAvail?" value":" values") +
                                         " but the interval size is " + boost::lexical_cast<std::string>(interval.size()));
            }
        }
    }
    
    /** Number of segments contained in the map.
     *
     *  Multiple segments may be pointing to the same underlying buffer, and the number of segments is not necessarily the same
     *  as the net number of segments inserted and erased.  For instance, if a segment is inserted for addresses [0,99] and
     *  then a different segment is inserted at [50,59], the map will contain three segments at addresses [0,49], [50,59], and
     *  [60,99], although the first and third segment point into different parts of the same buffer. */
    Address nSegments() const { return this->nIntervals(); }

    /** Iterator range for all segments.
     *
     *  This is just an alias for the @ref values method defined in the super class.
     *
     *  @{ */
    boost::iterator_range<SegmentIterator> segments() { return this->values(); }
    boost::iterator_range<ConstSegmentIterator> segments() const { return this->values(); }

    /** Segments that overlap with constraints.
     *
     *  Returns an iterator range for the first longest sequence of segments that all at least partly satisfy the specified
     *  constraints.  Constraints are always matched at the address level and the return value consists of those segments that
     *  contain at least one matched address. Constraints normally match contiguous addresses, and therefore the returned list
     *  will be segments that are contiguous. Disabling the contiguous constraint with the @c MATCH_NONCONTIGUOUS flag relaxes
     *  the requirement that addresses be contiguous, although it still enforces that the matched interval contains only
     *  addresses that satisfy the constraints or addresses that are not mapped.
     *
     *  The following example finds the first sequence of one or more segments having "IAT" as a substring in their name and
     *  returns the longest sequence at that position.  The sequence is then used to remove execute permission from each
     *  segment.
     *
     * @code
     *  typedef AddressMap<Address,Value>::Segment Segment;
     *  BOOST_FOREACH (Segment &segment, map.substr("IAT").segments(MATCH_NONCONTIGUOUS))
     *      segment.accessibility(segment.accessibility() & ~EXECUTABLE);
     * @endcode
     *
     * @{ */
    boost::iterator_range<ConstSegmentIterator>
    segments(const AddressMapConstraints<const AddressMap> &c, MatchFlags flags=0) const {
        using namespace AddressMapImpl;
        if (0==(flags & (MATCH_CONTIGUOUS|MATCH_NONCONTIGUOUS)))
            flags |= MATCH_CONTIGUOUS;
        MatchedConstraints<const AddressMap> m = matchConstraints(*this, c, flags);
        return boost::iterator_range<ConstSegmentIterator>(m.nodes_.begin(), m.nodes_.end());
    }

    boost::iterator_range<SegmentIterator>
    segments(const AddressMapConstraints<AddressMap> &c, MatchFlags flags=0) {
        using namespace AddressMapImpl;
        if (0==(flags & (MATCH_CONTIGUOUS|MATCH_NONCONTIGUOUS)))
            flags |= MATCH_CONTIGUOUS;
        MatchedConstraints<AddressMap> m = matchConstraints(*this, c, flags);
        return boost::iterator_range<SegmentIterator>(m.nodes_);
    }
    /** @} */

    /** Iterator range for nodes.
     *
     *  This is just an alias for the @ref nodes method defined in the super class.  See also the overloaded method of the same
     *  name that takes a constraint and thus returns only some nodes.
     *
     * @{ */
    boost::iterator_range<NodeIterator> nodes() { return Super::nodes(); }
    boost::iterator_range<ConstNodeIterator> nodes() const { return Super::nodes(); }
    /** @} */

    /** Nodes that overlap with constraints.
     *
     *  Returns an iterator range for the first longest sequence of interval/segment nodes that all at least partly satisfy the
     *  specified constraints.  Constraints are always matched at the address level and the return value consists of those
     *  nodes that contain at least one matched address. Constraints normally match contiguous addresses, and therefore the
     *  returned list will be nodes that are contiguous. Disabling the contiguous constraint with the @c MATCH_NONCONTIGUOUS
     *  flag relaxes the requirement that addresses be contiguous, although it still enforces that the matched interval
     *  contains only addresses that satisfy the constraints or addresses that are not mapped.
     *
     *  The following example finds the first sequence of one or more segments having addresses between 1000 and 2000 and "IAT"
     *  as part of their name and prints their address interval and name:
     *
     * @code
     *  typedef AddressMap<Address,Value>::Node Node;
     *  BOOST_FOREACH (const Node &node, map.within(1000,2000).substr("IAT").nodes(MATCH_NONCONTIGUOUS))
     *      std::cout <<"segment at " <<node.key() <<" named " <<node.value().name() <<"\n";
     * @endcode
     *
     * @{ */
    boost::iterator_range<ConstNodeIterator>
    nodes(const AddressMapConstraints<const AddressMap> &c, MatchFlags flags=0) const {
        using namespace AddressMapImpl;
        if (0==(flags & (MATCH_CONTIGUOUS|MATCH_NONCONTIGUOUS)))
            flags |= MATCH_CONTIGUOUS;
        MatchedConstraints<const AddressMap> m = matchConstraints(*this, c, flags);
        return m.nodes_;
    }

    boost::iterator_range<NodeIterator>
    nodes(const AddressMapConstraints<AddressMap> &c, MatchFlags flags=0) {
        using namespace AddressMapImpl;
        if (0==(flags & (MATCH_CONTIGUOUS|MATCH_NONCONTIGUOUS)))
            flags |= MATCH_CONTIGUOUS;
        MatchedConstraints<AddressMap> m = matchConstraints(*this, c, flags);
        return m.nodes_;
    }
    /** @} */

    /** Minimum or maximum address that satisfies constraints.
     *
     *  This method returns the minimum or maximum address that satisfies the constraints, depending on whether the
     *  direction is forward or backward.  It is named "next" because it is often used in loops that iterate over addresses.
     *  For instance, the following loop iterates over all readable addresses one at a time (there are more efficient ways to
     *  do this).
     *
     * @code
     *  typedef AddressMap<Address,Value> Map;
     *  Map map = ...;
     *  for (Address a=0; map.atOrAfter(a).require(READABLE).next().assignTo(a); ++a) {
     *      ...
     *      if (a == map.hull().greatest())
     *          break;
     *  }       
     * @endcode
     *
     *  The conditional break at the end of the loop is to handle the case where @c a is the largest possible address, and
     *  incrementing it would result in an overflow back to a smaller address.  The @ref hull method returns in constant time,
     *  but a slightly faster test (that is also more self-documenting) is:
     *
     * @code
     *  if (a == boost::integer_traits<Address>::const_max)
     *      break;
     * @endcode
     *
     *  Backward iterating is similar:
     *
     * @code
     *  typedef AddressMap<Address,Value> Map;
     *  Map map = ...;
     *  for (Address a=map.hull().greatest(); map.atOrBefore(a).require(READABLE).next(MATCH_BACKWARD).assignTo(a); --a) {
     *      ...
     *      if (a == map.hull().least())
     *          break;
     *  }
     * @endcode */
    Optional<Address>
    next(const AddressMapConstraints<const AddressMap> &c, MatchFlags flags=0) const {
        using namespace AddressMapImpl;
        if (0==(flags & (MATCH_CONTIGUOUS|MATCH_NONCONTIGUOUS)))
            flags |= MATCH_CONTIGUOUS;
        MatchedConstraints<const AddressMap> m = matchConstraints(*this, c.limit(1), flags);
        return m.interval_.isEmpty() ? Optional<Address>() : Optional<Address>(m.interval_.least());
    }

    /** Adress interval that satisfies constraints.
     *
     *  Returns the lowest or highest (depending on direction) largest address interval that satisfies the specified
     *  constraints.  The interval can be contiguous (the default), or it may contain unmapped addresses. In any case, all
     *  mapped addresses in the returned interval satisfy the constraints. */
    Sawyer::Container::Interval<Address>
    available(const AddressMapConstraints<const AddressMap> &c, MatchFlags flags=0) const {
        using namespace AddressMapImpl;
        if (0==(flags & (MATCH_CONTIGUOUS|MATCH_NONCONTIGUOUS)))
            flags |= MATCH_CONTIGUOUS;
        return matchConstraints(*this, c, flags).interval_;
    }

    /** Determines if an address exists with the specified constraints.
     *
     *  Checking for existence is just a wrapper around next.  For instance, these two statements both check whether the
     *  address 1000 exists and has execute permission:
     *
     * @code
     *  if (map.at(1000).require(EXECUTABLE).exists()) ...
     *  if (map.at(1000).require(EXECUTABLE).next()) ...
     * @endcode */
    bool exists(const AddressMapConstraints<const AddressMap> &c, MatchFlags flags=0) const {
        return next(c, flags);
    }

    /** Find node containing address.
     *
     *  Finds the node that contains the first (or last, depending on direction) address that satisfies the constraints.
     *
     * @{ */
    ConstNodeIterator findNode(const AddressMapConstraints<const AddressMap> &c, MatchFlags flags=0) const {
        return nodes(c.limit(1), flags).begin();
    }
    NodeIterator findNode(const AddressMapConstraints<AddressMap> &c, MatchFlags flags=0) {
        return nodes(c.limit(1), flags).begin();
    }
    /** @} */

    /** Find unmapped interval.
     *
     *  Searches for the lowest (or highest if direction is @c MATCH_BACKWARD) interval that is not mapped and returns its
     *  address and size.  The returned interval will not contain addresses that are less than (or greater than) than @p
     *  boundary.  If no such unmapped intervals exist then the empty interval is returned.
     *
     *  This method does not use constraints since it searches for addresses that do not exist in the map. */
    Sawyer::Container::Interval<Address>
    unmapped(Address boundary, MatchFlags flags=0) const {
        return (flags & MATCH_BACKWARD) != 0 ? this->lastUnmapped(boundary) : this->firstUnmapped(boundary);
    }

    /** Find free space.
     *
     *  Finds a suitable region of unmapped address space in which @p nValues values can be mapped.  The return value is either
     *  an address where the values can be mapped, or nothing if no such unmapped region is available.  The @p restriction can
     *  be used to restrict which addresses are considered.  The return value will have the specified alignment and will be
     *  either the lowest or highest possible address depending on whether direction is forward or backward.
     *
     *  This method does not use constraints since it searches for addresses that do not exist in the map. */
    Optional<Address>
    findFreeSpace(size_t nValues, size_t alignment=1,
                  Sawyer::Container::Interval<Address> restriction = Sawyer::Container::Interval<Address>::whole(),
                  MatchFlags flags=0) const {
        static const Sawyer::Container::Interval<Address> whole = Sawyer::Container::Interval<Address>::whole();
        ASSERT_forbid2(nValues == 0, "cannot determine if this is an overflow or intentional");

        if (restriction.isEmpty())
            return Nothing();

        if (0 == (flags & MATCH_BACKWARD)) {
            Address minAddr = restriction.least();
            while (minAddr <= restriction.greatest()) {
                Sawyer::Container::Interval<Address> interval = unmapped(minAddr, 0 /*forward*/);
                if (interval.isEmpty())
                    return Nothing();
                minAddr = alignUp(interval.least(), alignment);
                Address maxAddr = minAddr + (nValues-1);
                if ((nValues <= interval.size() || 0==interval.size()/*overflow*/) &&
                    minAddr >= interval.least()/*overflow*/ && maxAddr >= interval.least()/*overflow*/ &&
                    maxAddr <= interval.greatest()) {
                    return minAddr;
                }
                if (interval.greatest() == whole.greatest())
                    return Nothing();                   // to avoid overflow in next statement
                minAddr = interval.greatest() + 1;
            }
            return Nothing();
        }

        ASSERT_require((flags & MATCH_BACKWARD) != 0);
        Address maxAddr = restriction.greatest();
        while (maxAddr >= restriction.least()) {
            Sawyer::Container::Interval<Address> interval = unmapped(maxAddr, MATCH_BACKWARD);
            if (interval.isEmpty())
                return Nothing();
            Address minAddr = alignDown(interval.greatest() - (nValues-1), alignment);
            maxAddr = minAddr + (nValues-1);
            if ((nValues <= interval.size() || 0==interval.size()/*overflow*/) &&
                minAddr >= interval.least()/*overflow*/ && maxAddr >= interval.least()/*overflow*/ &&
                maxAddr <= interval.greatest()) {
                return minAddr;
            }
            if (interval.least() == whole.least())
                return Nothing();                       // to avoid overflow in next statement
            maxAddr = interval.least() - 1;
        }
        return Nothing();
    }

    /** Base class for traversals. */
    class Visitor {
    public:
        virtual ~Visitor() {}
        virtual bool operator()(const AddressMap&, const Sawyer::Container::Interval<Address>&) = 0;
    };

    /** Invoke a function on each address interval.
     *
     *  The functor is invoked with the following arguments: the memory map and an interval.  If the functor returns false then
     *  the traversal is terminated.  To facilitate the use of function-local types for the functor without requiring the use
     *  of explicit template parameters, one may pass a subclass of @ref Visitor as the functor.
     *
     *  This example shows one way to print the names of segments that overlap with a given interval:
     *
     * @code
     *  typedef AddressMap<unsigned, char> Map;
     *  struct: Visitor {
     *      bool operator()(const Map &map, const Interval<unsigned> &interval) {
     *          const Map::Segment &segment = map.at(interval.least()).findNode()->value();
     *          std::cerr <<"segment \"" <<segment.name() <<"\"\n";
     *          return true;
     *      }
     *  } visitor;
     *  Map map = ...;
     *  Interval<unsigned> where = ...;
     *  map.within(where).traverse(visitor);
     * @endcode
     *
     * @{ */
    template<typename Functor>
    void traverse(Functor &functor, const AddressMapConstraints<const AddressMap> &c, MatchFlags flags=0) const {
        using namespace AddressMapImpl;
        MatchedConstraints<const AddressMap> m = matchConstraints(*this, c, flags);
        BOOST_FOREACH (const Node &node, m.nodes_) {
            Sawyer::Container::Interval<Address> part = m.interval_ & node.key();
            if (!functor(*this, part))
                return;
        }
        return;
    }
    template<typename Functor>
    void traverse(Functor &functor, const AddressMapConstraints<AddressMap> &c, MatchFlags flags=0) {
        using namespace AddressMapImpl;
        MatchedConstraints<AddressMap> m = matchConstraints(*this, c, flags);
        BOOST_FOREACH (const Node &node, m.nodes_) {
            Sawyer::Container::Interval<Address> part = m.interval_ & node.key();
            if (!functor(*this, part))
                return;
        }
        return;
    }
    void traverse(Visitor &visitor, const AddressMapConstraints<const AddressMap> &c, MatchFlags flags=0) const {
        traverse<Visitor>(visitor, c, flags);
    }
    void traverse(Visitor &visitor, const AddressMapConstraints<AddressMap> &c, MatchFlags flags=0) {
        traverse<Visitor>(visitor, c, flags);
    }
    /** @} */

    /** Reads data into the supplied buffer.
     *
     *  Reads data into an array or STL vector according to the specified constraints.  If the array is a null pointer then no
     *  data is read or copied and the return value indicates what addresses would have been accessed. When the buffer is an
     *  STL vector the constraints are augmented by also limiting the number of items accessed; the caller must do that
     *  explicitly for arrays. The return value is the interval of addresses that were read.
     *
     *  The constraints are usually curried before the actual read call, as in this example that reads up to 10 values starting
     *  at some address and returns the number of values read:
     *
     * @code
     *  Value buf[10];
     *  size_t nRead = map.at(start).limit(10).read(buf).size();
     * @endcode
     *
     *  The following loop reads and prints all the readable values from a memory map using a large buffer for efficiency:
     *
     * @code
     *  std::vector<Value> buf(1024);
     *  while (Interval<Address> accessed = map.atOrAfter(a).read(buf)) {
     *      a = accessed.least();
     *      BOOST_FOREACH (const Value &v, buf)
     *          std::cout <<a++ <<": " <<v <<"\n";
     *      if (accessed.greatest()==map.hull().greatest())
     *          break; // to handle case when a++ overflowed
     *  }
     * @endcode
     *
     *  Reading can also be performed backward, such as this example that reads up to ten values such that the last value read
     *  is at address 999.  The buffer will always contain results in address order, with the first element of the buffer being
     *  the value that was read with the lowest address.
     *
     * @code
     *  Value buf[10];
     *  size_t nRead = map.at(999).limit(10).read(buf, MATCH_BACKWARD).size();
     * @endcode
     *
     * @{ */
    Sawyer::Container::Interval<Address>
    read(Value *buf /*out*/, const AddressMapConstraints<const AddressMap> &c, MatchFlags flags=0) const {
        using namespace AddressMapImpl;
        ASSERT_require2(0 == (flags & MATCH_NONCONTIGUOUS), "only contiguous addresses can be read");
        if (0==(flags & (MATCH_CONTIGUOUS|MATCH_NONCONTIGUOUS)))
            flags |= MATCH_CONTIGUOUS;
        MatchedConstraints<const AddressMap> m = matchConstraints(*this, c, flags);
        if (buf) {
            BOOST_FOREACH (const Node &node, m.nodes_) {
                Sawyer::Container::Interval<Address> part = m.interval_ & node.key(); // part of segment to read
                ASSERT_forbid(part.isEmpty());
                Address bufferOffset = part.least() - node.key().least() + node.value().offset();
                Address nValues = node.value().buffer()->read(buf, bufferOffset, part.size());
                if (nValues != part.size()) {
                    checkConsistency();
                    ASSERT_not_reachable("something is wrong with the memory map");
                }
                buf += nValues;
            }
        }
        return m.interval_;
    }

    Sawyer::Container::Interval<Address>
    read(std::vector<Value> &buf /*out*/, const AddressMapConstraints<const AddressMap> &c, MatchFlags flags=0) const {
        return buf.empty() ? Sawyer::Container::Interval<Address>() : read(&buf[0], c.limit(buf.size()), flags);
    }
    /** @} */
    
    /** Writes data from the supplied buffer.
     *
     *  Copies data from an array or STL vector into the underlying address map buffers corresponding to the specified
     *  constraints.  If the array is a null pointer then no data is written and the return value indicates what addresses
     *  would have been accessed.  The constraints are agumented by also requiring that the addresses be contiguous
     *  and lack the IMMUTABLE bit, and in the case of STL vectors that not more data is written thn what is in the vector.
     *  The return value is the interval of addresses that were written.
     *
     *  The Access::IMMUTABLE bit is usually used to indicate that a buffer cannot be modified (for instance, the buffer is
     *  memory allocated with read-only access by POSIX @c mmap).
     *
     *  The constraints are usually curried before the actual read call, as in this example that writes the vector's values
     *  into the map at the first writable address greater than or equal to 1000.
     *
     * @code
     *  std::vector<Value> buffer = {...};
     *  Interval<Address> written = map.atOrAfter(1000).require(WRITABLE).write(buffer);
     * @endcode
     *
     *  Writing can also be performed backward, such as this example that writes up to ten values such that the last value
     *  written is at address 999.  The buffer contains values in their address order.
     *
     * @code
     *  Value buf[10] = { ... };
     *  size_t nWritten = map.at(999).limit(10).write(buf, MATCH_BACKWARD).size();
     * @endcode
     *
     * @todo FIXME[Robb Matzke 2014-09-01]: The order of values in the buffer being written by AddressMap::write when writing
     * in a backward direction is not all that useful. Perhaps the write should consume values from the end of the buffer
     * instead of the beginning.
     *
     * @{ */
    Sawyer::Container::Interval<Address>
    write(const Value *buf, const AddressMapConstraints<AddressMap> &c, MatchFlags flags=0) {
        using namespace AddressMapImpl;
        ASSERT_require2(0 == (flags & MATCH_NONCONTIGUOUS), "only contiguous addresses can be written");
        if (0==(flags & (MATCH_CONTIGUOUS|MATCH_NONCONTIGUOUS)))
            flags |= MATCH_CONTIGUOUS;
        MatchedConstraints<AddressMap> m = matchConstraints(*this, c.prohibit(Access::IMMUTABLE), flags);
        if (buf) {
            BOOST_FOREACH (Node &node, m.nodes_) {
                Segment &segment = node.value();
                Sawyer::Container::Interval<Address> part = m.interval_ & node.key(); // part of segment to write
                ASSERT_forbid(part.isEmpty());
                typename Buffer::Ptr buffer = segment.buffer();
                ASSERT_not_null(buffer);

                if (buffer->copyOnWrite()) {
                    typename Buffer::Ptr newBuffer = buffer->copy(); // copyOnWrite is cleared in newBuffer
                    ASSERT_not_null(newBuffer);
                    for (NodeIterator iter=this->lowerBound(node.key().least()); iter!=nodes().end(); ++iter) {
                        if (iter->value().buffer() == buffer)
                            iter->value().buffer(newBuffer);
                    }
                    buffer = newBuffer;
                }

                Address bufferOffset = part.least() - node.key().least() + segment.offset();
                Address nValues = buffer->write(buf, bufferOffset, part.size());
                if (nValues != part.size()) {
                    checkConsistency();
                    ASSERT_not_reachable("something is wrong with the memory map");
                }
                buf += nValues;
            }
        }
        return m.interval_;
    }

    Sawyer::Container::Interval<Address>
    write(const std::vector<Value> &buf, const AddressMapConstraints<AddressMap> &c, MatchFlags flags=0) {
        return buf.empty() ? Sawyer::Container::Interval<Address>() : write(&buf[0], c.limit(buf.size()), flags);
    }
    /** @} */

    /** Prune away addresses that match constraints.
     *
     *  Removes all addresses for which the constraints match. The addresses need not be contiguous in memory (in fact,
     *  noncontiguous is the default), and the matching segments need not be consecutive segments.  In other words, the
     *  interval over which this function operates can include segments that do not satisfy the constraints (and are not
     *  pruned).  For instance, to remove all segments that are writable regardless of whether other segments are interspersed:
     *
     * @code
     *  map.require(WRITABLE).contiguous(false).prune();
     * @endcode
     *
     * @sa keep */
    void prune(const AddressMapConstraints<AddressMap> &c, MatchFlags flags=0) {
        using namespace AddressMapImpl;
        IntervalSet<Sawyer::Container::Interval<Address> > toErase;
        if (0==(flags & (MATCH_CONTIGUOUS|MATCH_NONCONTIGUOUS)))
            flags |= MATCH_NONCONTIGUOUS;
        MatchedConstraints<AddressMap> m = matchConstraints(*this, c.addressConstraints(), flags);
        BOOST_FOREACH (const Node &node, m.nodes_) {
            if (isSatisfied(node, c))
                toErase.insert(node.key() & m.interval_);
        }
        BOOST_FOREACH (const Sawyer::Container::Interval<Address> &interval, toErase.intervals())
            this->erase(interval);
    }

    /** Keep only addresses that match constraints.
     *
     *  Keeps only those addresses that satisfy the given constraints, discarding all others.  The addresses need not be
     *  contiguous (in fact, noncontiguous is the default), and the matching segments need not be consecutive segments.  In
     *  other words, the interval over which this function operates can include segments that do not satisfy the constraints
     *  (and are pruned). For instance, to remove all segments that are not writable regardless of whether other segments are
     *  interspersed:
     *
     * @code
     *  map.require(WRITABLE).contiguous(false).keep();
     * @endcode
     *
     * @sa prune */
    void keep(const AddressMapConstraints<AddressMap> &c, MatchFlags flags=0) {
        using namespace AddressMapImpl;
        if (0==(flags & (MATCH_CONTIGUOUS|MATCH_NONCONTIGUOUS)))
            flags |= MATCH_NONCONTIGUOUS;
        IntervalSet<Sawyer::Container::Interval<Address> > toKeep;
        MatchedConstraints<AddressMap> m = matchConstraints(*this, c.addressConstraints(), flags);
        BOOST_FOREACH (const Node &node, m.nodes_) {
            if (isSatisfied(node, c))
                toKeep.insert(node.key() & m.interval_);
        }
        toKeep.invert();
        BOOST_FOREACH (const Sawyer::Container::Interval<Address> &interval, toKeep.intervals())
            this->erase(interval);
    }

    /** Change access bits for addresses that match constraints.
     *
     *  For all addresses that satisfy the specified constraints, add the @p requiredAccess and remove the @p prohibitedAccess
     *  bits.  The addresses need not be contiguous (in fact, noncontiguous is the default), and the matching segments need not
     *  be consecutive segments. In other words, the interval over which this function operates can include addresses that do
     *  not satisfy the constraints and whose access bits are not modified.  For instance, to add execute permission and remove
     *  write permission for all segments containing the string ".text":
     *
     * @code
     *  map.substr(".text").changeAccess(EXECUTABLE, WRITABLE);
     * @endcode
     *
     *  To set access bits to a specific value, supply the complement as the second argument.  The following code changes all
     *  addresses between a specified range so that only the READABLE and WRITABLE bits are set and no others:
     *
     * @code
     *  unsigned newAccess = READABLE | WRITABLE;
     *  map.within(100,200).changeAccess(newAccess, ~newAccess);
     * @endcode */
    void changeAccess(unsigned requiredAccess, unsigned prohibitedAccess, const AddressMapConstraints<AddressMap> &c,
                      MatchFlags flags=0) {
        using namespace AddressMapImpl;
        if (0==(flags & (MATCH_CONTIGUOUS|MATCH_NONCONTIGUOUS)))
            flags |= MATCH_NONCONTIGUOUS;
        typedef std::pair<Sawyer::Container::Interval<Address>, Segment> ISPair;
        std::vector<ISPair> newSegments;
        MatchedConstraints<AddressMap> m = matchConstraints(*this, c.addressConstraints(), flags);
        BOOST_FOREACH (Node &node, m.nodes_) {
            Segment &segment = node.value();
            if (isSatisfied(node, c)) {
                unsigned newAccess = (segment.accessibility() | requiredAccess) & ~prohibitedAccess;
                Sawyer::Container::Interval<Address> toChange = node.key() & m.interval_;
                if (toChange == node.key()) {           // all addresses in segment are selected; change segment in place
                    segment.accessibility(newAccess);
                } else {                                // insert a new segment, replacing part of the existing one
                    Segment newSegment(segment);
                    newSegment.accessibility(newAccess);
                    newSegment.offset(segment.offset() + toChange.least() - node.key().least());
                    newSegments.push_back(ISPair(toChange, newSegment));
                }
            }
        }
        BOOST_FOREACH (const ISPair &pair, newSegments)
            this->insert(pair.first, pair.second);
    }
    
private:
    // Increment x if necessary so it is aligned.
    static Address alignUp(Address x, Address alignment) {
        return alignment>0 && x%alignment!=0 ? ((x+alignment-1)/alignment)*alignment : x;
    }

    static Address alignDown(Address x, Address alignment) {
        return alignment>0 && x%alignment!=0 ? (x/alignment)*alignment : x;
    }
};

} // namespace
} // namespace

#endif<|MERGE_RESOLUTION|>--- conflicted
+++ resolved
@@ -91,11 +91,7 @@
 public:
     /** Construct a constraint that matches everything. */
     AddressMapConstraints(AddressMap *map)
-<<<<<<< HEAD
       : map_(map), never_(false), maxSize_((size_t)-1), singleSegment_(false), requiredAccess_(0), prohibitedAccess_(0) {}
-=======
-        : map_(map), never_(false), maxSize_(size_t(-1)), singleSegment_(false), requiredAccess_(0), prohibitedAccess_(0) {}
->>>>>>> 3f9d372f
 
     // Implicitly construct constraints for a const AddressMap from a non-const address map.
     operator AddressMapConstraints<const AddressMap>() const {
