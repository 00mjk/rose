#ifndef Sawyer_BitVectorSupport_H
#define Sawyer_BitVectorSupport_H

#include <algorithm>
#include <boost/cstdint.hpp>
#include <boost/lexical_cast.hpp>
#include <cstring>
#include <sawyer/Assert.h>
#include <sawyer/Interval.h>
#include <sawyer/Optional.h>
#include <sawyer/Sawyer.h>
#include <string>
#include <vector>

namespace Sawyer {
namespace Container {

/** Support functions for bit vectors. */
namespace BitVectorSupport {

/** For removing const qualifiers */
template<class T> struct RemoveConst { typedef T Base; };
template<class T> struct RemoveConst<const T> { typedef T Base; };

typedef Interval<size_t> BitRange;

/** Tags for traversal directions. */
struct LowToHigh {};
struct HighToLow {};

/** Number of bits per word. */
template<class Word>
struct bitsPerWord {
    enum { value = 8 * sizeof(Word) };
};

/** Index to bit vector word.
 *
 *  Returns the index to a bit vector word.  Bit zero of the bit vector is in word index zero. */
template<class Word>
size_t wordIndex(size_t idx) {
    return idx / bitsPerWord<Word>::value;
}

/** Index to bit within word.
 *
 *  Returns the index of a bit within a word. Bit zero is the least significant bit of the word. */
template<class Word>
size_t bitIndex(size_t idx) {
    return idx % bitsPerWord<Word>::value;
}

/** Number of words to hold indicated number of bits. */
template<class Word>
size_t numberOfWords(size_t nbits) {
    return (nbits + bitsPerWord<Word>::value - 1) / bitsPerWord<Word>::value;
}

/** Creates a mask.
 *
 *  Returns a mask which contains all zeros except for @p nbits consecutive bits set beginning at @p offset and continuing in a
 *  more-significant direction. */
template<class Word>
Word bitMask(size_t offset, size_t nbits) {
    ASSERT_require(offset + nbits <= bitsPerWord<Word>::value);
    Word mask = nbits == bitsPerWord<Word>::value ? Word(-1) : (Word(1) << nbits) - 1;
    return mask << offset;
}


/** Invoke the a processor for a vector traversal.
 *
 *  Returns true when the word is "found" and the traversal can abort.
 *
 *  @{ */
template<class Processor, class Word>
bool processWord(Processor &processor, const Word &word, size_t shift, size_t nbits) {
    ASSERT_require(shift < bitsPerWord<Word>::value);
    ASSERT_require(nbits <= bitsPerWord<Word>::value);
    const Word tmp = word >> shift;
    return processor(tmp, nbits);
}

template<class Processor, class Word>
bool processWord(Processor &processor, Word &word, size_t shift, size_t nbits) {
    ASSERT_require(shift < bitsPerWord<Word>::value);
    Word tmp = word >> shift;
    bool retval = processor(tmp, nbits);
    word &= ~bitMask<Word>(shift, nbits);
    word |= (tmp & bitMask<Word>(0, nbits)) << shift;
    return retval;
}

template<class Processor, class Word>
bool processWord(Processor &processor, const Word &src, Word &dst, size_t shift, size_t nbits) {
    ASSERT_require(shift < bitsPerWord<Word>::value);
    ASSERT_require(nbits <= bitsPerWord<Word>::value);
    const Word tmpSrc = src >> shift;
    Word tmpDst = dst >> shift;
    bool retval = processor(tmpSrc, tmpDst, nbits);
    dst &= ~bitMask<Word>(shift, nbits);
    dst |= (tmpDst & bitMask<Word>(0, nbits)) << shift;
    return retval;
}
template<class Processor, class Word>
bool processWord(Processor &processor, Word &w1, Word &w2, size_t shift, size_t nbits) {
    ASSERT_require(shift < bitsPerWord<Word>::value);
    ASSERT_require(nbits <= bitsPerWord<Word>::value);
    Word tmp1 = w1 >> shift;
    Word tmp2 = w2 >> shift;
    bool retval = processor(tmp1, tmp2, nbits);
    Word mask = bitMask<Word>(shift, nbits);
    w1 &= ~mask;
    w1 |= (tmp1 << shift) & mask;
    w2 &= ~mask;
    w2 |= (tmp2 << shift) & mask;
    return retval;
}
template<class Processor, class Word>
bool processWord(Processor &processor, const Word &w1, const Word &w2, size_t shift, size_t nbits) {
    ASSERT_require(shift < bitsPerWord<Word>::value);
    ASSERT_require(nbits <= bitsPerWord<Word>::value);
    Word tmp1 = w1 >> shift;
    Word tmp2 = w2 >> shift;
    return processor(tmp1, tmp2, nbits);
}
/** @} */

// Internal function to copy bits from one place to another. The two places must not overlap.
template<class Word>
void nonoverlappingCopy(const Word *src, const BitRange &srcRange, Word *dst, const BitRange &dstRange) {
    ASSERT_require(srcRange.size()==dstRange.size());
    ASSERT_require(src != dst);

    size_t dstFirstIdx = wordIndex<Word>(dstRange.least());
    size_t dstLastIdx  = wordIndex<Word>(dstRange.greatest());
    size_t srcFirstIdx = wordIndex<Word>(srcRange.least());
    size_t srcLastIdx  = wordIndex<Word>(srcRange.greatest());

    size_t srcOffset = srcFirstIdx - dstFirstIdx; // overflow is okay
<<<<<<< HEAD
    ssize_t srcOffsetSigned SAWYER_ATTR_UNUSED = srcOffset;// to debug overflow
=======
>>>>>>> 4145e1d6

    size_t srcBitIdx = bitIndex<Word>(srcRange.least());
    size_t dstBitIdx = bitIndex<Word>(dstRange.least());

    if (srcBitIdx < dstBitIdx) {
        // This is effectively a left shift, taking data from lower src elements
        const size_t leftShiftAmount = dstBitIdx - srcBitIdx;
        const size_t rightShiftAmount = bitsPerWord<Word>::value - leftShiftAmount;

        for (size_t i=dstFirstIdx; i<=dstLastIdx; ++i) {
            const Word tmp = (i+srcOffset > srcFirstIdx ? (src[i+srcOffset-1] >> rightShiftAmount) : Word(0)) |
                             (src[i+srcOffset] << leftShiftAmount);
            Word mask = bitMask<Word>(0, bitsPerWord<Word>::value);
            if (i==dstFirstIdx)
                mask &= ~bitMask<Word>(0, bitIndex<Word>(dstRange.least()));
            if (i==dstLastIdx)
                mask &= bitMask<Word>(0, bitIndex<Word>(dstRange.greatest())+1);
            dst[i] &= ~mask;
            dst[i] |= tmp & mask;
        }
    } else if (srcBitIdx > dstBitIdx) {
        // This is effectively a right shift, taking data from higher src elements
        const size_t rightShiftAmount = srcBitIdx - dstBitIdx;
        const size_t leftShiftAmount = bitsPerWord<Word>::value - rightShiftAmount;

        for (size_t i=dstFirstIdx; i<=dstLastIdx; ++i) {
            const Word tmp = (src[i+srcOffset] >> rightShiftAmount) |
                             (i+srcOffset+1 <= srcLastIdx ? (src[i+srcOffset+1] << leftShiftAmount) : Word(0));
            Word mask = bitMask<Word>(0, bitsPerWord<Word>::value);
            if (i==dstFirstIdx)
                mask &= ~bitMask<Word>(0, bitIndex<Word>(dstRange.least()));
            if (i==dstLastIdx)
                mask &= bitMask<Word>(0, bitIndex<Word>(dstRange.greatest())+1);
            dst[i] &= ~mask;
            dst[i] |= tmp & mask;
        }
    } else {
        // No shifting necessary
        for (size_t i=dstFirstIdx; i<=dstLastIdx; ++i) {
            const Word tmp = src[i+srcOffset];
            Word mask = bitMask<Word>(0, bitsPerWord<Word>::value);
            if (i==dstFirstIdx)
                mask &= ~bitMask<Word>(0, bitIndex<Word>(dstRange.least()));
            if (i==dstLastIdx)
                mask &= bitMask<Word>(0, bitIndex<Word>(dstRange.greatest())+1);
            dst[i] &= ~mask;
            dst[i] |= tmp & mask;
        }
    }
}

template<class Src, class Dst>
void conditionalCopy(const Src *src, const BitRange &srcRange, Dst *dst, const BitRange &dstRange) {
    nonoverlappingCopy(src, srcRange, dst, dstRange);
}
template<class Src, class Dst>
void conditionalCopy(const Src *src, const BitRange &srcRange, const Dst *dst, const BitRange &dstRange) {
    // do not copy when dst is const
}

/** Traverses a range of bits.
 *
 *  Traverses a subset of the bits in the @p words array by invoking the @p processor function on each word.  The least
 *  significant traversed word will be right-shifted if necessary so that the least significant bit of the range will be at
 *  bit index zero when the @p processor is invoked.  The visit method must not modify the word. */
template<class Processor, class Word>
void traverse(Processor &processor, Word *words, const BitRange &range, LowToHigh) {
    if (range.isEmpty())
        return;
    size_t nRemaining = range.size();
    size_t offsetInWord = bitIndex<Word>(range.least());
    bool done = false;
    for (size_t wordIdx = wordIndex<Word>(range.least()); !done && nRemaining > 0; ++wordIdx) {
        size_t nbits = std::min(bitsPerWord<Word>::value - offsetInWord, nRemaining);
        ASSERT_require(nbits > 0);
        done = processWord(processor, words[wordIdx], offsetInWord, nbits);
        offsetInWord = 0;                               // only the first word has an internal bit offset
        nRemaining -= nbits;
    }
}

/** Traverse one range of bits starting with the most significant bit. */
template<class Processor, class Word>
void traverse(Processor &processor, Word *words, const BitRange &range, HighToLow) {
    if (range.isEmpty())
        return;
    size_t nRemaining = range.size();
    size_t offsetInWord = bitIndex<Word>(range.least());
    bool done = false;
    size_t firstWordIdx = wordIndex<Word>(range.least());
    size_t lastWordIdx = wordIndex<Word>(range.greatest());
    for (size_t wordIdx=lastWordIdx; !done && nRemaining > 0; --wordIdx) {
        size_t nbits;
        if (wordIdx == firstWordIdx) {
            ASSERT_require(nRemaining <= bitsPerWord<Word>::value);
            nbits = nRemaining;
        } else if (wordIdx < lastWordIdx) {
            ASSERT_require(nRemaining > bitsPerWord<Word>::value);
            nbits = bitsPerWord<Word>::value;
        } else {
            ASSERT_require(wordIdx==lastWordIdx);
            ASSERT_require(wordIdx>firstWordIdx);
            size_t nBitsToLeft = (bitsPerWord<Word>::value - offsetInWord) +
                                 (lastWordIdx-firstWordIdx-1) * bitsPerWord<Word>::value;
            ASSERT_require(nRemaining > nBitsToLeft);
            nbits = nRemaining - nBitsToLeft;
            ASSERT_require(nbits <= bitsPerWord<Word>::value);
        }
        done = processWord(processor, words[wordIdx], wordIdx==firstWordIdx ? offsetInWord : 0, nbits);
        nRemaining -= nbits;
    }
}

/** Traverse two ranges of bits from low to high. */
template<class Processor, class Word1, class Word2>
void traverse2(Processor &processor, Word1 *vec1, const BitRange &range1, Word2 *vec2, const BitRange &range2, LowToHigh) {
    ASSERT_require(sizeof(Word1)==sizeof(Word2));       // may differ in constness
    ASSERT_require((range1.isEmpty() && range2.isEmpty()) || (!range1.isEmpty() && !range2.isEmpty()));
    if (range1.isEmpty())
        return;
    ASSERT_require(range1.size() == range2.size());

    // Make a copy of the source and give it the same bit alignment as the destination.  This not only makes traversal easier
    // (since we can traverse whole words at a time) but it also makes it so we don't need to worry about traversal order when
    // the source and destination overlap.
    size_t offsetInWord = bitIndex<Word2>(range2.least());
    const size_t nWordsTmp = numberOfWords<Word2>(offsetInWord + range2.size());
    SAWYER_VARIABLE_LENGTH_ARRAY(typename RemoveConst<Word1>::Base, tmp, nWordsTmp);
    memset(tmp, 0, sizeof tmp);                         // only for making debugging easier
    BitRange tmpRange = BitRange::baseSize(offsetInWord, range1.size());
    nonoverlappingCopy(vec1, range1, tmp, tmpRange);

    // Do the traversal.  The first iteration's words are offset by offsetInWord bits, the remainder start at bit zero. All the
    // words except possibly the first and last are the full size.
    const size_t vec2WordOffset = wordIndex<Word2>(range2.least());
    size_t nRemaining = range2.size();
    bool done = false;
    for (size_t wordIdx=0; !done && nRemaining > 0; ++wordIdx) {
        ASSERT_require(wordIdx < nWordsTmp);
        size_t nbits = std::min(bitsPerWord<Word2>::value - offsetInWord, nRemaining);
        ASSERT_require(nbits > 0);
        done = processWord(processor, *const_cast<Word1*>(tmp+wordIdx), vec2[wordIdx+vec2WordOffset], offsetInWord, nbits);
        offsetInWord = 0;                               // only the first word has an internal bit offset
        nRemaining -= nbits;
    }

    // Copy tmp back into vec1, but only if vec1 is non-const
    conditionalCopy(tmp, tmpRange, vec1, range1);
}

/** Traverse two ranges of bits from high to low. */
template<class Processor, class Word1, class Word2>
void traverse2(Processor &processor, Word1 *vec1, const BitRange &range1, Word2 *vec2, const BitRange &range2, HighToLow) {
    ASSERT_require(sizeof(Word1)==sizeof(Word2));       // may differ in constness
    ASSERT_require((range1.isEmpty() && range2.isEmpty()) || (!range1.isEmpty() && !range2.isEmpty()));
    if (range1.isEmpty())
        return;
    ASSERT_require(range1.size() == range2.size());

    // Make a copy of the source and give it the same bit alignment as the destination.  This not only makes traversal easier
    // (since we can traverse whole words at a time) but it also makes it so we don't need to worry about traversal order when
    // the source and destination overlap.
    const size_t offsetInWord = bitIndex<Word2>(range2.least());
    const size_t nWordsTmp = numberOfWords<Word2>(offsetInWord + range2.size());
    SAWYER_VARIABLE_LENGTH_ARRAY(typename RemoveConst<Word1>::Base, tmp, nWordsTmp);
    BitRange tmpRange = BitRange::baseSize(offsetInWord, range1.size());
    nonoverlappingCopy(vec1, range1, tmp, tmpRange);

    // Traversal high-to-low.
    size_t nRemaining = range2.size();
    bool done = false;
    const size_t vec2WordOffset = wordIndex<Word2>(range2.least());
    for (size_t wordIdx=nWordsTmp-1; !done && nRemaining>0; --wordIdx) {
        size_t nbits;
        if (wordIdx == 0) {
            ASSERT_require(nRemaining <= bitsPerWord<Word2>::value);
            nbits = nRemaining;
        } else if (wordIdx < nWordsTmp-1) {
            ASSERT_require(nRemaining > bitsPerWord<Word2>::value);
            nbits = bitsPerWord<Word2>::value;
        } else {
            ASSERT_require(wordIdx==nWordsTmp-1);
            ASSERT_require(wordIdx>0);
            size_t nBitsToLeft = (bitsPerWord<Word2>::value - offsetInWord) + (nWordsTmp-2) * bitsPerWord<Word2>::value;
            ASSERT_require(nRemaining > nBitsToLeft);
            nbits = nRemaining - nBitsToLeft;
            ASSERT_require(nbits <= bitsPerWord<Word2>::value);
        }
        done = processWord(processor, *const_cast<Word1*>(tmp+wordIdx), vec2[wordIdx+vec2WordOffset],
                           wordIdx==0 ? offsetInWord : 0, nbits);
        nRemaining -= nbits;
    }

    // Copy tmp back into vec1, but only if vec1 is non-const
    conditionalCopy(tmp, tmpRange, vec1, range1);
}

template<class Processor, class Word>
void traverse(Processor &processor,
              const Word *vec1, const BitRange &range1,
              const Word *vec2, const BitRange &range2,
              HighToLow dir) {
    traverse2(processor, vec1, range1, vec2, range2, dir);
}

template<class Processor, class Word>
void traverse(Processor &processor,
              const Word *vec1, const BitRange &range1,
              const Word *vec2, const BitRange &range2,
              LowToHigh dir) {
    traverse2(processor, vec1, range1, vec2, range2, dir);
}
template<class Processor, class Word>
void traverse(Processor &processor,
              const Word *vec1, const BitRange &range1,
                    Word *vec2, const BitRange &range2,
              LowToHigh dir) {
    traverse2(processor, vec1, range1, vec2, range2, dir);
}
template<class Processor, class Word>
void traverse(Processor &processor,
              Word *vec1, const BitRange &range1,
              Word *vec2, const BitRange &range2,
              LowToHigh dir) {
    traverse2(processor, vec1, range1, vec2, range2, dir);
}
    


////////////////////////////////////////////////////////////////////////////////////////////////////////////////////////////////
//                                      Bit accessors
////////////////////////////////////////////////////////////////////////////////////////////////////////////////////////////////

/** Return a single bit.
 *
 *  Returns the bit at the specified index. */
template<class Word>
bool get(const Word *words, size_t idx) {
    return 0 != (words[wordIndex<Word>(idx)] & bitMask<Word>(bitIndex<Word>(idx), 1));
}

template<class Word>
struct ClearBits {
    bool operator()(Word &word, size_t nbits) {
        word &= ~bitMask<Word>(0, nbits);
        return false;
    }
};

/** Clear some bits.
 *
 *  Clears all bits in the specified index range. */
template<class Word>
void clear(Word *words, const BitRange &where) {
    ClearBits<Word> visitor;
    traverse(visitor, words, where, LowToHigh());
}

template<class Word>
struct SetBits {
    bool operator()(Word &word, size_t nbits) {
        word |= bitMask<Word>(0, nbits);
        return false;
    }
};

/** Set some bits.
 *
 *  Sets (or clears if @p newBits is false) all bits in the specified index range. */
template<class Word>
void set(Word *words, const BitRange &where, bool newBits = true) {
    if (newBits) {
        SetBits<Word> visitor;
        traverse(visitor, words, where, LowToHigh());
    } else {
        clear(words, where);
    }
}

template<class Word>
struct CopyBits {
    bool operator()(const Word &src, Word &dst, size_t nbits) {
        dst &= ~bitMask<Word>(0, nbits);
        dst |= src & bitMask<Word>(0, nbits);
        return false;
    }
};

/** Copy some bits.
 *
 *  Copies bits from @p src to @p dst according to the ranges @p srcRange and @p dstRange.  The size of the two address ranges
 *  must be the same. The ranges may overlap, and the @p src and @p dst may be the same pointer. */
template<class Word>
void copy(const Word *src, const BitRange &srcRange, Word *dst, const BitRange &dstRange) {
    CopyBits<Word> visitor;
    traverse(visitor, src, srcRange, dst, dstRange, LowToHigh());
}

template<class Word>
struct SwapBits {
    bool operator()(Word &w1, Word &w2, size_t nbits) {
        Word tmp = w1, mask = bitMask<Word>(0, nbits);
        w1 &= ~mask;
        w1 |= w2 & mask;
        w2 &= ~mask;
        w2 |= tmp & mask;
        return false;
    }
};

/** Swap some bits.
 *
 *  Swaps bits from part of one vector with bits from part of another (or the same).  The size of the two address ranges must
 *  be equal and they may not overlap within a single vector. */
template<class Word>
void swap(Word *vec1, const BitRange &range1, Word *vec2, const BitRange &range2) {
    SwapBits<Word> visitor;
    ASSERT_require(vec1!=vec2 || !range1.isOverlapping(range2));
    traverse(visitor, vec1, range1, vec2, range2, LowToHigh());
}


////////////////////////////////////////////////////////////////////////////////////////////////////////////////////////////////
//                                      Counting/searching
////////////////////////////////////////////////////////////////////////////////////////////////////////////////////////////////


template<class Word>
struct LeastSignificantSetBit {
    size_t offset;
    Optional<size_t> result;
    LeastSignificantSetBit(): offset(0) {}
    bool operator()(const Word &word, size_t nbits) {
        if (0 != (word & bitMask<Word>(0, nbits))) {
            for (size_t i=0; i<nbits; ++i) {
                if (0 != (word & bitMask<Word>(i, 1))) {
                    result = offset + i;
                    return true;
                }
            }
        }
        offset += nbits;
        return false;
    }
};

/** Index of least significant set bit.
 *
 *  Returns the index of the least significant set bit within the specified range of bits. The return value is the
 *  absolute bit number in the entire vector.  If none of the bits in the range are set then nothing is returned. */
template<class Word>
Optional<size_t> leastSignificantSetBit(const Word *words, const BitRange &range) {
    LeastSignificantSetBit<Word> visitor;
    traverse(visitor, words, range, LowToHigh());
    if (visitor.result)
        return range.least() + *visitor.result;
    return Nothing();
}

template<class Word>
struct LeastSignificantClearBit {
    size_t offset;
    Optional<size_t> result;
    LeastSignificantClearBit(): offset(0) {}
    bool operator()(const Word &word, size_t nbits) {
        if (bitMask<Word>(0, nbits) != (word & bitMask<Word>(0, nbits))) {
            for (size_t i=0; i<nbits; ++i) {
                if (0 == (word & bitMask<Word>(i, 1))) {
                    result = offset + i;
                    return true;
                }
            }
        }
        offset += nbits;
        return false;
    }
};

/** Index of least significant zero bit.
 *
 *  Returns the index of the least significant clear bit within the specified range of bits.  The return value is the absolute
 *  bit number in the entire vector.  If none of the bits in the range are clear then nothing is returned. */
template<class Word>
Optional<size_t> leastSignificantClearBit(const Word *words, const BitRange &range) {
    LeastSignificantClearBit<Word> visitor;
    traverse(visitor, words, range, LowToHigh());
    if (visitor.result)
        return range.least() + *visitor.result;
    return Nothing();
}

template<class Word>
struct MostSignificantSetBit {
    size_t offset;
    Optional<size_t> result;
    MostSignificantSetBit(size_t nbits): offset(nbits) {}
    bool operator()(const Word &word, size_t nbits) {
        ASSERT_require(nbits <= offset);
        offset -= nbits;
        if (0 != (word & bitMask<Word>(0, nbits))) {
            for (size_t i=nbits; i>0; --i) {
                if (0 != (word & bitMask<Word>(i-1, 1))) {
                    result = offset + i-1;
                    return true;
                }
            }
        }
        return false;
    }
};

/** Index of most significant set bit.
 *
 *  Returns the index of the most significant set bit within the specified range of bits. The return value is the
 *  absolute bit number in the entire vector.  If none of the bits in the range are set then nothing is returned. */
template<class Word>
Optional<size_t> mostSignificantSetBit(const Word *words, const BitRange &range) {
    MostSignificantSetBit<Word> visitor(range.size());
    traverse(visitor, words, range, HighToLow());
    if (visitor.result)
        return range.least() + *visitor.result;
    return Nothing();
}

template<class Word>
struct MostSignificantClearBit {
    size_t offset;
    Optional<size_t> result;
    MostSignificantClearBit(size_t nbits): offset(nbits) {}
    bool operator()(const Word &word, size_t nbits) {
        ASSERT_require(nbits <= offset);
        offset -= nbits;
        if (bitMask<Word>(0, nbits) != (word & bitMask<Word>(0, nbits))) {
            for (size_t i=nbits; i>0; --i) {
                if (0 == (word & bitMask<Word>(i-1, 1))) {
                    result = offset + i-1;
                    return true;
                }
            }
        }
        return false;
    }
};

/** Index of most significant clear bit.
 *
 *  Returns the index of the most significant zero bit within the specified range of bits. The return value is the
 *  absolute bit number in the entire vector.  If none of the bits in the range are set then nothing is returned. */
template<class Word>
Optional<size_t> mostSignificantClearBit(const Word *words, const BitRange &range) {
    MostSignificantClearBit<Word> visitor(range.size());
    traverse(visitor, words, range, HighToLow());
    if (visitor.result)
        return range.least() + *visitor.result;
    return Nothing();
}

/** True if all bits are set.
 *
 *  Returns true if the indicated range does not contain a clear bit; an empty range returns true. */
template<class Word>
bool isAllSet(const Word *words, const BitRange &range) {
    return leastSignificantClearBit(words, range) ? false : true;
}

/** True if all bits are clear.
 *
 *  Returns true if the indicated range does not contain a set bit; an empty range returns true. */
template<class Word>
bool isAllClear(const Word *words, const BitRange &range) {
    return leastSignificantSetBit(words, range) ? false : true;
}

template<class Word>
struct CountSetBits {
    size_t result;
    CountSetBits(): result(0) {}
    bool operator()(const Word &word, size_t nbits) {
        if (0 != (word & bitMask<Word>(0, nbits))) {
            for (size_t i=0; i<nbits; ++i) {
                if (0 != (word & bitMask<Word>(i, 1)))
                    ++result;
            }
        }
        return false;
    }
};

/** Number of set bits.
 *
 *  Returns the number of bits that are set in the specified range. */
template<class Word>
size_t nSet(const Word *words, const BitRange &range) {
    CountSetBits<Word> visitor;
    traverse(visitor, words, range, LowToHigh());
    return visitor.result;
}

template<class Word>
struct CountClearBits {
    size_t result;
    CountClearBits(): result(0) {}
    bool operator()(const Word &word, size_t nbits) {
        if (bitMask<Word>(0, nbits) != (word & bitMask<Word>(0, nbits))) {
            for (size_t i=0; i<nbits; ++i) {
                if (0 == (word & bitMask<Word>(i, 1)))
                    ++result;
            }
        }
        return false;
    }
};

/** Number of clear bits.
 *
 *  Returns the number of bits that are clear in the specified range. */
template<class Word>
size_t nClear(const Word *words, const BitRange &range) {
    CountClearBits<Word> visitor;
    traverse(visitor, words, range, LowToHigh());
    return visitor.result;
}

template<class Word>
struct LeastSignificantDifference {
    size_t offset;
    Optional<size_t> result;
    LeastSignificantDifference(): offset(0) {}
    bool operator()(const Word &w1, const Word &w2, size_t nbits) {
        Word mask = bitMask<Word>(0, nbits);
        if ((w1 & mask) != (w2 & mask)) {
            for (size_t i=0; i<nbits; ++i) {
                if ((w1 ^ w2) & bitMask<Word>(i, 1)) {
                    result = offset + i;
                    return true;
                }
            }
        }
        offset += nbits;
        return false;
    }
};

/** Find least significant different bits.
 *
 *  Finds the least significant bit of two sub-vectors where the value is different.  The return value is the offset relative
 *  to the beginning of the sub-vectors where the first difference is found; it is not a bit index within the either
 *  vector-as-a-whole (unless the ranges start at zero). If no difference is found then nothing is returned. */
template<class Word>
Optional<size_t> leastSignificantDifference(const Word *vec1, const BitRange &range1,
                                            const Word *vec2, const BitRange &range2) {
    LeastSignificantDifference<Word> visitor;
    traverse(visitor, vec1, range1, vec2, range2, LowToHigh());
    return visitor.result;
}
    
template<class Word>
struct MostSignificantDifference {
    size_t offset;
    Optional<size_t> result;
    MostSignificantDifference(size_t nbits): offset(nbits) {}
    bool operator()(const Word &w1, const Word &w2, size_t nbits) {
        ASSERT_require(nbits <= offset);
        offset -= nbits;
        Word mask = bitMask<Word>(0, nbits);
        if ((w1 & mask) != (w2 & mask)) {
            for (size_t i=nbits; i>0; --i) {
                if ((w1 ^ w2) & bitMask<Word>(i-1, 1)) {
                    result = offset + i-1;
                    return true;
                }
            }
        }
        return false;
    }
};

/** Find most significant different bits.
 *
 *  Finds the most significant bit of two sub-vectors where the value is different.  The return value is the offset relative to
 *  the beginning of the sub-vectors where the first difference is found; it is not a bit index within the either
 *  vector-as-a-whole (unless the ranges start at zero). If no difference is found then nothing is returned. */
template<class Word>
Optional<size_t> mostSignificantDifference(const Word *vec1, const BitRange &range1,
                                           const Word *vec2, const BitRange &range2) {
    MostSignificantDifference<Word> visitor(range1.size());
    traverse(visitor, vec1, range1, vec2, range2, HighToLow());
    return visitor.result;
}

/** Equality predicate.
 *
 *  Returns true if two vectors are equal.  An empty vector is equal to another empty vector, but not equal to any non-empty
 *  vector.  See also, @ref compare, which treats vectors numerically and can be used in cases when they are different sizes. */
template<class Word>
bool areEqual(const Word *vec1, const BitRange &range1, const Word *vec2, const BitRange &range2) {
    if (range1.size()!=range2.size())
        return false;
    return leastSignificantDifference(vec1, range1, vec2, range2) ? false : true;
}

////////////////////////////////////////////////////////////////////////////////////////////////////////////////////////////////
//                                      Shift/rotate
////////////////////////////////////////////////////////////////////////////////////////////////////////////////////////////////

/** Shift bits left.
 *
 *  Shifts the bits in the specified range left by @p nShift places, discarding the high-order bits and introducing low-order
 *  bits with the value @p newBits. */
template<class Word>
void shiftLeft(Word *words, const BitRange &range, size_t nShift, bool newBits=0) {
    if (nShift < range.size()) {
        size_t nbits = range.size() - nShift;           // number of bits to move
        BitRange shiftedFrom = BitRange::baseSize(range.least(), nbits);
        BitRange shiftedTo = BitRange::baseSize(range.least() + nShift, nbits);
        BitRange introduced = BitRange::baseSize(range.least(), nShift);
        copy(words, shiftedFrom, words, shiftedTo);
        set(words, introduced, newBits);
    } else {
        set(words, range, newBits);
    }
}

/** Shift bits right.
 *
 *  Shifts the bits in the specified range right by @p nShift places, discarding the low-order bits and introducing high-order
 *  bits with the value @p newBits. */
template<class Word>
void shiftRight(Word *words, const BitRange &range, size_t nShift, bool newBits=0) {
    if (nShift < range.size()) {
        size_t nbits = range.size() - nShift;           // number of bits to move
        BitRange shiftedFrom = BitRange::baseSize(range.least() + nShift, nbits);
        BitRange shiftedTo = BitRange::baseSize(range.least(), nbits);
        BitRange introduced = BitRange::baseSize(range.least() + nbits, nShift);
        copy(words, shiftedFrom, words, shiftedTo);
        set(words, introduced, newBits);
    } else {
        set(words, range, newBits);
    }
}

/** Shift bits right arithmetically.
 *
 *  Shifts the bits in the specified range right by @p nShift places, discarding the low-order bits and introducing high-order
 *  bits with the same value as the original high-order bit within the range. */
template<class Word>
void shiftRightArithmetic(Word *words, const BitRange &range, size_t nShift) {
    if (!range.isEmpty()) {
        bool newBits = get(words, range.greatest());
        shiftRight(words, range, nShift, newBits);
    }
}

/** Rotate bits to the right.
 *
 *  Rotates the bits of the specified range to the right by @p nShift places, introducing high-order bits that are the same as
 *  the low-order bits that were removed. */
template<class Word>
void rotateRight(Word *words, const BitRange &range, size_t nShift) {
    if (range.isEmpty())
        return;
    nShift %= range.size();
    if (0==nShift)
        return;

    // Save the low-order bits that will be shifted off
    size_t nSavedWords = numberOfWords<Word>(nShift);
    SAWYER_VARIABLE_LENGTH_ARRAY(Word, saved, nSavedWords);
    BitRange savedRange = BitRange::baseSize(0, nShift);
    copy(words, BitRange::baseSize(range.least(), nShift), saved, savedRange);

    shiftRight(words, range, nShift);

    BitRange introduced = BitRange::baseSize(range.least()+range.size()-nShift, nShift);
    copy(saved, savedRange, words, introduced);
}

/** Rotate bits to the left.
 *
 *  Rotates the bits of the specified range to the left by @p nShift places, introducing low-order bits that are the same as
 *  the high-order bits that were removed. */
template<class Word>
void rotateLeft(Word *words, const BitRange &range, size_t nShift) {
    if (range.isEmpty())
        return;
    nShift %= range.size();
    rotateRight(words, range, range.size()-nShift);
}


////////////////////////////////////////////////////////////////////////////////////////////////////////////////////////////////
//                                      Bit-wise Boolean logic
////////////////////////////////////////////////////////////////////////////////////////////////////////////////////////////////

template<class Word>
struct InvertBits {
    bool operator()(Word &word, size_t nbits) {
        word ^= bitMask<Word>(0, nbits);
        return false;
    }
};

/** Invert bits.
 *
 *  Inverts all bits in the specified range. */
template<class Word>
void invert(Word *words, const BitRange &range) {
    InvertBits<Word> visitor;
    traverse(visitor, words, range, LowToHigh());
}

template<class Word>
struct AndBits {
    bool operator()(const Word &w1, Word &w2, size_t nbits) {
        w2 &= w1 | ~bitMask<Word>(0, nbits);
        return false;
    }
};

/** Bit-wise AND.
 *
 *  Computes the bitwise AND of equal-size sub-vectors @p vec1 and @p vec2 and stores the result in @p vec2.  The sub-vectors
 *  may overlap. */
template<class Word>
void bitwiseAnd(const Word *vec1, const BitRange &range1, Word *vec2, const BitRange &range2) {
    AndBits<Word> visitor;
    traverse(visitor, vec1, range1, vec2, range2, LowToHigh());
}

template<class Word>
struct OrBits {
    bool operator()(const Word &w1, Word &w2, size_t nbits) {
        w2 |= w1 & bitMask<Word>(0, nbits);
        return false;
    }
};

/** Bit-wise OR.
 *
 *  Computes the bitwise OR of equal-size sub-vectors @p vec1 and @p vec2 and stores the result in @p vec2.  The sub-vectors
 *  may overlap. */
template<class Word>
void bitwiseOr(const Word *vec1, const BitRange &range1, Word *vec2, const BitRange &range2) {
    OrBits<Word> visitor;
    traverse(visitor, vec1, range1, vec2, range2, LowToHigh());
}

template<class Word>
struct XorBits {
    bool operator()(const Word &w1, Word &w2, size_t nbits) {
        w2 ^= w1 & bitMask<Word>(0, nbits);
        return false;
    }
};

/** Bit-wise XOR.
 *
 *  Computes the bitwise exclusive-OR of equal-size sub-vectors @p vec1 and @p vec2 and stores the result in @p vec2.  The
 *  sub-vectors may overlap. */
template<class Word>
void bitwiseXor(const Word *vec1, const BitRange &range1, Word *vec2, const BitRange &range2) {
    XorBits<Word> visitor;
    traverse(visitor, vec1, range1, vec2, range2, LowToHigh());
}


////////////////////////////////////////////////////////////////////////////////////////////////////////////////////////////////
//                                      Arithmetic
////////////////////////////////////////////////////////////////////////////////////////////////////////////////////////////////

/** Assign an unsigned value to a bit range.
 *
 *  Zero extends or truncates @p value to the same width as @p range and copies it into the bit vector. */
template<class Word>
void fromInteger(Word *words, const BitRange &range, boost::uint64_t value) {
    ASSERT_require(8==sizeof value);
    if (range.isEmpty())
        return;

    // Create a bit vector that is just the value
    size_t nbits = std::min(range.size(), (size_t)64);  // number of significant bits to copy, not fill
    Word wordMask = bitMask<Word>(0, bitsPerWord<Word>::value);
    size_t nTmpWords = numberOfWords<Word>(nbits);
    SAWYER_VARIABLE_LENGTH_ARRAY(Word, tmp, nTmpWords);
    for (size_t i=0; i<nTmpWords; ++i)
        tmp[i] = (value >> (i * bitsPerWord<Word>::value)) & wordMask;

    // Copy the value's bit vector to the destination and zero-fill
    copy(tmp, BitRange::baseSize(0, nbits), words, BitRange::baseSize(range.least(), nbits));
    if (range.size() >= 64) {
        BitRange hi = BitRange::baseSize(range.least() + 64, range.size() - 64);
        clear(words, hi);
    }
}

/** Convert a bit vector to an integer.
 *
 *  Converts the specified range to an unsigned 64-bit value and returns that value. Returns zero if the range is empty.  If
 *  the range is wider than 64 bits then all of its high-order bits are ignored and only the lowest 64 bits are used. */
template<class Word>
boost::uint64_t toInteger(const Word *words, const BitRange &range) {
    boost::uint64_t result = 0;
    ASSERT_require(8==sizeof result);

    // Copy the bits into the low bits of a temporary bit vector
    size_t nbits = std::min(range.size(), (size_t)64);
    size_t nTmpWords = numberOfWords<Word>(nbits);
    SAWYER_VARIABLE_LENGTH_ARRAY(typename RemoveConst<Word>::Base, tmp, nTmpWords);
    memset(tmp, 0, sizeof tmp);
    BitRange lo = BitRange::baseSize(range.least(), nbits);
    copy(words, lo, tmp, BitRange::baseSize(0, nbits));

    // Convert the temporary bit vector to an integer
    for (size_t i=0; i<nTmpWords; ++i)
        result |= (boost::uint64_t)tmp[i] << (i * bitsPerWord<Word>::value);
    return result;
}

template<class Word>
struct Increment {
    bool carry;
    Increment(): carry(true) {}
    bool operator()(Word &word, size_t nbits) {
        ASSERT_require(carry);
        Word mask = bitMask<Word>(0, nbits);
        Word arg1 = word & mask;
        Word sum = arg1 + 1;
        word &= ~mask;
        word |= sum & mask;
        carry = (sum & mask) < arg1;
        return !carry;                                  // terminate traversal when carry is false
    }
};

/** Increment.
 *
 *  Interprets @p range of @p vec1 as an integer and increments the value by one.  The return value is the carry-out bit. */
template<class Word>
bool increment(Word *vec1, const BitRange &range1) {
    Increment<Word> visitor;
    traverse(visitor, vec1, range1, LowToHigh());
    return visitor.carry;
}

template<class Word>
struct Decrement {
    bool borrowed;
    Decrement(): borrowed(true) {}
    bool operator()(Word &word, size_t nbits) {
        ASSERT_require(borrowed);
        Word mask = bitMask<Word>(0, nbits);
        Word arg1 = word & mask;
        borrowed = 0==arg1;
        Word difference = (arg1 - 1) & mask;
        word &= ~mask;
        word |= difference;
        return !borrowed;                               // terminate traversal unless we borrowed
    }
};

/** Decrement.
 *
 *  Interprets @p range of @p vec1 as an integer and decrements the value by one. Returns true if the original value was zero
 *  or empty. */
template<class Word>
bool decrement(Word *vec1, const BitRange &range1) {
    Decrement<Word> visitor;
    traverse(visitor, vec1, range1, LowToHigh());
    return visitor.borrowed;
}

/** Negate bits as an integer.
 *
 *  Interprets @p range of @p vec1 as a two's complement integer and negates its value. */
template<class Word>
void negate(Word *vec1, const BitRange &range) {
    invert(vec1, range);
    increment(vec1, range);
}

template<class Word>
struct AddBits {
    bool carry;
    AddBits(bool carry): carry(carry) {}
    bool operator()(const Word &w1, Word &w2, size_t nbits) {
        Word mask = bitMask<Word>(0, nbits);
        Word addend1(carry ? 1 : 0);
        Word addend2(w1 & mask);
        Word addend3(w2 & mask);
        Word sum = addend1 + addend2 + addend3;
        w2 &= ~mask;
        w2 |= sum & mask;
        if (nbits == bitsPerWord<Word>::value) {
            carry = sum < addend2 || (sum==addend2 && carry);
        } else {
            carry = 0 != (sum & bitMask<Word>(nbits, 1));
        }
        return false;
    }
};

/** Add bits.
 *
 *  Treats two sub-vectors as unsigned values and add them together, storing the result in the second vector. Both ranges must
 *  be the same size, and the sub-vectors are permitted to overlap. The return value is the carry-out bit. */
template<class Word>
bool add(const Word *vec1, const BitRange &range1, Word *vec2, const BitRange &range2, bool carryIn=false) {
    AddBits<Word> visitor(carryIn);
    traverse(visitor, vec1, range1, vec2, range2, LowToHigh());
    return visitor.carry;
}

/** Subtract bits.
 *
 *  Treats two sub-vectors as unsigned values and subtracts @p vec1 from @p vec2 and stores the result in @p vec2.  Both ranges
 *  must be the same size, and the sub-vectors are permitted to overlap. The return value is false only when an overflow occurs
 *  (i.e., vec2 is unsigned-greater-than vec1). If the vectors are interpreted as 2's complement signed integers then an
 *  overflow is indicated whan both operands ahve the same sign and the result has a different sign. */
template<class Word>
bool subtract(const Word *vec1, const BitRange &range1, Word *vec2, const BitRange &range2) {
    size_t nTempWords = numberOfWords<Word>(range1.size());
    SAWYER_VARIABLE_LENGTH_ARRAY(Word, temp, nTempWords);
    BitRange tempRange = BitRange::baseSize(0, range1.size());
    copy(vec1, range1, temp, tempRange);
    invert(temp, tempRange);
    return add(temp, tempRange, vec2, range2, true);
}

/** Sign extend.
 *
 *  Performs sign extension while copying bits from range1 to range2, which may overlap.  If range1 is empty then range2 is
 *  cleared. If range2 is smaller than range1 then the not all bits are copied (high-order bits in range1 are omitted). If
 *  range1 is non-empty and range2 is empty then nothing is copied. The return value is the new high-order (sign) bit of
 *  range2, or false if range2 is empty. */
template<class Word>
bool signExtend(const Word *vec1, const BitRange &range1, Word *vec2, const BitRange &range2) {
    if (range2.isEmpty()) {
        return false;
    } else if (range1.isEmpty()) {
        clear(vec2, range2);
        return false;
    } else if (range1.size() < range2.size()) {         // sign extension
        bool oldSign = get(vec1, range1.greatest());
        copy(vec1, range1, vec2, BitRange::baseSize(range2.least(), range1.size()));
        set(vec2, BitRange::hull(range2.least()+range1.size(), range2.greatest()), oldSign);
        return oldSign;
    } else {                                            // truncation or plain copy
        ASSERT_require(range1.size() >= range2.size());
        BitRange copyFrom = BitRange::baseSize(range1.least(), range2.size());
        copy(vec1, copyFrom, vec2, range2);
        return get(vec2, range2.greatest());
    }
}


////////////////////////////////////////////////////////////////////////////////////////////////////////////////////////////////
//                                      Numeric comparison
////////////////////////////////////////////////////////////////////////////////////////////////////////////////////////////////

/** Compares with zero.
 *
 *  Returns true if the vector is equal to zero. */
template<class Word>
bool isEqualToZero(const Word *vec1, const BitRange &range1) {
    return isAllClear(vec1, range1);
}

template<class Word>
struct CompareBits {
    int result;
    CompareBits(): result(0) {}
    bool operator()(const Word &w1, const Word &w2, size_t nbits) {
        Word mask = bitMask<Word>(0, nbits);
        Word tmp1 = w1 & mask;
        Word tmp2 = w2 & mask;
        if (tmp1 < tmp2) {
            result = -1;
            return true;
        } else if (tmp1 > tmp2) {
            result = 1;
            return true;
        } else {
            return false;
        }
    }
};

/** Unsigned comparison.
 *
 *  Interprests two sub-vectors as unsigned integers and returns an integer whose sign indicates the relationship between those
 *  two integers.  Returns negative if @p vec1 is less than @p vec2; returns zero if @p vec1 is equal to @p vec2; returns
 *  positive if @p vec1 is greater than @p vec2.  The ranges need not be the same size--the smaller of the two ranges will act
 *  as if it were zero padded on its most-significant side.  Two empty vectors are interpreted as zero. */
template<class Word>
int compare(const Word *vec1, const BitRange &range1, const Word *vec2, const BitRange &range2) {
    if (range1.isEmpty() && range2.isEmpty()) {
        return 0;
    } else if (range1.isEmpty()) {
        return isEqualToZero(vec2, range2) ? 0 : -1;
    } else if (range2.isEmpty()) {
        return isEqualToZero(vec1, range1) ? 0 : 1;
    } else if (range1.size() < range2.size()) {
        BitRange hi = BitRange::hull(range2.least() + range1.size(), range2.greatest());
        if (!isEqualToZero(vec2, hi))
            return -1;
        BitRange lo = BitRange::baseSize(range2.least(), range1.size());
        return compare(vec1, range1, vec2, lo);
    } else if (range1.size() > range2.size()) {
        BitRange hi = BitRange::hull(range1.least() + range2.size(), range1.greatest());
        if (!isEqualToZero(vec1, hi))
            return 1;
        BitRange lo = BitRange::baseSize(range1.least(), range2.size());
        return compare(vec1, lo, vec2, range2);
    } else {
        ASSERT_require(!range1.isEmpty() && !range2.isEmpty());
        ASSERT_require(range1.size() == range2.size());
        CompareBits<Word> visitor;
        traverse(visitor, vec1, range1, vec2, range2, HighToLow());
        return visitor.result;
    }
}

/** Signed comparison.
 *
 *  Interprests two sub-vectors as 2's complement signed integers and returns an integer whose sign indicates the relationship
 *  between those two integers.  Returns negative if @p vec1 is less than @p vec2; returns zero if @p vec1 is equal to @p vec2;
 *  returns positive if @p vec1 is greater than @p vec2.  The ranges need not be the same size--the smaller of the two ranges
 *  will act as if it were sign-extended to the same size as the other.  Empty vectors are interpreted as zero. */
template<class Word>
int compareSigned(const Word *vec1, const BitRange &range1, const Word *vec2, const BitRange &range2) {
    if (range1.isEmpty() && range2.isEmpty()) {
        return 0;
    } else if (range1.isEmpty()) {
        if (Optional<size_t> mssb = mostSignificantSetBit(vec2, range2)) {
            return *mssb == range2.greatest() ? 1 : -1;
        } else {
            return 0;
        }
    } else if (range2.isEmpty()) {
        if (Optional<size_t> mssb = mostSignificantSetBit(vec1, range1)) {
            return *mssb == range1.greatest() ? -1 : 1;
        } else {
            return 0;
        }
    } else if (range1.size() < range2.size()) {
        BitRange hi = BitRange::hull(range2.least()+range1.size(), range2.greatest());
        bool neg1 = get(vec1, range1.greatest());
        bool neg2 = get(vec2, range2.greatest());
        if (!neg1 && !neg2) {                           // both are non-negative, so leverage unsigned comparison
            return compare(vec1, range1, vec2, range2);
        } else if (neg1 && neg2) {                      // both are negative
            if (nSet(vec2, hi)==hi.size() && get(vec2, hi.least()-1)) {
                return compareSigned(vec1, range1, vec2, BitRange::baseSize(range2.least(), range1.size()));
            } else {
                return 1;                               // vec2 is less than vec1
            }
        } else if (neg1) {                              // vec1 is negative but vec2 isn't
            return -1;
        } else {                                        // vec2 is negative but vec1 isn't
            return 1;
        }
    } else if (range1.size() > range2.size()) {         // call recursively to trigger previous case
        return -1 * compareSigned(vec2, range2, vec1, range1);
    } else {
        ASSERT_require(range1.size()==range2.size());
        bool neg1 = get(vec1, range1.greatest());
        bool neg2 = get(vec2, range2.greatest());
        if (!neg1 && !neg2) {
            return compare(vec1, range1, vec2, range2);
        } else if (neg1 && neg2) {
            if (Optional<size_t> diff = mostSignificantDifference(vec1, range1, vec2, range2)) {
                return get(vec1, range1.least() + *diff) ? 1 : -1;
            } else {
                return 0;
            }
        } else if (neg1) {
            return -1;
        } else {
            return 1;
        }
    }
}

////////////////////////////////////////////////////////////////////////////////////////////////////////////////////////////////
//                                      String representation
////////////////////////////////////////////////////////////////////////////////////////////////////////////////////////////////

// Can handle binary, base-4, octal, or hexadecimal
template<class Word, size_t bitsPerDigit>
struct ToString {
    Word remaining;                                     // left over bits from a previous iteration
    size_t nremaining;                                  // number valid low-order bits in "remaining" data member
    std::string reversed;                               // resulting string with the least significant digit first

    ToString(): remaining(0), nremaining(0) {
        ASSERT_require(bitsPerDigit >= 1 && bitsPerDigit <= 4);
        ASSERT_require(bitsPerDigit <= bitsPerWord<Word>::value);
    }
    
    bool operator()(const Word &word, size_t nbits) {
        static const char digits[] = {'0', '1', '2', '3', '4', '5', '6', '7', '8', '9', 'a', 'b', 'c', 'd', 'e', 'f'};
        Word tmp = word & bitMask<Word>(0, nbits);
        ASSERT_require(nremaining < bitsPerDigit);
        while (nremaining+nbits >= bitsPerDigit) {
            size_t nrem = std::min(nremaining, bitsPerDigit); // number left-over bits to use
            size_t nnew = bitsPerDigit - nrem;                // number of new bits to use
            Word digit = (remaining & bitMask<Word>(0, nrem)) | ((tmp & bitMask<Word>(0, nnew)) << nrem);
            reversed += digits[digit];
            nremaining = 0;
            nbits -= nnew;
            tmp >>= nnew;
        }
        nremaining = nbits;
        remaining = tmp;
        return false;
    }

    std::string result() {
        if (nremaining > 0) {
            ASSERT_require(nremaining <= 3);            // digits '0' through '7'
            reversed += '0' + (remaining & bitMask<Word>(0, nremaining));
            nremaining = 0;
        }
        std::string s;
        std::swap(s, reversed);
        std::reverse(s.begin(), s.end());
        return s;
    }
};

/** Hexadecimal representation.
 *
 *  Returns a string which is the hexadecimal representation of the bits in the specified range.  No prefix or suffix is added
 *  (i.e., no leading "0x" or trailing "h").  The number of digits in the return value is the minimum required to explicitly
 *  represent the value, including leading zeros; an empty range will return an empty string. The returned string is lower
 *  case. */
template<class Word>
std::string toHex(const Word *vec, const BitRange &range) {
    ToString<Word, 4> visitor;
    traverse(visitor, vec, range, LowToHigh());
    return visitor.result();
}

/** Octal representation.
 *
 *  Returns a string which is the octal representation of the bits in the specified range.  No prefix or suffix is added (i.e.,
 *  no leading "0" or trailing "o").  The number of digits in the return value is the minimum required to explicitly represent
 *  the value, including leading zeros.  An empty range will return an empty string. */
template<class Word>
std::string toOctal(const Word *vec, const BitRange &range) {
    ToString<Word, 3> visitor;
    traverse(visitor, vec, range, LowToHigh());
    return visitor.result();
}

/** Binary representation.
 *
 *  Returns a string which is the binary representation of the bits in the specified range.  No prefix or suffix is added.  The
 *  number of digits in the return value is the minimum required to explicitly represent the value, including leading zeros.
 *  An empty range will return an empty string. */
template<class Word>
std::string toBinary(const Word *vec, const BitRange &range) {
    ToString<Word, 1> visitor;
    traverse(visitor, vec, range, LowToHigh());
    return visitor.result();
}

////////////////////////////////////////////////////////////////////////////////////////////////////////////////////////////////
//                                      Parsing
////////////////////////////////////////////////////////////////////////////////////////////////////////////////////////////////

template<class Word>
Word charToDigit(char ch) {
    Word digit;
    if (ch >= '0' && ch <= '9') {
        digit = ch - '0';
    } else if (ch >= 'a' && ch <= 'f') {
        digit = ch - 'a' + 10;
    } else if (ch >= 'A' && ch <= 'F') {
        digit = ch - 'A' + 10;
    } else {
        digit = 16;                                     // signals an invalid character
    }
    return digit;
}

template<class Word, size_t bitsPerDigit>
void fromString(Word *vec, const BitRange &range, const std::string &input) {
    ASSERT_require(bitsPerDigit >= 1 && bitsPerDigit <= 4);
    ASSERT_require(bitsPerDigit <= bitsPerWord<Word>::value);

    // Check that all characters of the string are valid.
    for (size_t idx=0; idx<input.size(); ++idx) {
        if ('_'!=input[idx] && charToDigit<Word>(input[idx]) >= Word(1) << bitsPerDigit) {
            throw std::runtime_error(std::string("invalid character '") + input[idx] + "' at index " +
                                     boost::lexical_cast<std::string>(idx) + " in base-" +
                                     boost::lexical_cast<std::string>(1 << bitsPerDigit) + " input string");
        }
    }

    // Copy digits into the vector
    size_t offset = 0;                                  // bit offset from range.least()
    for (size_t idx=input.size(); idx>0 && offset<range.size(); --idx) {
        if ('_'!=input[idx-1]) {
            Word digit = charToDigit<Word>(input[idx-1]);
            size_t nbits = std::min(bitsPerDigit, range.size()-offset);// number of bits of digit to copy into vector
            copy(&digit, BitRange::baseSize(0, std::min(bitsPerDigit, nbits)),
                 vec, BitRange::baseSize(range.least()+offset, nbits));
            offset += bitsPerDigit;
        }
    }

    // Zero fill high order stuff that we didn't already initialize
    if (offset < range.size())
        clear(vec, BitRange::hull(range.least()+offset, range.greatest()));
}

/** Obtain bits from a hexadecimal representation.
 *
 *  The @p input string must contain only valid hexadecimal digits '0' through '9', 'a' through 'f', and 'A' through 'F', or
 *  the underscore character (to make long strings more readable), or else an <code>std::runtime_error</code> is thrown. If the
 *  number of supplied digits is larger than what is required to initialize the specified sub-vector, then extra data is
 *  discarded.  On the other hand, if the length of the string is insufficient to initialize the entire sub-vector then the
 *  high order bits of the sub-vector are cleared. */
template<class Word>
void fromHex(Word *vec, const BitRange &range, const std::string &input) {
    fromString<Word, 4>(vec, range, input);
}

/** Obtain bits from an octal representation.
 *
 *  The @p input string must contain only valid octal digits '0' through '7' or the underscore (to make long strings more
 *  readable), or else an <code>std::runtime_error</code> is thrown. If the number of supplied digits is larger than what is
 *  required to initialize the specified sub-vector, then extra data is discarded.  On the other hand, if the length of the
 *  string is insufficient to initialize the entire sub-vector then the high order bits of the sub-vector are cleared. */
template<class Word>
void fromOctal(Word *vec, const BitRange &range, const std::string &input) {
    fromString<Word, 3>(vec, range, input);
}

/** Obtain bits from a binary representation.
 *
 *  The @p input string must contain only valid binary digits '0' and '1' or the underscore (to make long strings more
 *  readable), or else an <code>std::runtime_error</code> is thrown. If the number of supplied digits is larger than what is
 *  required to initialize the specified sub-vector, then extra data is discarded.  On the other hand, if the length of the
 *  string is insufficient to initialize the entire sub-vector then the high order bits of the sub-vector are cleared. */
template<class Word>
void fromBinary(Word *vec, const BitRange &range, const std::string &input) {
    fromString<Word, 1>(vec, range, input);
}


} // namespace
} // namespace
} // namespace
#endif<|MERGE_RESOLUTION|>--- conflicted
+++ resolved
@@ -138,10 +138,6 @@
     size_t srcLastIdx  = wordIndex<Word>(srcRange.greatest());
 
     size_t srcOffset = srcFirstIdx - dstFirstIdx; // overflow is okay
-<<<<<<< HEAD
-    ssize_t srcOffsetSigned SAWYER_ATTR_UNUSED = srcOffset;// to debug overflow
-=======
->>>>>>> 4145e1d6
 
     size_t srcBitIdx = bitIndex<Word>(srcRange.least());
     size_t dstBitIdx = bitIndex<Word>(dstRange.least());
