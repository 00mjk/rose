--- conflicted
+++ resolved
@@ -127,14 +127,10 @@
 #endif
 #endif
 
-<<<<<<< HEAD
 // Files in src/frontend/ExecFormats
 #ifndef _MSC_VER
 // tps (11/23/2009) : Commented out right now to make progress in Windows
 #error "Do not execute this"
-=======
-// Files in src/frontend/BinaryFormats
->>>>>>> ad48869f
 #include "MemoryMap.h"
 #include "Loader.h"
 #include "LoaderELF.h"
