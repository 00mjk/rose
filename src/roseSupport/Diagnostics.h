// Stuff related to ROSE diagnostics
#ifndef ROSE_Diagnostics_H
#define ROSE_Diagnostics_H

#include "Sawyer/Assert.h"
#include "Sawyer/Message.h"

// How failed assertions behave
#define ROSE_ASSERTION_ABORT    1                       // call abort()
#define ROSE_ASSERTION_EXIT     2                       // call exit(1)
#define ROSE_ASSERTION_THROW    3                       // throw rose::Diagnostics::FailedAssertion

namespace rose {

/** Controls diagnostic messages from ROSE.
 *
 *  ROSE uses the free [Sawyer](http://github.com/matzke1/sawyer) library to emit diagnostic messages for events such as
 *  debugging, program tracing, informational messages, warning and error messages, progress reports, and runtime logic
 *  assertions. The Sawyer message support can be found in the Sawyer::Message name space in "Sawyer/Message.h", and the
 *  run-time logic assertions can be found in the Sawyer::Assert name space in "assert/Assert.h" (which also defines a number
 *  of C preprocessor macros whose names begin with "ASSERT_".
 *
 *  Sawyer supports multiple instances of messaging facilities (@ref Sawyer::Message::Facility or @ref
 *  rose::Diagnostics::Facility) each of which defines a <code>std::ostream</code> object for each of a number of message
 *  importance levels.  ROSE defines one global library-wide facility, @ref rose::Diagnostics::mlog whose string name (used in
 *  output) is simply "rose".  Software layers within ROSE may define their own facilities and give them names indicative of
 *  the software layer, like "rose::BinaryAnalysis::StackDelta. Tools that use ROSE can also define and register their own
 *  facilities.  All these facilities are then grouped together into a single @ref Sawyer::Message::Facilities object, @ref
 *  rose::Diagnostics::mfacilities, so they can be controlled collectively or individually from the ROSE command-line (e.g.,
 *  the @c frontend call).
 *
 * @section usage Command-line usage
 *
 *  ROSE looks for the command-line switch (e.g., "--log") that takes one argument: <em>what</em>".  If <em>what</em> is the
 *  word "help" then usage information is displayed; if <em>what</em> is the word "list" then log settings are displayed.
 *  Otherwise, <em>what</em> is expected to be a string to pass to the @ref rose::Diagnostics::mfacilities.control function.
 *  See the output from any tool that supports "--log help" for details about the syntax.
 *
 * @section library_diagnostics Adding a facility to ROSE
 *
 *  Note: this section is about adding a new logging facility to the ROSE library proper. Adding a facility to a tool that uses
 *  ROSE is simpler and is described in a later section.
 *
 *  As an example, let's say that a programmer wants to convert the BinaryLoader class to use its own logging facilities.  The
 *  first step is to declare a static data member for the facility. Adding a logging facility to a namespace or file is similar
 *  except the @c mlog would be declared in the namespace or as a file-scope (static or anonymous namespace) variable.
 *
 * @code
 *  // in BinaryLoader.h
 *  #include "Diagnostics.h"   // rose::Diagnostics
 *
 *  class BinaryLoader {
 *      ...
 *  protected:
 *      static rose::Diagnostics::Facility mlog; // a.k.a., Sawyer::Message::Facility
 *  };
 * @endcode
 *
 *  If we consistently name message facilities "mlog" then any unqualified reference to @c mlog in the source code will
 *  probably be the most appropriate (most narrowly scoped) facility.  Adding a new facility to a software component that
 *  already uses the rose-wide "mlog" is mostly a matter of defining a more narrowly scoped @c mlog, and the existing code will
 *  start using it (you probably also need to search for places where @c mlog usage was qualified). Specifically, we avoid
 *  using "log" as the name of any logging facility because it can conflict on some systems with the logorithm function @c log.
 *
 *  The second step is to define the @c mlog static variable. Since the variable is statically allocated, it must be
 *  constructed only with the default constructor. Sawyer also has other Facility constructors, but these generally can't be
 *  used for static variables because there is no portable way to ensure that the C++ runtime is initialized before the
 *  Facility initialization happens.  If the initializations occur in the wrong order then bizarre behavior may result,
 *  including segmentation faults in STL container classes.
 *
 * @code
 *  // in BinaryLoader.C
 *  #include "BinaryLoader.h"
 *  rose::Diagnostics::Facility BinaryLoader::mlog;
 * @endcode
 *
 *  The third step is to initialize the @c mlog static variable after we're sure that the C++ runtime has been initialized. We
 *  can do this by defining a class method (a.k.a., static function member) that can be called from ROSE's initialization
 *  phase.  This is the point at which the mlog is given a name and connected to a destination(s).  The name is usually the
 *  fully qualified name of the component for which the @c mlog object serves as the logging facility, and may contain typical
 *  C++ symbol names, dots, and "::".  This name is used to enable/disable the facility from the command-line, and will show up
 *  as part of the output for any message emitted using this facility.
 *
 *  The second, optional half of this step is to register the facility with the ROSE library so it can be controlled from the
 *  command-line. Although unregistered facilities are still useful, components of the ROSE library should almost always
 *  register their facility. The easiest way to do this consistently is to use @ref initAndRegister like this:
 *
 * @code
 *  // class method (static member function) in BinaryLoader.C
 *  void BinaryLoader::initDiagnostics() {
 *      static bool initialized = false;
 *      if (!initialized) {
 *          initialized = true;
 *          Diagnostics::initAndRegister(&mlog, "rose::BinaryAnalysis::BinaryLoader");
 *      }
 *  }
 * @endcode
 *
 *  If the class, namespace, or file containing you @c initDiagnostics function is conditionally compiled (e.g., binary
 *  analysis is not always enabled in ROSE), you'll want to add a dummy version of @c initDiagnostics that does nothing
 *  (preferrable to using conditional compilation in the next step).
 *
 *  The fourth and final step is to add a call to <code>BinaryLoader::initDiagnostics</code> from @ref
 *  Diagnostics::initialize. This function is defined in "src/roseSupport/Diagnostics.C". You probably don't need to include
 *  your entire header file in Diagnostics.C; a declarations should be sufficient and faster to compile.
 *
 * @section tool_diagnostics Adding a facility to a tool
 *
 *  Tools that are built on top of the ROSE library can use the same Sawyer messaging support, and the tool's Facility objects
 *  can be registered with ROSE and thus controlled along with the library's facilities.  Doing so is even easier than using
 *  the facility in part of the ROSE library: declare the facility, and initialize and register it.  Tools can create as many
 *  facilities as they like, although the description below assumes only one.
 *
 *  The facility is usually declared as a static object so it can be available to all parts of the tool.  As with static
 *  facilities in the ROSE library itself (described above), it should be only default constructed.  Also, instead of using
 *  namespace @ref rose::Diagnostics, the tool can optionally use namespace @ref Sawyer::Message::Common.  This avoids the
 *  ambiguity for @c mlog that would be created by importing @ref rose::Diagnostics or @ref Sawyer::Message (the types and
 *  enums in these two namespaces are equivalent).
 *
 * @code
 *  #include <rose/Diagnostics.h>
 *  using namespace Sawyer::Message::Common; // if you want unqualified DEBUG, WARN, ERROR, FATAL, etc.
 *  Sawyer::Message::Facility mlog; // a.k.a., rose::Diagnostics::Facility
 * @endcode
 *
 *  The second step, initialization and registration, is usually near the beginning of @c main right after initializing the
 *  ROSE library but before command-line processing.
 *
 * @code
 *  int main(int argc, char *argv[]) {
 *      ROSE_INITIALIZE;
 *      mlog = rose::Diagnostics::initAndRegister(&mlog, "name-of-my-tool");
 * @endcode
 *
 *  If you want to globally adjust which levels of diagnostics are output by default (later modified by the command-line) you
 *  can do that by passing a string to the same function that's used by the command-line processing, such as:
 *
 * @code
 *  Sawyer::Message::mfacilities.control("none,>=info");
 * @endcode
 *
 *  Although initialization is required, the registering step is optional. Registering causes the tool's diagnostics to be
 *  conrollable from ROSE's command-line switches.  If you want to only initialize and not register, then use this:
 *
 * @code
 *  int main(int argc, char *argv[]) {
 *      ROSE_INITIALIZE;
 *      mlog = Sawyer::Message::Facility("name-of-my-tool", rose::Diagnostics::destination);
 * @endcode
 *
 *
 * @section usage Using a facility in the ROSE library or tools
 *
 *  When using a message facility within the ROSE library source code, it is generally desirable to have a "using namespace
 *  @ref rose::Diagnostics" in effect.  Not only does this alleviate the need to qualify the important levels (e.g.,
 *  <code>INFO</code>, <code>WARN</code>, etc), but it also brings @ref rose::Diagnostics::mlog, the library-wide logging
 *  facility, into scope.  Doing so will allow any software component to perform logging using the library-wide facility, and
 *  once a more local @c mlog is declared the more local symbol is automatically used.
 *
 *  When using a message facility within a tool, importing the @ref Sawyer::Message::Common instead of @ref rose::Diagnostics
 *  will prevent an ambiguity between the tools global @c mlog and @ref rose::Diagnostics::mlog. You can do which ever you
 *  prefer.
 *
 *  Regardless of whether you're writing a ROSE library component or a tool, all one needs to do to use a facility is to write
 *  a C++ std::ostream-style output statement whose left-hand operand is a @ref Sawyer::Message::Stream.  Since streams are
 *  held in a @ref Sawyer::Message::Facility and since facilities usually have the C++ name "mlog", the statement will look
 *  something like this:
 *
 * @code
 *  using rose::Diagnostics; // or using Sawyer::Message::Common
 *  mlog[INFO] <<"loading \"" <<filename <<"\"\n";
 * @endcode
 *
 *  The default configuration will cause the message to be emitted on the standard error stream along with information about
 *  the name of the executable, the thread ID, the time in seconds relative to the start of the process, the name of the
 *  facility, and the message importance.  For example:
 *
 * @code
 *  identityTranslator[30603] 0.00949s BinaryLoader[INFO]: loading "/usr/lib32/libc.so"
 * @endcode
 *
 *  ROSE also defines a global macro @c mprintf that is a drop-in replacement for @c printf.  This macro uses whatever
 *  <code>mlog[DEBUG]</code> is in scope.  The @ref mfprintf function can be used as a replacement when a specific logging
 *  stream is desired.
 *
 *  Sometimes one wants the right hand side of the output statements to be evaluated only in certain circumstances for
 *  performance reasons, and there are multiple ways to do that.  If you already use conditional compilation or "if" statements
 *  to generate diagnostic output, continue to do the same.  You can also use an "if" statement whose condition is the
 *  diagnostic stream since streams evaluated in a Boolean context return true or false depending on whether the stream is
 *  enabled or disabled:
 *
 * @code
 *  if (mlog[INFO])
 *      mlog[INFO] <<"loading \"" <<filename <<"\"\n";
 * @endcode
 *
 *  Sawyer also has a SAWYER_MESG() macro that's used like this:
 *
 * @code
 *  SAWER_MESG(mlog[INFO]) <<"loading \"" <<filename <<"\"\n";
 * @endcode
 *
 *  Another thing you can do is construct a new locally-declared stream with a shorter name.  Some parts of the ROSE library do
 *  things like this:
 *
 * @code
 *  using namespace rose::Diagnostics;
 *  void doSomething() {
 *      Stream debug(mlog[DEBUG]); // get our own copy of a stream
 *      ...
 *      if (debug) {
 *          some_debugging_things();
 *          debug <<"debugging results...\n";
 *      }
 *  }
 * @endcode
 *
 *  Not only does this reduce typing a little, but since the function is using its own private message stream, partial
 *  messages emitted to that stream won't interfere with partial messages emitted to <code>mlog[DEBUG]</code> by called
 *  functions (see next section).
 *
 *  Another debugging trick is to create a local stream like above, and then explicitly enable or disable it based on some
 *  condition you're trying to debug:
 *
 * @code
 *  using namespace rose::Diagnostics;
 *  void doSomething(int foo) {
 *      Stream debug(mlog[DEBUG]); // get our own copy of a stream
 *      debug.enable(5==foo); // enable it only in certain cases
 *      ...
 *      if (debug) {
 *          some_debugging_things();
 *          debug <<"debugging results...\n";
 *      }
 *  }
 * @endcode
 *
 * @section partial Partial messages
 *
 *  A partial message is any message for which the linefeed, "\n", hasn't been inserted.  If a message stream is unbuffered and
 *  another message is emitted to a different stream and ends up going to the same ultimate destination (e.g., standard error),
 *  then any previous partial message is interrupted, usually by appending "...", and re-emitted later when more text is added.
 *
 *  Since each message stream creates messages sequentially in an incremental manner, we sometimes want to "save" a partial
 *  message, allow other messages to be emitted from the same stream, and then complete the original message later.  This most
 *  often happens when one function creates a partial message, and then calls another function that might use the same stream
 *  before the partial message is completed.  The best way to accomplish this is by creating a new, temporary message stream
 *  and moving any partial messages to the new stream.  The copy constructor can be used, like the example above, but even more
 *  conveniently, if the source stream in the copy constructor has an outstanding partial message then that partial message is
 *  moved (not copied) to the newly constructed stream.  This allows a partial message to be emitted in the same statement that
 *  constructs the local stream:
 *
 * @code
 *  Stream m1(mlog[INFO] <<"loading \"" <<filename <<"\""); //note no "\n"
 *  Sawyer::Stopwatch timer;
 *  do_other_stuff_that_might_emit_info_messages();
 *  m1 <<"; took " <<timer <<" seconds.\n"; //original message completed now
 *  // you may continue to use m1 for additional messages...
 * @endcode
 *
 *  The documentation for @ref Sawyer::Message has additional hints and examples.
 *
 */
namespace Diagnostics {

// Make Sawyer message importance levels available here. That way, we don't have to "use namespace Sawyer::Message", which
// also sucks in a lot of other stuff.
using Sawyer::Message::DEBUG;                           // very low-level debugging mostly for developers
using Sawyer::Message::TRACE;                           // more low-level debugging but maybe more interesting to users
using Sawyer::Message::WHERE;                           // higher-level debugging to help users understand ROSE flow
using Sawyer::Message::MARCH;                           // progress bars and other high-frequency messages
using Sawyer::Message::INFO;                            // useful information about normal behavior such as stats
using Sawyer::Message::WARN;                            // warnings that users should almost certainly see at least once
using Sawyer::Message::ERROR;                           // recoverable errors, possibly followed by throw
using Sawyer::Message::FATAL;                           // errors which are immediately followed by exit, abort, or similar

using Sawyer::Message::Stream;                          // one message stream, e.g., 'mlog[INFO]'
using Sawyer::Message::Facility;                        // collection of related streams, e.g., 'mlog'

/** Default destination for ROSE diagnostics.  The user may set this explicitly before rose::Diagnostics::initialize is called,
 *  otherwise that function will create a destination that points to standard error and uses the optional
 *  rose::Diagnostics::mprefix. */
ROSE_DLL_API extern Sawyer::Message::DestinationPtr destination;

/** Default line prefix for message sinks created in ROSE. For instance, if the library needs to create a default destination
 *  (rose::Diagnostics::destination) then this prefix is used, and if null at that time then a default prefix is created and
 *  assigned to this variable.  The user may assign a prefix before calling rose::Diagnostics::initialize. */
ROSE_DLL_API extern Sawyer::Message::PrefixPtr mprefix;

/** Diagnostic facility for the ROSE library as a whole. */
ROSE_DLL_API extern Sawyer::Message::Facility mlog;

/** Collection of all registered ROSE logging facilities. This collection allows the facilities to be controlled collectively
 *  such as from the -rose:log command-line switch. */
using Sawyer::Message::mfacilities;
    
/** Initialize diagnostics-related global variables. This should be called before any of the global variables in the
 *  rose::Diagnostics name space are used.  It doesn't hurt to call this more than once. */
ROSE_DLL_API void initialize();

/** Returns true if diagnostics-related global variables have been initialized. */
ROSE_DLL_API bool isInitialized();

/** Initialize and register a logging facility.
 *
 *  Initializes the specified facility by giving it a name and pointing it to the same place as the other ROSE diagnostic
<<<<<<< HEAD
 *  streams. Then register the facility with ROSE's global list of facilities so it can be controlled from the command-line. */
ROSE_DLL_API void initAndRegister(Facility &mlog, const std::string &name);
=======
 *  streams. Then register the facility with ROSE's global list of facilities so it can be controlled from the command-line.
 *  Registering a facility does not copy it--it only saves a reference to it. Therefore, either facilties should be statically
 *  declared or they should be de-registered before they go out of scope. */
void initAndRegister(Facility *mlog, const std::string &name);

// [Robb P Matzke 2017-02-16]: deprecated: The version that takes a pointer first argument is a better design because it gives
// the user a better clue that we're saving a reference rather than a copy. Note: ROSE_DEPRECATED not defined here.
void initAndRegister(Facility &mlog, const std::string &name) SAWYER_DEPRECATED("use a pointer for the first argument");

/** Deregister a facility.
 *
 *  Do this before your facility goes out of scope.  In general, you don't need to deregister a Facility object from a
 *  Facilities collection when the Facility object is destroyed because Sawyer will notice the destruction
 *  automatically. However, the recognition is heuristic based on magic numbers manipulated by constructors and destructors and
 *  could potentially fail.  The general safe, rule is that if a registered Facility object is destroyed other than at program
 *  exit, you should explicitly deregister it before it's destroyed. */
void deregister(Facility *mlog);
>>>>>>> 6d78b157

/** Intermediate class for printing to C++ ostreams with a printf-like API.
 *
 *  Users seldom declare objects of this type directly, but rather use the rose::Diagnostics::mfprintf function or the mprintf
 *  macro.
 *
 *  @sa rose::Diagnostics::mfprintf */
class StreamPrintf {
    std::ostream &stream;
public:
    StreamPrintf(std::ostream &stream): stream(stream) {}
#ifdef _MSC_VER
    int operator()(const char *fmt, ...);
#else
    int operator()(const char *fmt, ...) __attribute__((format(printf, 2, 3)));
#endif
};

/** Print to a C++ stream using a printf-like API.
 *
 *  The mfprintf function is a partial function whose return value is the real function. It's argument can be any C++
 *  <code>std::ostream</code> although it's intended mainly for Sawyer::Message::Stream streams.  It's used like this:
 *
 * @code
 *  uint64_t va = ...;
 *  // C++ way of emitting a message
 *  mlog[DEBUG] <<"address is " <<StringUtility::addrToString(va) <<"\n";
 *  // C way of emitting a message
 *  mfprintf(mlog[DEBUG])("address is 0x" PRIx64 "\n", va);
 *  // Shortcut macro
 *  mprintf("address is 0x" PRIx64 "\n", va);
 * @endcode
 *
 * The @c mprintf macro always uses <code>mlog[DEBUG]</code> without any name qualification in order to resolve to the most
 * locally defined @c mlog.  Therefore, a "using namespace rose::Diagnostics" probably needs to be in effect. */
StreamPrintf mfprintf(std::ostream &stream);

// See mfprintf. "mlog" must be resolved at point where macro is expanded.
#define mprintf rose::Diagnostics::mfprintf(mlog[rose::Diagnostics::DEBUG]) 

} // namespace
} // namespace

#endif
<|MERGE_RESOLUTION|>--- conflicted
+++ resolved
@@ -304,10 +304,6 @@
 /** Initialize and register a logging facility.
  *
  *  Initializes the specified facility by giving it a name and pointing it to the same place as the other ROSE diagnostic
-<<<<<<< HEAD
- *  streams. Then register the facility with ROSE's global list of facilities so it can be controlled from the command-line. */
-ROSE_DLL_API void initAndRegister(Facility &mlog, const std::string &name);
-=======
  *  streams. Then register the facility with ROSE's global list of facilities so it can be controlled from the command-line.
  *  Registering a facility does not copy it--it only saves a reference to it. Therefore, either facilties should be statically
  *  declared or they should be de-registered before they go out of scope. */
@@ -315,7 +311,7 @@
 
 // [Robb P Matzke 2017-02-16]: deprecated: The version that takes a pointer first argument is a better design because it gives
 // the user a better clue that we're saving a reference rather than a copy. Note: ROSE_DEPRECATED not defined here.
-void initAndRegister(Facility &mlog, const std::string &name) SAWYER_DEPRECATED("use a pointer for the first argument");
+ROSE_DLL_API void initAndRegister(Facility &mlog, const std::string &name) SAWYER_DEPRECATED("use a pointer for the first argument");
 
 /** Deregister a facility.
  *
@@ -324,8 +320,7 @@
  *  automatically. However, the recognition is heuristic based on magic numbers manipulated by constructors and destructors and
  *  could potentially fail.  The general safe, rule is that if a registered Facility object is destroyed other than at program
  *  exit, you should explicitly deregister it before it's destroyed. */
-void deregister(Facility *mlog);
->>>>>>> 6d78b157
+ROSE_DLL_API void deregister(Facility *mlog);
 
 /** Intermediate class for printing to C++ ostreams with a printf-like API.
  *
