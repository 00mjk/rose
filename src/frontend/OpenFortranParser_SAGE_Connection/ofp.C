--- conflicted
+++ resolved
@@ -42,11 +42,7 @@
 {
     jmethodID method = jserver_GetMethodID(static_method, xclass, name, arg);
     if (method == NULL) jserver_handleException();
-<<<<<<< HEAD
-	return method;
-=======
         return method;
->>>>>>> 5936b856
 }
 
 
@@ -74,11 +70,7 @@
 {
     static  jmethodID getErrorMethod;
     if (getErrorMethod == NULL)
-<<<<<<< HEAD
-    	getErrorMethod = jofp_get_method(jofp_get_frontEnd_class(), STATIC_METHOD, "getError", "()Z");
-=======
         getErrorMethod = jofp_get_method(jofp_get_frontEnd_class(), STATIC_METHOD, "getError", "()Z");
->>>>>>> 5936b856
     return getErrorMethod;
 }
 
