#include "sage3basic.h"

#include "ATermToUntypedFortranTraversal.h"
#include "general_language_translation.h"
#include "Fortran_to_ROSE_translation.h"
#include "untypedBuilder.h"
#include <iostream>

#define PRINT_ATERM_TRAVERSAL 0
#define PRINT_SOURCE_POSITION 0

using namespace ATermSupport;
using std::cout;
using std::cerr;
using std::endl;


ATermToUntypedFortranTraversal::ATermToUntypedFortranTraversal(SgSourceFile* source) : ATermToUntypedTraversal(source)
{
   UntypedBuilder::set_language(SgFile::e_Fortran_language);
}

static ATbool convert_list_item(ATerm term, const char* match, std::map<std::string,std::string> & map)
{
   char * str1, * str2;
   if (ATmatch(term, match, &str1, &str2)) {
      // MATCHED Rename
      cout << "--- Matched: " << match << " " << str1 << " " << str2 << endl;
      map[str1] = str2;
   } else return ATfalse;

   return ATtrue;
}

class ATListToMap
{
  public:
    ATListToMap(std::string match) : pMatch(match) { }

    ATbool operator() (ATerm term)
      {
         return convert_list_item(term, pMatch.c_str(), pMap);
      }

   const std::map<std::string,std::string> & getMap()  { return pMap; }

  private:
   std::string pMatch;
   std::map<std::string,std::string> pMap;
};

// Traverse a list
//
template <typename FuncType>
ATbool traverse_List(ATerm term, FuncType & convert_item)
{
#if PRINT_ATERM_TRAVERSAL
  printf("... traverse_List: %s\n", ATwriteToString(term));
#endif

  ATermList tail = (ATermList) ATmake("<term>", term);
  while (! ATisEmpty(tail)) {
     ATerm head = ATgetFirst(tail);
     tail = ATgetNext(tail);
     if ( !convert_item(head) ) {
        return ATfalse;
     }
  }

  return ATtrue;
}

// Traverse a named list
//
template <typename FuncType>
ATbool traverse_List(ATerm term, const char * match, FuncType & convert_item)
{
#if PRINT_ATERM_TRAVERSAL
  printf("... traverse_List: %s\n", ATwriteToString(term));
#endif

  ATerm terms;
  if (ATmatch(term, match, &terms)) {
     ATermList tail = (ATermList) ATmake("<term>", terms);
     while (! ATisEmpty(tail)) {
        ATerm head = ATgetFirst(tail);
        tail = ATgetNext(tail);
        if ( !convert_item(head) ) {
           return ATfalse;
        }
     }
     printf("--- found named list\n");
  }
  else return ATfalse;

  return ATtrue;
}

// Traverse an optional list
//
template <typename FuncType>
ATbool traverse_OptCommaList(ATerm term, FuncType & convert_item)
{
#if PRINT_ATERM_TRAVERSAL
  printf("... traverse_OptionalCommaList: %s\n", ATwriteToString(term));
#endif

  ATerm terms;
  if (ATmatch(term, "no-list()")) {
  }
  else if (ATmatch(term, "comma-list(<term>)", &terms)) {
     ATermList tail = (ATermList) ATmake("<term>", terms);
     while (! ATisEmpty(tail)) {
        ATerm head = ATgetFirst(tail);
        tail = ATgetNext(tail);
        if ( !convert_item(head) ) {
           return ATfalse;
        }
     }
  }
  else return ATfalse;

  return ATtrue;
}

//========================================================================================
// Program (R201)
//----------------------------------------------------------------------------------------
ATbool ATermToUntypedFortranTraversal::traverse_Program(ATerm term)
{
#if PRINT_ATERM_TRAVERSAL
   printf("... traverse_Program: %s\n", ATwriteToString(term));
#endif

   SgUntypedGlobalScope* global_scope = get_scope();

   ATerm term1, term2;
   std::string start_comments;

   if (ATmatch(term, "Program(<term>,<term>)", &term1,&term2)) {
      if (traverse_StartCommentBlock(term1, start_comments)) {
         // MATCHED StartCommentBlock
      } else return ATfalse;

      if (traverse_ProgramUnitList(term2, global_scope)) {
         // MATCHED ProgramUnitList
      } else return ATfalse;

   } else return ATfalse;

   return ATtrue;
}

//========================================================================================
// ProgramUnitList (R202)
//----------------------------------------------------------------------------------------
ATbool ATermToUntypedFortranTraversal::traverse_ProgramUnitList(ATerm term, SgUntypedGlobalScope* scope)
{
#if PRINT_ATERM_TRAVERSAL
   printf("... traverse_ProgramUnitList: %s\n", ATwriteToString(term));
#endif

   ATermList tail = (ATermList) ATmake("<term>", term);

   while (! ATisEmpty(tail)) {
      ATerm head = ATgetFirst(tail);
      tail = ATgetNext(tail);

      if (traverse_MainProgram(head, scope)) {
         // MATCHED MainProgram
      }
      else if (traverse_SubroutineSubprogram(head, scope)) {
         // MATCHED SubroutineSubprogram
      }
      else if (traverse_FunctionSubprogram(head, scope)) {
         // MATCHED FunctionSubprogram
      }
      else if (traverse_Module(head, scope)) {
         // MATCHED Module
      }
      else if (traverse_Submodule(head, scope)) {
         // MATCHED Submodule
      }
      else if (traverse_BlockData(head, scope)) {
         // MATCHED BlockData
      }
      else {
         return ATfalse;
      }
   }

   return ATtrue;
}

//========================================================================================
// InternalSubprogramPart (R210)
//----------------------------------------------------------------------------------------
ATbool ATermToUntypedFortranTraversal::traverse_OptInternalSubprogramPart(ATerm term, SgUntypedOtherStatement** contains_stmt, SgUntypedScope* scope)
{
#if PRINT_ATERM_TRAVERSAL
   printf("... traverse_OptInternalSubprogramPart: %s\n", ATwriteToString(term));
#endif
  
   ATerm term1, term2;

   if (ATmatch(term, "no-subprogram-part()")) {
      // MATCHED no-subprogram-part
   }
   else if (ATmatch(term, "SubprogramPart(<term>,<term>)", &term1,&term2)) {
      if (traverse_ContainsStmt(term1, contains_stmt)) {
         // MATCHED ContainsStmt
      } else return ATfalse;
      if (traverse_InternalSubprogramList(term2, scope)) {
         // MATCHED InternalSubprogram
      } else return ATfalse;
   } else return ATfalse;

  return ATtrue;
}

//========================================================================================
// InternalSubprogram (R211)
//----------------------------------------------------------------------------------------
ATbool ATermToUntypedFortranTraversal::traverse_InternalSubprogramList(ATerm term, SgUntypedScope* scope)
{
#if PRINT_ATERM_TRAVERSAL
  printf("... traverse_InternalSubprogramList: %s\n", ATwriteToString(term));
#endif
  
  ATermList tail = (ATermList) ATmake("<term>", term);
  while (! ATisEmpty(tail)) {
     ATerm head = ATgetFirst(tail);
     tail = ATgetNext(tail);
     if (traverse_SubroutineSubprogram(head, scope)) {
        // MATCHED SubroutineSubprogram
     }
     else if (traverse_FunctionSubprogram(head, scope)) {
        // MATCHED FunctionSubprogram
     }
     else return ATfalse;
  }

  return ATtrue;
}

//========================================================================================
// StartCommentBlock
//  - this is optional
//----------------------------------------------------------------------------------------
ATbool ATermToUntypedFortranTraversal::traverse_StartCommentBlock(ATerm term, std::string & var_StartCommentBlock)
{
#if PRINT_ATERM_TRAVERSAL
   printf("... traverse_StartCommentBlock: %s\n", ATwriteToString(term));
#endif

   char* arg1;

   if (ATmatch(term, "no-comments()")) {
      // MATCHED no-comments
   }
   else if (ATmatch(term, "<str>", &arg1)) {
      // MATCHED string
      var_StartCommentBlock += arg1;
   }
   else return ATfalse;

   return ATtrue;
}

//========================================================================================
// OptLabel
//----------------------------------------------------------------------------------------
ATbool ATermToUntypedFortranTraversal::traverse_OptLabel(ATerm term, std::string & var_OptLabel)
{
#if PRINT_ATERM_TRAVERSAL
  printf("... traverse_OptLabel: %s\n", ATwriteToString(term));
#endif

  char* arg1;
  
  if (ATmatch(term, "no-label()")) {
    // MATCHED no-comments
  }
  else if (ATmatch(term, "<str>", &arg1)) {
      var_OptLabel += arg1;
  }
  else return ATfalse;

  return ATtrue;
}

//========================================================================================
// Name
//----------------------------------------------------------------------------------------
ATbool ATermToUntypedFortranTraversal::traverse_Name(ATerm term, std::string & name)
{
#if PRINT_ATERM_TRAVERSAL
   printf("... traverse_Name: %s\n", ATwriteToString(term));
#endif
  
   char* arg1;

   if (ATmatch(term, "<str>", &arg1)) {
      // MATCHED Name
      name += arg1;
   } else return ATfalse;

   return ATtrue;
}

//========================================================================================
// OptName
//----------------------------------------------------------------------------------------
ATbool ATermToUntypedFortranTraversal::traverse_OptName(ATerm term, std::string & name)
{
#if PRINT_ATERM_TRAVERSAL
  printf("... traverse_OptName: %s\n", ATwriteToString(term));
#endif

  char* arg1;
  
  if (ATmatch(term, "no-name()")) {
    // MATCHED no-name
  }
  else if (ATmatch(term, "<str>", &arg1)) {
      name += arg1;
  }
  else return ATfalse;

  return ATtrue;
}

//========================================================================================
// NameList
//----------------------------------------------------------------------------------------
ATbool ATermToUntypedFortranTraversal::traverse_NameList(ATerm term, SgUntypedNameList* name_list)
{
#if PRINT_ATERM_TRAVERSAL
   printf("... traverse_NameList: %s\n", ATwriteToString(term));
#endif
  
   char* arg1;

   ATermList tail = (ATermList) ATmake("<term>", term);
   while (! ATisEmpty(tail)) {
      ATerm head = ATgetFirst(tail);
      tail = ATgetNext(tail);
      if (ATmatch(head, "<str>", &arg1)) {
         // Matched a name
         SgUntypedName* name = new SgUntypedName(arg1);
         setSourcePosition(name, head);
         name_list->get_name_list().push_back(name);
      } else return ATfalse;
   }

   return ATtrue;
}

//========================================================================================
// eos
//----------------------------------------------------------------------------------------
ATbool ATermToUntypedFortranTraversal::traverse_eos(ATerm term, std::string & var_eos)
{
#if PRINT_ATERM_TRAVERSAL
   printf("... traverse_eos: %s\n", ATwriteToString(term));
#endif

   ATerm term1;
   char* arg1;
  
   if (ATmatch(term, "eos(<term>)", &term1)) {
      if (ATmatch(term1, "<str>", &arg1)) {
         // MATCHED eos string
         var_eos += arg1;
      } else return ATfalse;
   } else return ATfalse;

   return ATtrue;
}

//========================================================================================
// InitialSpecPart
//----------------------------------------------------------------------------------------
ATbool ATermToUntypedFortranTraversal::traverse_InitialSpecPart(ATerm term, SgUntypedDeclarationStatementList* decl_list)
{
#if PRINT_ATERM_TRAVERSAL
   printf("... traverse_InitialSpecPart: %s\n", ATwriteToString(term));
#endif

   ATerm use_stmts;
   ATerm import_stmts;
  
   if (ATmatch(term, "InitialSpecPart(<term>,<term>)", &use_stmts, &import_stmts)) {
      if (traverse_UseStmtList(use_stmts, decl_list)) {
         // Matched UseStmtList
      } else return ATfalse;
      if (traverse_ImportStmtList(import_stmts, decl_list)) {
         // Matched ImportStmtList
      } else return ATfalse;
   } else return ATfalse;

   return ATtrue;
}

//========================================================================================
// defined-operator (R310)
//----------------------------------------------------------------------------------------
ATbool ATermToUntypedFortranTraversal::traverse_DefinedOperator(ATerm term, std::string & name)
{
#if PRINT_ATERM_TRAVERSAL
   printf("... traverse_DefinedOperator: %s\n", ATwriteToString(term));
#endif

   cout << "TODO - traverse_DefinedOperator \n";

   //  DefinedUnaryOp                -> DefinedOperator {prefer} %% AMBIGUOUS both unary and binary are DOP
   //  DefinedBinaryOp               -> DefinedOperator
   //  ExtendedIntrinsicOp           -> DefinedOperator
   //  Dop                           -> DefinedBinaryOp

   //  "." Letter+ "."               -> Dop

   return ATfalse;
}

//========================================================================================
// specification-part (R204)
//----------------------------------------------------------------------------------------
ATbool ATermToUntypedFortranTraversal::traverse_SpecificationPart(ATerm term, SgUntypedDeclarationStatementList* decl_list)
{
#if PRINT_ATERM_TRAVERSAL
   printf("... traverse_SpecificationPart: %s\n", ATwriteToString(term));
#endif

   ATerm term1, term2, term3, term4;

   if (ATmatch(term, "SpecificationPart(<term>,<term>,<term>,<term>)", &term1,&term2,&term3,&term4)) {

      if (traverse_UseStmtList(term1, decl_list)) {
         // MATCHED UseStmtList
      } else return ATfalse;
      if (traverse_ImportStmtList(term2, decl_list)) {
         // MATCHED ImportStmtList
      } else return ATfalse;
      if (traverse_OptImplicitPart(term3, decl_list)) {
         // MATCHED OptImplicitPart
      } else return ATfalse;
      if (traverse_DeclarationConstructList(term4, decl_list)) {
         // MATCHED DeclarationConstruct list
      } else return ATfalse;

   }
   else return ATfalse;

   return ATtrue;
}

//========================================================================================
// SpecAndExecPart
//----------------------------------------------------------------------------------------
ATbool ATermToUntypedFortranTraversal::traverse_SpecAndExecPart(ATerm term, SgUntypedDeclarationStatementList* decl_list,
                                                                  SgUntypedStatementList* stmt_list)
{
#if PRINT_ATERM_TRAVERSAL
   printf("... traverse_SpecAndExecPart: %s\n", ATwriteToString(term));
#endif

   ATerm term1;

   if (ATmatch(term, "SpecAndExecPart(<term>)", &term1)) {
      bool seen_first_exec_stmt = false;

      ATermList tail = (ATermList) ATmake("<term>", term1);
      while (! ATisEmpty(tail)) {
         ATerm head = ATgetFirst(tail);
         tail = ATgetNext(tail);

         if (seen_first_exec_stmt == false) {
            if (traverse_SpecStmt(head, decl_list)) {
               // MATCHED a declaration
            }
            else if (traverse_ExecStmt(head, stmt_list)) {
               // MATCHED an executable statement
               seen_first_exec_stmt = true;
            }
            else return ATfalse;
         }
         else {
            // have seen first executable statement
            if (traverse_ExecutionPartConstruct(head, stmt_list)) {
               // MATCHED a specification/executable statement
            } else return ATfalse;
         }
      }
   }
   else return ATfalse;

   return ATtrue;
}

//========================================================================================
// implicit-part (R205)
//----------------------------------------------------------------------------------------
ATbool ATermToUntypedFortranTraversal::traverse_OptImplicitPart(ATerm term, SgUntypedDeclarationStatementList* decl_list)
{
#if PRINT_ATERM_TRAVERSAL
   printf("... traverse_OptImplicitPart: %s\n", ATwriteToString(term));
#endif

   ATerm t_stmt_list, t_implicit_stmt;

   if (ATmatch(term, "no-implicit-part()")) {
      // MATCHED no-implicit-part
   }
   else if (ATmatch(term, "ImplicitPart(<term>,<term>)", &t_stmt_list, &t_implicit_stmt)) {
      // MATCHED ImplicitPart
      if (traverse_ImplicitPartStmtList(t_stmt_list, decl_list)) {
         // MATCHED ImplicitPartStmt list
      } else return ATfalse;
      if (traverse_ImplicitStmt(t_implicit_stmt, decl_list)) {
         // MATCHED ImplicitStmt
      } else return ATfalse;
   }
   else return ATfalse;

   return ATtrue;
}

//========================================================================================
// implicit-part-stmt (R206)
//----------------------------------------------------------------------------------------
ATbool ATermToUntypedFortranTraversal::traverse_ImplicitPartStmtList(ATerm term, SgUntypedDeclarationStatementList* decl_list)
{
#if PRINT_ATERM_TRAVERSAL
   printf("... traverse_ImplicitPartStmtList: \n");
#endif

// NOTE: The statements in this list are formally supposed to end with an ImplicitStmt.
//       However, we let the grammar take care of ordering and just process potential
//       list members.

   ATermList tail = (ATermList) ATmake("<term>", term);
   while (! ATisEmpty(tail)) {
      ATerm head = ATgetFirst(tail);
      tail = ATgetNext(tail);

      if (traverse_ImplicitStmt(head, decl_list)) {
         // MATCHED ImplicitStmt
      }
#if 0
      else if (traverse_ParameterStmt(head, decl_list)) {
         // MATCHED ParameterStmt
      }
      else if (traverse_FormatStmt(head, decl_list)) {
         // MATCHED FormatStmt
      }
      else if (traverse_EntryStmt(head, decl_list)) {
         // MATCHED EntryStmt
      }
#endif
      else return ATfalse;
   }

   return ATtrue;
}

//========================================================================================
// declaration-construct (R207)
//----------------------------------------------------------------------------------------
ATbool ATermToUntypedFortranTraversal::traverse_DeclarationConstruct(ATerm term, SgUntypedDeclarationStatementList* decl_list)
{
#if PRINT_ATERM_TRAVERSAL
   printf("... traverse_DeclarationConstruct: %s\n", ATwriteToString(term));
#endif

   if (traverse_InterfaceBlock(term, decl_list)) {
      // MATCHED InterfaceBlock
   }

   else if (traverse_DerivedTypeDef(term, decl_list)) {
      // MATCHED DerivedTypeDef
   }

#if 0
   else if (traverse_EntryStmt(term, decl_list)) {
      // MATCHED EntryStmt
   }
   else if (traverse_EnumDef(term, decl_list)) {
      // MATCHED EnumDef
   }
   else if (traverse_FormatStmt(term, decl_list)) {
      // MATCHED FormatStmt
   }
   else if (traverse_ParameterStmt(term, decl_list)) {
      // MATCHED ParameterStmt
   }
   else if (traverse_ProcedureDeclarationStmt(term, decl_list)) {
      // MATCHED ProcedureDeclarationStmt
   }
#endif

   else if (traverse_TypeDeclarationStmt(term, decl_list)) {
      // MATCHED TypeDeclarationStmt
   }

#if 0
// TODO - is this correct?
   else if (traverse_IncludeStmt(term, decl_list)) {
      // MATCHED IncludeStmtStmt
   }
#endif
   else return ATfalse;

   return ATtrue;
}

//========================================================================================
// DeclarationConstructList
//----------------------------------------------------------------------------------------
ATbool ATermToUntypedFortranTraversal::traverse_DeclarationConstructList(ATerm term, SgUntypedDeclarationStatementList* decl_list)
{
#if PRINT_ATERM_TRAVERSAL
   printf("... traverse_DeclarationConstructList: %s\n", ATwriteToString(term));
#endif

   ATermList tail = (ATermList) ATmake("<term>", term);
   while (! ATisEmpty(tail)) {
      ATerm head = ATgetFirst(tail);
      tail = ATgetNext(tail);

      if (traverse_DeclarationConstruct(head, decl_list)) {
         // MATCHED DeclarationConstruct
      }
      else return ATfalse;
   }

   return ATtrue;
}

//========================================================================================
// execution-part-construct (R209)
//----------------------------------------------------------------------------------------
ATbool ATermToUntypedFortranTraversal::traverse_ExecutionPartConstruct(ATerm term, SgUntypedStatementList* stmt_list)
{
#if PRINT_ATERM_TRAVERSAL
   printf("... traverse_ExecutionPartConstruct: %s\n", ATwriteToString(term));
#endif

// TODO - Not sure about the format, entry, and data statements here (see grammar Main.sdf and BlockExecutionPartConstruct)
// TODO - traverse_FormatStmt
// TODO - traverse_EntryStmt
// TODO - traverse_DataStmt
   if (traverse_ExecStmt(term, stmt_list)) {
      // MATCHED an executable statement
   }
   else {
      std::cerr << "...TODO... implement FormatStmt, EntryStmt, DataStmt in ExecutionPartConstruct" << std::endl;
      return ATfalse;
   }

   return ATtrue;
}

ATbool ATermToUntypedFortranTraversal::traverse_BlockExecutionPartConstruct(ATerm term, SgUntypedStatementList* stmt_list)
{
#if PRINT_ATERM_TRAVERSAL
   printf("... traverse_BlockExecutionPartConstruct: %s\n", ATwriteToString(term));
#endif

// TODO - traverse_FormatStmt
// TODO - traverse_EntryStmt
// TODO - traverse_DataStmt
   if (traverse_ExecStmt(term, stmt_list)) {
      // MATCHED an executable statement
   }
   else {
      std::cerr << "...TODO... implement FormatStmt, EntryStmt, DataStmt in BlockExecutionPartConstruct" << std::endl;
      return ATfalse;
   }

   return ATtrue;
}

// List of possible declarations statements
//
//  ImplicitStmt                           -> SpecAndExecConstruct
//  DeclarationConstruct                   -> SpecAndExecConstruct
//  ExecutableConstruct                    -> SpecAndExecConstruct
//
//  DerivedTypeDef                         -> DeclarationConstruct
//  EntryStmt                              -> DeclarationConstruct
//  EnumDef                                -> DeclarationConstruct
//  FormatStmt                             -> DeclarationConstruct
//  InterfaceBlock                         -> DeclarationConstruct
//  ParameterStmt                          -> DeclarationConstruct
//  ProcedureDeclarationStmt               -> DeclarationConstruct
//  OtherSpecificationStmt                 -> DeclarationConstruct
//  TypeDeclarationStmt                    -> DeclarationConstruct
//%%StmtFunctionStmt                       -> DeclarationConstruct  %% AMBIGUOUS with array assignment

//========================================================================================
// Traverse specification statements
//----------------------------------------------------------------------------------------
ATbool ATermToUntypedFortranTraversal::traverse_SpecStmt(ATerm term, SgUntypedDeclarationStatementList* decl_list)
{
#if PRINT_ATERM_TRAVERSAL
   printf("... traverse_SpecStmt: %s\n", ATwriteToString(term));
#endif
  
   if (traverse_TypeDeclarationStmt(term, decl_list)) {
      // Matched TypeDeclarationStmt
   }
   else if (traverse_DerivedTypeDef(term, decl_list)) {
      // Matched DerivedTypeDef
   }
   else if (traverse_ImplicitStmt(term, decl_list)) {
      // Matched ImplicitStmt
   }
   else if (traverse_DimensionStmt(term, decl_list)) {
      // Matched ExternalStmt
   }
   else if (traverse_ExternalStmt(term, decl_list)) {
      // Matched ExternalStmt
   }
   else if (traverse_CudaAttributesStmt(term, decl_list)) {
      // Matched ExternalStmt
   }

   //  EntryStmt                              -> DeclarationConstruct
   //  EnumDef                                -> DeclarationConstruct
   //  FormatStmt                             -> DeclarationConstruct
   //  InterfaceBlock                         -> DeclarationConstruct
   //  ParameterStmt                          -> DeclarationConstruct
   //  ProcedureDeclarationStmt               -> DeclarationConstruct
   //  OtherSpecificationStmt                 -> DeclarationConstruct

   else {
      return ATfalse;
   }

   return ATtrue;
}

//========================================================================================
// Traverse executable statements
//----------------------------------------------------------------------------------------
ATbool ATermToUntypedFortranTraversal::traverse_ExecStmt(ATerm term, SgUntypedStatementList* stmt_list)
{
#if PRINT_ATERM_TRAVERSAL
   printf("... traverse_ExecStmt: %s\n", ATwriteToString(term));
#endif
  
   if (traverse_AssignmentStmt(term, stmt_list)) {
      // Matched AssignmentStmt
   }
   else if (traverse_CallStmt(term, stmt_list)) {
      // Matched CallStmt
   }
   else if (traverse_IfConstruct(term, stmt_list)) {
      // Matched IfConstruct
   }
   else if (traverse_IfStmt(term, stmt_list)) {
      // Matched IfStmt
   }
   else if (traverse_NonlabelDoStmt(term, stmt_list)) {
      // Matched NonlabelDoStmt
   }
   else if (traverse_EndDoStmt(term, stmt_list)) {
      // Matched EndDoStmt
   }
#if 0
   else if (traverse_LabelDoStmt(term, stmt_list)) {
      // Matched LabelDoStmt
   }
#endif
   else if (traverse_BlockConstruct(term, stmt_list)) {
      // Matched BlockConstruct
   }
   else if (traverse_CaseConstruct(term, stmt_list)) {
      // Matched ContinueStmt
   }
   else if (traverse_ContinueStmt(term, stmt_list)) {
      // Matched ContinueStmt
   }
   else if (traverse_ForallConstruct(term, stmt_list)) {
      // Matched ForallConstruct
   }
   else if (traverse_ForallStmt(term, stmt_list)) {
      // Matched ForallStmt
      // Deprecated
   }
   else if (traverse_GotoStmt(term, stmt_list)) {
      // Matched GotoStmt
   }
   else if (traverse_StopStmt(term, stmt_list)) {
      // Matched StopStmt
   }
   else if (traverse_ErrorStopStmt(term, stmt_list)) {
      // Matched ErrorStopStmt
   }
   else if (traverse_ReturnStmt(term, stmt_list)) {
      // Matched ReturnStmt
   }

// Image control statements (F2018)
   else if (traverse_SyncAllStmt(term, stmt_list)) {
      // Matched SyncAllStmt
   }
   else if (traverse_SyncImagesStmt(term, stmt_list)) {
      // Matched SyncImagesStmt
   }
   else if (traverse_SyncMemoryStmt(term, stmt_list)) {
      // Matched SyncMemoryStmt
   }
   else if (traverse_SyncTeamStmt(term, stmt_list)) {
      // Matched SyncTeamStmt
   }
   else if (traverse_LockStmt(term, stmt_list)) {
      // Matched LockStmt
   }
   else if (traverse_UnlockStmt(term, stmt_list)) {
      // Matched UnlockStmt
   }

   else {
      return ATfalse;
   }

   return ATtrue;
}

//========================================================================================
// LetterSpec
//----------------------------------------------------------------------------------------
class LetterSpecMatch
{
 public:
   LetterSpecMatch(std::vector<FAST::LetterSpec>* list) : pLetterSpecList(list)
      {
      }
   ATbool operator() (ATerm term)
      {
         FAST::LetterSpec letter_spec;
         char * begin, * end;
         if (ATmatch(term, "LetterSpec(<str>,<str>)", &begin, &end)) {
            letter_spec.setLetterBegin(begin[0]);
            letter_spec.setLetterEnd   (end[0]);
         }
         else if (ATmatch(term, "LetterSpec(<str>,no-letter())", &begin)) {
            letter_spec.setLetterBegin(begin[0]);
         }
         else return ATfalse;

         pLetterSpecList->push_back(letter_spec);

         return ATtrue;
      }
 private:
   std::vector<FAST::LetterSpec>* pLetterSpecList;
};

//========================================================================================
// ImplicitSpec
//----------------------------------------------------------------------------------------
class ImplicitSpecMatch
{
 public:
   ImplicitSpecMatch(ATermToUntypedFortranTraversal* traversal, std::vector<FAST::ImplicitSpec>* list)
      : pTraversal(traversal), pImplicitSpecList(list)
      {
      }
    ATbool operator() (ATerm term)
      {
         ATerm term1, term2;
         SgUntypedType* type_spec;
         std::vector<FAST::LetterSpec> letter_spec_list;
         LetterSpecMatch match_letter_spec(&letter_spec_list);
         if (ATmatch(term, "ImplicitSpec(<term>,<term>)", &term1, &term2)) {
            if (pTraversal->traverse_DeclarationTypeSpec(term1, type_spec)) {
            } else return ATfalse;
            if (traverse_List(term2, match_letter_spec)) {
            } else return ATfalse;
         } else return ATfalse;

#ifdef PUT_BACK
         FAST::ImplicitSpec implicit_spec(type_spec, getLocation(term));
         pImplicitSpecList->push_back(implicit_spec);
#endif

         return ATtrue;
      }
 protected:
   ATermToUntypedFortranTraversal* pTraversal;
   std::vector<FAST::ImplicitSpec>* pImplicitSpecList;
};

//========================================================================================
// DeclarationTypeSpec
//----------------------------------------------------------------------------------------
ATbool ATermToUntypedFortranTraversal::traverse_DeclarationTypeSpec(ATerm term, SgUntypedType* & type)
{
#if PRINT_ATERM_TRAVERSAL
   printf("... traverse_DeclarationTypeSpec: %s\n", ATwriteToString(term));
#endif
  
   if (traverse_IntrinsicTypeSpec(term, type)) {
      //MATCHED IntrinsicTypeSpec
   }
   else if (traverse_DerivedTypeSpec(term, type)) {
      //MATCHED DerivedTypeSpec
   }
   else return ATfalse;

  return ATtrue;
}

//========================================================================================
// IntrinsicTypeSpec
//----------------------------------------------------------------------------------------
ATbool ATermToUntypedFortranTraversal::traverse_IntrinsicTypeSpec(ATerm term, SgUntypedType* & type)
{
#if PRINT_ATERM_TRAVERSAL
   printf("... traverse_IntrinsicTypeSpec: %s\n", ATwriteToString(term));
#endif
  
   ATerm t_type, t_kind;

   type = NULL;

   if (ATmatch(term, "IntrinsicType(<term>)", &t_type)) {
      // MATCHED IntrinsicType
   } else return ATfalse;

// Check for type declarations without type-kind parameter
   if (ATmatch(t_type, "INTEGER()")) {
      type = UntypedBuilder::buildType(SgUntypedType::e_int);
   }
   else if (ATmatch(t_type, "REAL()")) {
      type = UntypedBuilder::buildType(SgUntypedType::e_float);
   }
   else if (ATmatch(t_type, "DOUBLEPRECISION()")) {
      //type = UntypedBuilder::buildType(SgUntypedType::e_float);
   }
   else if (ATmatch(t_type, "CHARACTER()")) {
   // No length parameter given so build a char type
      type = UntypedBuilder::buildType(SgUntypedType::e_char);
   }
   else if (ATmatch(t_type, "COMPLEX()")) {
      type = UntypedBuilder::buildType(SgUntypedType::e_complex);
   }
   else if (ATmatch(t_type, "LOGICAL()")) {
      type = UntypedBuilder::buildType(SgUntypedType::e_bool);
   }
   else if (ATmatch(t_type, "DOUBLECOMPLEX()")) {
      //type = UntypedBuilder::buildType(SgUntypedType::e_float);
   }

   if (type != NULL) {
   // have a type without a type-kind parameter, return
      return ATtrue;
   }

// Only type declarations with a kind parameter or length parameters left
// ----------------------------------------------------------------------

   if (ATmatch(t_type, "INTEGER(<term>)", &t_kind)) {
      type = UntypedBuilder::buildType(SgUntypedType::e_int);
   }
   else if (ATmatch(t_type, "REAL(<term>)", &t_kind)) {
      type = UntypedBuilder::buildType(SgUntypedType::e_float);
   }
   else if (ATmatch(t_type, "COMPLEX(<term>)", &t_kind)) {
      //type = UntypedBuilder::buildType(SgUntypedType::e_complex);
      return ATfalse;
   }
   else if (ATmatch(t_type, "LOGICAL(<term>)", &t_kind)) {
      type = UntypedBuilder::buildType(SgUntypedType::e_bool);
   }

// Check for a type-kind parameter
   if (type != NULL) {
      SgUntypedExpression* kind;
      if (traverse_KindSelector(t_kind, &kind)) {
      // add type kind expression
         type->set_has_kind(true);
         type->set_type_kind(kind);
      }
      else {
         cerr << "ERROR: no expected kind-type parameter in IntrinsictypeSpec" << endl;
         return ATfalse;
      }
   }
   else {
      cerr << "ERROR: unknown intrinsic type in IntrinsictypeSpec" << endl;
      return ATfalse;
   }

// TODO - Check for a character string
   if (type != NULL) {
   // have a type with a type-kind parameter, return
      return ATtrue;
   }

  return ATtrue;
}

//========================================================================================
// DerivedTypeSpec
//----------------------------------------------------------------------------------------
ATbool ATermToUntypedFortranTraversal::traverse_DerivedTypeSpec(ATerm term, SgUntypedType* & type)
{
#if PRINT_ATERM_TRAVERSAL
   printf("... traverse_DerivedTypeSpec: %s\n", ATwriteToString(term));
#endif

   ATerm t_type, t_list;
   char* name;

   bool is_class = false;
   bool is_user_defined = false;
   bool is_assumed_class = false;
   bool is_assumed_type  = false;

   type = NULL;

   if (ATmatch(term, "derived-type-spec(<term>)", &t_type)) {
      is_user_defined = true;
   }
   else if (ATmatch(term, "class-type-spec(<term>)", &t_type)) {
      is_class = true;
   }
   else if (ATmatch(term, "AssumedClass()")) {
      is_assumed_class = true;
      std::cerr << "...TODO... found AssumedClass" << std::endl;
   }
   else if (ATmatch(term, "AssumedType()")) {
      is_assumed_type = true;
      std::cerr << "...TODO... found AssumedClass" << std::endl;
   }
   else return ATfalse;

   if (ATmatch(t_type, "DerivedTypeSpec(<str>,<term>)", &name, &t_list)) {
      // DerivedTypeSpec applies for both TYPE and CLASS

      if (ATmatch(t_list, "no-list()")) {
         // There is no DerivedParamSpecList
      }
      else {
         std::cerr << "...TODO... found DerivedTypeSpec name " << name << " : need to implement TypeParamSpecList \n";
         ROSE_ASSERT(false);
         return ATfalse;
      }

      type = UntypedBuilder::buildType(SgUntypedType::e_user_defined, name);
      type->set_is_class(is_class);
   }

   else if (is_assumed_class || is_assumed_type) {
   }

   else return ATfalse;

   if (type == NULL) {
      std::cerr << "...TODO... implement DerivedTypeSpec" << std::endl;
      ROSE_ASSERT(false);
   }

   return ATtrue;
}

//========================================================================================
// R305 literal-constant
//----------------------------------------------------------------------------------------
ATbool ATermToUntypedFortranTraversal::traverse_LiteralConstant(ATerm term, SgUntypedExpression** var_expr)
{
#if PRINT_ATERM_TRAVERSAL
   printf("... traverse_LiteralConstant: %s\n", ATwriteToString(term));
#endif

   ATerm t_kind;
   char* arg1;
   std::string value;
   SgToken::ROSE_Fortran_Keywords keyword = SgToken::FORTRAN_TYPE;
   SgUntypedType* type;

   *var_expr = NULL;
   if (ATmatch(term, "IntVal(<str>)", &arg1)) {
      value += arg1;
      type = UntypedBuilder::buildType(SgUntypedType::e_int);
   }
   else if (ATmatch(term, "RealVal(<str>)", &arg1)) {
      value += arg1;
      type = UntypedBuilder::buildType(SgUntypedType::e_float);
   }
   else if (ATmatch(term, "TRUE()")) {
      value += "TRUE";
      type = UntypedBuilder::buildType(SgUntypedType::e_bool);
   }
   else if (ATmatch(term, "FALSE()")) {
      value += "FALSE";
      type = UntypedBuilder::buildType(SgUntypedType::e_bool);
   }

// Handle literals with kind expressions
   else if (ATmatch(term, "IntVal(<str>,<term>)", &arg1,&t_kind)) {
      SgUntypedExpression* kind;
      if (traverse_Expression(t_kind, &kind)) {
         // MATCHED Expression
      } else return ATfalse;
      value += arg1;
      type = UntypedBuilder::buildType(SgUntypedType::e_int);
   // add type kind expression
      type->set_has_kind(true);
      type->set_type_kind(kind);
   }
   else if (ATmatch(term, "TRUE(<term>)", &t_kind)) {
      SgUntypedExpression* kind;
      if (traverse_Expression(t_kind, &kind)) {
         // MATCHED Expression
      } else return ATfalse;
      value += "TRUE";
      type = UntypedBuilder::buildType(SgUntypedType::e_bool);
   // add type kind expression
      type->set_has_kind(true);
      type->set_type_kind(kind);
   }
   else return ATfalse;

   *var_expr = new SgUntypedValueExpression(keyword,value,type);
   setSourcePosition(*var_expr, term);

   return ATtrue;
}

//========================================================================================
// R309 intrinsic-operator
//----------------------------------------------------------------------------------------
ATbool ATermToUntypedFortranTraversal::traverse_Operator(ATerm term, SgUntypedExpression** var_expr)
{
#if PRINT_ATERM_TRAVERSAL
   printf("... traverse_Operator: %s\n", ATwriteToString(term));
#endif

   ATerm term1, term2;

   int op_enum;
   std::string op_name;
   bool is_unary_op;
   SgUntypedExpression* lhs;
   SgUntypedExpression* rhs;

   *var_expr = NULL;

// Unary operators
//
   is_unary_op = false;

   if (ATmatch(term, "UnaryMinus(<term>)", &term1)) {
      op_enum = General_Language_Translation::e_operator_unary_minus;
      op_name = "-";
      is_unary_op = true;
   }
   else if (ATmatch(term, "UnaryPlus(<term>)", &term1)) {
      op_enum = General_Language_Translation::e_operator_unary_plus;
      op_name = "+";
      is_unary_op = true;
   }
   else if (ATmatch(term, "Parens(<term>)", &term1)) {
      // TODO - test this, it seems to work OK
      cerr << "...WARNING...: throwing away Parens Operator in traverse_Operator (test expressions)\n";
      return traverse_Expression(term1, var_expr);
   }

   if (is_unary_op) {
      SgUntypedExpression* expr;
      if (traverse_Expression(term1, &expr)) {
         // MATCHED Expression
      } else return ATfalse;

      *var_expr = new SgUntypedUnaryOperator(op_enum,op_name,expr);
      setSourcePosition(*var_expr, term);

      return ATtrue;
   }

// Binary operators
//
   if (ATmatch(term, "Power(<term>,<term>)", &term1,&term2)) {
      op_enum = General_Language_Translation::e_operator_exponentiate;
      op_name = "**";
   }
   else if (ATmatch(term, "Mult(<term>,<term>)", &term1,&term2)) {
      op_enum = General_Language_Translation::e_operator_multiply;
      op_name = "*";
   }
   else if (ATmatch(term, "Div(<term>,<term>)", &term1,&term2)) {
      op_enum = General_Language_Translation::e_operator_divide;
      op_name = "/";
   }
   else if (ATmatch(term, "Plus(<term>,<term>)", &term1,&term2)) {
      op_enum = General_Language_Translation::e_operator_add;
      op_name = "+";
   }
   else if (ATmatch(term, "Minus(<term>,<term>)", &term1,&term2)) {
      op_enum = General_Language_Translation::e_operator_subtract;
      op_name = "-";
   }
   else if (ATmatch(term, "EQ(<term>,<term>)", &term1,&term2)) {
      op_enum = General_Language_Translation::e_operator_equality;
      op_name = "==";
   }
   else if (ATmatch(term, "NE(<term>,<term>)", &term1,&term2)) {
      op_enum = General_Language_Translation::e_operator_not_equal;
      op_name = "/=";
   }
   else if (ATmatch(term, "LT(<term>,<term>)", &term1,&term2)) {
      op_enum = General_Language_Translation::e_operator_less_than;
      op_name = "<";
   }
   else if (ATmatch(term, "LE(<term>,<term>)", &term1,&term2)) {
      op_enum = General_Language_Translation::e_operator_less_than_or_equal;
      op_name = "<=";
   }
   else if (ATmatch(term, "GT(<term>,<term>)", &term1,&term2)) {
      op_enum = General_Language_Translation::e_operator_greater_than;
      op_name = ">";
   }
   else if (ATmatch(term, "GE(<term>,<term>)", &term1,&term2)) {
      op_enum = General_Language_Translation::e_operator_greater_than_or_equal;
      op_name = ">=";
   }
   else {
      return ATfalse;
   }
  
   if (traverse_Expression(term1, &lhs)) {
      // MATCHED Expression
   } else return ATfalse;
   if (traverse_Expression(term2, &rhs)) {
      // MATCHED Expression
   } else return ATfalse;

   ROSE_ASSERT(lhs);
   ROSE_ASSERT(rhs);

   *var_expr = new SgUntypedBinaryOperator(op_enum,op_name,lhs,rhs);
   setSourcePosition(*var_expr, term);

   return ATtrue;
}

//========================================================================================
// R405 kind-selector
//----------------------------------------------------------------------------------------
ATbool ATermToUntypedFortranTraversal::traverse_KindSelector(ATerm term, SgUntypedExpression** expr)
{
#if PRINT_ATERM_TRAVERSAL
   printf("... traverse_KindSelector: %s\n", ATwriteToString(term));
#endif

   ATerm t_kind;

   if (ATmatch(term, "Kind(<term>)", &t_kind)) {
      if (traverse_Expression(t_kind, expr)) {
         // MATCHED type-kind expression
      } else return ATfalse;
   } else return ATfalse;

   return ATtrue;
}

//========================================================================================
// R422 char-length (optional only for now)
//----------------------------------------------------------------------------------------
ATbool ATermToUntypedFortranTraversal::traverse_OptCharLength(ATerm term, SgUntypedExpression** expr)
{
#if PRINT_ATERM_TRAVERSAL
   printf("... traverse_OptCharLength: %s\n", ATwriteToString(term));
#endif

   if (ATmatch(term, "no-char-length()")) {
   }

   else {
      //TODO - implement CharLength
      std::cerr << "...TODO... implement OptCharLength" << std::endl;
      return ATfalse;
   }

   return ATtrue;
}

//========================================================================================
// R425 derived-type-def
//----------------------------------------------------------------------------------------
ATbool ATermToUntypedFortranTraversal::traverse_DerivedTypeDef(ATerm term, SgUntypedDeclarationStatementList* decl_list)
{
#if PRINT_ATERM_TRAVERSAL
   printf("... traverse_DerivedTypeDef: %s\n", ATwriteToString(term));
#endif

   ATerm t_type_stmt, t_param, t_private, t_components, t_type_bound, t_end_stmt;

   if (ATmatch(term, "DerivedTypeDef(<term>,<term>,<term>,<term>,<term>,<term>)",
                     &t_type_stmt, &t_param, &t_private, &t_components, &t_type_bound, &t_end_stmt)) {
   }
   else return ATfalse;

// Handle the DerivedTypeStmt here as all of the information needed has been matched
//
#if PRINT_ATERM_TRAVERSAL
   printf("... traverse_DerivedTypeStmt: %s\n", ATwriteToString(t_type_stmt));
#endif

   ATerm t_label, t_name, t_attr_list, t_param_list, t_eos;

   char* name;
   std::string label, struct_name, end_stmt_name, end_stmt_label, eos;

   SgUntypedStructureDeclaration* struct_decl = NULL;
   SgUntypedStructureDefinition*  struct_def  = NULL;
   SgUntypedExprListExpression*     attr_list = NULL;
   SgUntypedExprListExpression*      dim_info = NULL;

   if (ATmatch(t_type_stmt, "DerivedTypeStmt(<term>,<term>,<str>,<term>,<term>)",
                            &t_label, &t_attr_list, &name, &t_param_list, &t_eos)) {
      struct_name = name;

   // Traverse the easy stuff first before creating new nodes
   //
      if (traverse_OptLabel(t_label, label)) {
         // MATCHED OptLabel
      } else return ATfalse;

      if (traverse_eos(t_eos, eos)) {
         // MATCHED eos string
      } else return ATfalse;

      // EndTypeStmt can pretty much be ignored (except for name)
      if (ATmatch(t_end_stmt, "EndTypeStmt(<term>,<term>,<term>)", &t_label, &t_name, &t_eos)) {

         if (traverse_OptLabel(t_label, end_stmt_label)) {
            // MATCHED OptLabel
         } else return ATfalse;
         if (traverse_eos(t_eos, eos)) {
            // MATCHED eos string
         } else return ATfalse;

         if (traverse_OptName(t_name, end_stmt_name)) {
            // MATCHED OptName
         } else return ATfalse;

         // if there is an end_stmt_name the names must match
         if (end_stmt_name.length() > 0) {
            ROSE_ASSERT(struct_name == end_stmt_name);
         }

      } else return ATfalse;

      struct_def = UntypedBuilder::buildStructureDefinition(struct_name, /*has_body*/true, /*scope*/NULL);
      ROSE_ASSERT(struct_def);

      SgUntypedScope* struct_scope = struct_def->get_scope();
      ROSE_ASSERT(struct_scope);

      attr_list = new SgUntypedExprListExpression(General_Language_Translation::e_struct_modifier_list);
      ROSE_ASSERT(attr_list);
      setSourcePosition(attr_list, t_attr_list);

      // This won't be used for Fortran
      dim_info = new SgUntypedExprListExpression(General_Language_Translation::e_array_shape);
      ROSE_ASSERT(dim_info);
      SageInterface::setSourcePosition(dim_info);

// TODO
      std::cout << "...TODO... TypeParamNameList not implemented \n";
#if 0
      if (traverse_TypeAttrSpecList(t_attr_list, attr_list)) {
         // MATCHED TypeAttrSpecList
      } else return ATfalse;
#endif

      // TODO: TypeParamNameList needs to be implemented
      if (ATmatch(t_param_list, "no-list()")) {
      }
      else {
         std::cout << "TODO: TypeParamNameList not implemented \n";
         ROSE_ASSERT(0);
      }

      // traverse components adding to struct_scope
      SgUntypedDeclarationStatementList* component_decl_list = struct_scope->get_declaration_list();
      ROSE_ASSERT(component_decl_list);

      if (traverse_DataComponentDefStmtList(t_components, component_decl_list)) {
         // Added components
      }
      else ROSE_ASSERT(0); // Not completely implemented so fail locally for now

      // TODO:
      // t_param
      // t_private, can this be added to the attr_list?
      // t_type_bound

      struct_decl = new SgUntypedStructureDeclaration(label, struct_name, attr_list, dim_info, struct_def);
      ROSE_ASSERT(struct_decl);
      setSourcePosition(struct_decl, term);
   }
   else return ATfalse;

   ROSE_ASSERT(struct_decl);

   decl_list->get_decl_list().push_back(struct_decl);

   return ATtrue;
}

//========================================================================================
// R436 DataComponentDefStmt
//----------------------------------------------------------------------------------------
ATbool ATermToUntypedFortranTraversal::traverse_DataComponentDefStmt(ATerm term, SgUntypedDeclarationStatementList* decl_list)
{
#if PRINT_ATERM_TRAVERSAL
   printf("... traverse_DataComponentDefStmt: %s\n", ATwriteToString(term));
#endif

   printf("...TODO... DataComponentDefStmt: \n");

   return ATfalse;
}

//========================================================================================
// DataComponentDefStmtList
//----------------------------------------------------------------------------------------
ATbool ATermToUntypedFortranTraversal::traverse_DataComponentDefStmtList(ATerm term, SgUntypedDeclarationStatementList* decl_list)
{
#if PRINT_ATERM_TRAVERSAL
   printf("... traverse_DataComponentDefStmtList: %s\n", ATwriteToString(term));
#endif

   ATermList tail = (ATermList) ATmake("<term>", term);
   while (! ATisEmpty(tail)) {
      ATerm head = ATgetFirst(tail);
      tail = ATgetNext(tail);

      if (traverse_DataComponentDefStmt(head, decl_list)) {
         // MATCHED DeclarationConstruct
      }
      else return ATfalse;
   }

   return ATtrue;
}

//========================================================================================
// R501 type-declaration-stmt
//----------------------------------------------------------------------------------------
ATbool ATermToUntypedFortranTraversal::traverse_TypeDeclarationStmt(ATerm term, SgUntypedDeclarationStatementList* decl_list)
{
#if PRINT_ATERM_TRAVERSAL
   printf("... traverse_TypeDeclarationStmt: %s\n", ATwriteToString(term));
#endif
  
   ATerm term1, term2, term3, term4, term_eos;
   std::string label;
   std::string eos;
   SgUntypedType* declared_type;

   SgUntypedVariableDeclaration* variable_decl = NULL;
   SgUntypedInitializedNameList* var_name_list = NULL;
   SgUntypedExprListExpression*      attr_list = NULL;

   if (ATmatch(term, "TypeDeclarationStmt(<term>,<term>,<term>,<term>,<term>)", &term1,&term2,&term3,&term4,&term_eos)) {
      if (traverse_OptLabel(term1, label)) {
         // MATCHED OptLabel
      } else return ATfalse;

      if (traverse_DeclarationTypeSpec(term2, declared_type)) {
         // MATCHED DeclarationTypeSpec
         ROSE_ASSERT(declared_type);
      } else return ATfalse;

      attr_list = new SgUntypedExprListExpression(General_Language_Translation::e_type_modifier_list);
      if (traverse_OptAttrSpecList(term3, attr_list)) {
         // MATCHED AttrSpecList
      } else return ATfalse;

      var_name_list = new SgUntypedInitializedNameList();
      if (traverse_EntityDeclList(term4, declared_type, var_name_list)) {
         // MATCHED EntityDeclList
         setSourcePosition(var_name_list, term4);
      } else return ATfalse;

      if (traverse_eos(term_eos, eos)) {
         // MATCHED eos string
      } else return ATfalse;
   }
   else return ATfalse;

// SgUntyped additions:
//   1. AttrSpecList, this can be a list of enums as the array specification can be placed in SgUntypedArrayType
//   ! NO NO NO -> BIND(C,expression)

   std::cerr << "...TODO... fully implement AttrSpecList in TypeDeclarationStmt: list is " << attr_list << std::endl;

   variable_decl = new SgUntypedVariableDeclaration(label, declared_type, attr_list, var_name_list);
   setSourcePositionExcludingTerm(variable_decl, term, term_eos);

   decl_list->get_decl_list().push_back(variable_decl);

  return ATtrue;
}

//========================================================================================
// R502 attr-spec
//----------------------------------------------------------------------------------------
ATbool ATermToUntypedFortranTraversal::traverse_OptAttrSpecList(ATerm term, SgUntypedExprListExpression* attr_list)
{
#if PRINT_ATERM_TRAVERSAL
  printf("... traverse_OptAttrSpecList: %s\n", ATwriteToString(term));
#endif

  using namespace General_Language_Translation;

  ATerm terms;

  if (ATmatch(term, "no-list()")) {
  }

  else if (ATmatch(term, "comma-list(<term>)", &terms)) {
     ATermList tail = (ATermList) ATmake("<term>", terms);
     while (! ATisEmpty(tail)) {
        SgUntypedExpression* attr;
        ATerm head = ATgetFirst(tail);
        tail = ATgetNext(tail);
        if (ATmatch(head, "PUBLIC()")) {
           attr = new SgUntypedOtherExpression(e_access_modifier_public);
        }
        else if (ATmatch(head, "PRIVATE()")) {
           attr = new SgUntypedOtherExpression(e_access_modifier_private);
        }
        else if (ATmatch(head, "ALLOCATABLE()")) {
           attr = new SgUntypedOtherExpression(e_type_modifier_allocatable);
        }
        else if (ATmatch(head, "ASYNCHRONOUS()")) {
           attr = new SgUntypedOtherExpression(e_type_modifier_asynchronous);
        }
     // TODO - Codimension
        else if (ATmatch(head, "CONTIGUOUS()")) {
           attr = new SgUntypedOtherExpression(e_storage_modifier_contiguous);
        }
     // TODO - Dimension
        else if (ATmatch(head, "Dimension()")) {
           attr = new SgUntypedOtherExpression(e_unknown);
           return ATfalse;
        }
        else if (ATmatch(head, "EXTERNAL()")) {
           attr = new SgUntypedOtherExpression(e_storage_modifier_external);
        }
        else if (ATmatch(head, "Intent(IN())")) {
           attr = new SgUntypedOtherExpression(e_type_modifier_intent_in);
        }
        else if (ATmatch(head, "Intent(OUT())")) {
           attr = new SgUntypedOtherExpression(e_type_modifier_intent_out);
        }
        else if (ATmatch(head, "Intent(INOUT())")) {
           attr = new SgUntypedOtherExpression(e_type_modifier_intent_inout);
        }
        else if (ATmatch(head, "INTRINSIC()")) {
           attr = new SgUntypedOtherExpression(e_type_modifier_intrinsic);
        }
     // TODO - LanguageBindingSpec
        else if (ATmatch(head, "OPTIONAL()")) {
           attr = new SgUntypedOtherExpression(e_type_modifier_optional);
        }
        else if (ATmatch(head, "PARAMETER()")) {
           attr = new SgUntypedOtherExpression(e_type_modifier_const);
        }
        else if (ATmatch(head, "POINTER()")) {
           attr = new SgUntypedOtherExpression(e_type_modifier_pointer);
        }
        else if (ATmatch(head, "PROTECTED()")) {
           attr = new SgUntypedOtherExpression(e_type_modifier_protected);
        }
        else if (ATmatch(head, "SAVE()")) {
           attr = new SgUntypedOtherExpression(e_type_modifier_save);
        }
        else if (ATmatch(head, "TARGET()")) {
           attr = new SgUntypedOtherExpression(e_type_modifier_target);
        }
        else if (ATmatch(head, "VALUE()")) {
           attr = new SgUntypedOtherExpression(e_type_modifier_value);
        }
        else if (ATmatch(head, "VOLATILE()")) {
           attr = new SgUntypedOtherExpression(e_type_modifier_volatile);
        }
     // CUDA variable attributes/modifiers/qualifiers
     // ---------------------------------------------
        else if (ATmatch(head, "CUDA_DEVICE()")) {
           attr = new SgUntypedOtherExpression(e_cuda_device_memory);
        }
        else if (ATmatch(head, "CUDA_MANAGED()")) {
           attr = new SgUntypedOtherExpression(e_cuda_managed);
        }
        else if (ATmatch(head, "CUDA_CONSTANT()")) {
           attr = new SgUntypedOtherExpression(e_cuda_constant);
        }
        else if (ATmatch(head, "CUDA_SHARED()")) {
           attr = new SgUntypedOtherExpression(e_cuda_shared);
        }
        else if (ATmatch(head, "CUDA_PINNED()")) {
           attr = new SgUntypedOtherExpression(e_cuda_pinned);
        }
        else if (ATmatch(head, "CUDA_TEXTURE()")) {
           attr = new SgUntypedOtherExpression(e_cuda_texture);
        }

        else {
           std::cerr << "...TODO... finish attributes in OptAttrSpecList" << std::endl;
           return ATfalse;
        }

        setSourcePosition(attr, head);
        attr_list->get_expressions().push_back(attr);
     }
  }
  else return ATfalse;

  return ATtrue;
}

ATbool ATermToUntypedFortranTraversal::traverse_CudaAttributesSpec(ATerm term, SgUntypedOtherExpression** attr_spec)
{
#if PRINT_ATERM_TRAVERSAL
   printf("... traverse_CudaAttributesSpec: %s\n", ATwriteToString(term));
#endif

   *attr_spec = NULL;

   if (ATmatch(term, "CudaAttributesSpec(CUDA_DEVICE())")) {
      *attr_spec = new SgUntypedOtherExpression(General_Language_Translation::e_cuda_device_memory);
   }
   else if (ATmatch(term, "CudaAttributesSpec(CUDA_MANAGED())")) {
      *attr_spec = new SgUntypedOtherExpression(General_Language_Translation::e_cuda_managed);
   }
   else if (ATmatch(term, "CudaAttributesSpec(CUDA_CONSTANT())")) {
      *attr_spec = new SgUntypedOtherExpression(General_Language_Translation::e_cuda_constant);
   }
   else if (ATmatch(term, "CudaAttributesSpec(CUDA_SHARED())")) {
      *attr_spec = new SgUntypedOtherExpression(General_Language_Translation::e_cuda_shared);
   }
   else if (ATmatch(term, "CudaAttributesSpec(CUDA_PINNED())")) {
      *attr_spec = new SgUntypedOtherExpression(General_Language_Translation::e_cuda_pinned);
   }
   else if (ATmatch(term, "CudaAttributesSpec(CUDA_TEXTURE())")) {
      *attr_spec = new SgUntypedOtherExpression(General_Language_Translation::e_cuda_texture);
   }
   else return ATfalse;

   setSourcePosition(*attr_spec, term);

   return ATtrue;
}

//========================================================================================
// R503 entity-decl
//----------------------------------------------------------------------------------------
ATbool ATermToUntypedFortranTraversal::traverse_EntityDecl(ATerm term, SgUntypedType* declared_type, SgUntypedInitializedNameList* name_list)
{
#if PRINT_ATERM_TRAVERSAL
   printf("... traverse_EntityDecl: %s\n", ATwriteToString(term));
#endif

   ATerm t_name, t_array_spec, t_coarray_spec, t_char_length, eos_term;
   std::string name;

   SgUntypedArrayType* array_type = NULL;
   SgUntypedInitializedName* initialized_name = NULL;
   SgUntypedExpression* char_length = NULL;
   SgUntypedExpression* initialization = NULL;

   SgUntypedType* type = declared_type;

   if (ATmatch(term, "EntityDecl(<term>,<term>,<term>,<term>,<term>)",&t_name,&t_array_spec,&t_coarray_spec,&t_char_length,&eos_term)) {
      if (traverse_Name(t_name, name)) {
         // MATCHED ObjectName
      } else return ATfalse;

      if (traverse_OptArraySpec(t_array_spec, type, &array_type)) {
         if (array_type != NULL) type = array_type;
      } else return ATfalse;

      if (traverse_OptCoarraySpec(t_coarray_spec, type, &array_type)) {
         //TODO - implement in traverseal
         if (array_type != NULL) type = array_type;
      } else return ATfalse;

      if (traverse_OptCharLength(t_char_length, &char_length)) {
         // MATCHED OptCharLength
         if (char_length != NULL) {
            type->set_char_length_expression(char_length);
         }
      } else return ATfalse;

   // TODO_SgUntyped - SgUntypedInitializedName/SgUntypedType requires ability to initialize
      if (initialization != NULL) {
         type->set_char_length_expression(char_length);
      }

   } else return ATfalse;

   initialized_name = new SgUntypedInitializedName(type, name);
   setSourcePosition(initialized_name, term);

   name_list->get_name_list().push_back(initialized_name);

   return ATtrue;
}

//========================================================================================
// entity-decl-list
//  - this is a bare list (without a cons name)
//----------------------------------------------------------------------------------------
ATbool ATermToUntypedFortranTraversal::traverse_EntityDeclList(ATerm term, SgUntypedType* declared_type, SgUntypedInitializedNameList* name_list)
{
#if PRINT_ATERM_TRAVERSAL
   printf("... traverse_EntityDeclList: %s\n", ATwriteToString(term));
#endif

   ATermList tail = (ATermList) ATmake("<term>", term);
   while (! ATisEmpty(tail)) {
      ATerm head = ATgetFirst(tail);
      tail = ATgetNext(tail);

      if (traverse_EntityDecl(head, declared_type, name_list)) {
         // MATCHED EntityDecl
      } else return ATfalse;
   }

   return ATtrue;
};

//========================================================================================
// R505 initialization (optional only for now)
//----------------------------------------------------------------------------------------
ATbool ATermToUntypedFortranTraversal::traverse_OptInitialization(ATerm term, SgUntypedExpression** expr)
{
#if PRINT_ATERM_TRAVERSAL
   printf("... traverse_Initialization: %s\n", ATwriteToString(term));
#endif

   if (ATmatch(term, "no-init()")) {
   }
   else {
      //TODO - implement initialization
      std::cerr << "...TODO... implement OptInitialization" << std::endl;
      return ATfalse;
   }

   return ATtrue;
}

//========================================================================================
// R509 coarray-spec
//----------------------------------------------------------------------------------------
ATbool ATermToUntypedFortranTraversal::traverse_CoarraySpec(ATerm term, SgUntypedType* base_type, SgUntypedArrayType** array_type)
{
#if PRINT_ATERM_TRAVERSAL
   printf("... traverse_CoarraySpec: %s\n", ATwriteToString(term));
#endif

 //TODO - implement CoarraySpec
   std::cerr << "...TODO... implement OptCoarraySpec" << std::endl;
   return ATfalse;
}

ATbool ATermToUntypedFortranTraversal::traverse_OptCoarraySpec(ATerm term, SgUntypedType* base_type, SgUntypedArrayType** array_type)
{
   if (ATmatch(term, "no-list()")) {
      // MATCHED no-list()
   }
   else if (traverse_CoarraySpec(term, base_type, array_type)) {
      // MATCHED CoarraySpec
   }
   else {
      return ATfalse;
   }
   return ATtrue;
}

//========================================================================================
// R515 array-spec
//----------------------------------------------------------------------------------------
ATbool ATermToUntypedFortranTraversal::traverse_ArraySpec(ATerm term, SgUntypedType* base_type, SgUntypedArrayType** array_type)
{
#if PRINT_ATERM_TRAVERSAL
   printf("... traverse_ArraySpec: %s\n", ATwriteToString(term));
#endif

   ATerm t_array_spec_arg;
   SgUntypedSubscriptExpression *range;
   SgUntypedExpression *lower_bound, *upper_bound, *stride;
   SgUntypedExprListExpression *dim_info;
   int expr_enum = General_Language_Translation::e_unknown;
   int rank = 0;

   ROSE_ASSERT(base_type != NULL);
   *array_type = NULL;

   if (ATmatch(term, "ArraySpec(<term>)", &t_array_spec_arg)) {

      dim_info = new SgUntypedExprListExpression(General_Language_Translation::e_array_shape);
      setSourcePosition(dim_info, t_array_spec_arg);

   // check for non-list array-spec term first, e.g., dimension A(*)
   // 
      if (traverse_AssumedOrImpliedSpec(t_array_spec_arg, &lower_bound)) {
         upper_bound = UntypedBuilder::buildUntypedNullExpression();
         setSourcePositionUnknown(upper_bound);

         stride = UntypedBuilder::buildUntypedNullExpression();
         setSourcePositionUnknown(stride);

         expr_enum = General_Language_Translation::e_assumed_or_implied_shape;
         range = new SgUntypedSubscriptExpression(expr_enum, lower_bound, upper_bound, stride);
         setSourcePosition(range, t_array_spec_arg);

         dim_info->get_expressions().push_back(range);

      // assumed and implied shape arrays have rank 1
         rank = 1;
      // TODO: The builder should probably be based on the declared type
         *array_type = UntypedBuilder::buildArrayType(base_type->get_type_enum_id(),dim_info,rank);

        return ATtrue;
      }

   // check for an assumed-size array, e.g., dimension A(3,*)
   // 
      if (traverse_AssumedSize(t_array_spec_arg, base_type, array_type)) {
         return ATtrue;
      }

   // final choice is a list of array-spec terms
   //
      ATermList tail = (ATermList) ATmake("<term>", t_array_spec_arg);
      while (! ATisEmpty(tail)) {
         ATerm head = ATgetFirst(tail);
         tail = ATgetNext(tail);
         if (traverse_ExplicitShape(head, &lower_bound, &upper_bound)) {
            expr_enum = General_Language_Translation::e_explicit_shape;

            rank += 1;

            stride = UntypedBuilder::buildUntypedNullExpression();
            setSourcePositionUnknown(stride);

            range = new SgUntypedSubscriptExpression(expr_enum, lower_bound, upper_bound, stride);
            setSourcePosition(range, head);

            dim_info->get_expressions().push_back(range);
         }
         else if (traverse_AssumedShape(head, &lower_bound)) {
            cout << "... this is assumed shape why care about expr_num == " << expr_enum << endl;
    //??            ROSE_ASSERT(expr_enum == General_Language_Translation::e_unknown ||
    //??                        expr_enum == General_Language_Translation::e_assumed_size);
            expr_enum = General_Language_Translation::e_assumed_shape;

            rank += 1;

            upper_bound = UntypedBuilder::buildUntypedNullExpression();
            setSourcePositionUnknown(upper_bound);

            stride = UntypedBuilder::buildUntypedNullExpression();
            setSourcePositionUnknown(stride);

            range = new SgUntypedSubscriptExpression(expr_enum, lower_bound, upper_bound, stride);
            setSourcePosition(range, head);

            dim_info->get_expressions().push_back(range);
         }
        else {
           std::cerr << "traverse_ArraySpec: ERROR in ArraySpec list" << std::endl;
           return ATfalse;
        }
      }

   // TODO: The builder should probably be based on the declared (or base) type
      *array_type = UntypedBuilder::buildArrayType(base_type->get_type_enum_id(),dim_info,rank);
      cout << ".x. in ArraySpec type is " << *array_type << " : " << (*array_type)->class_name() << endl;
   }
   else {
      return ATfalse;
   }

   return ATtrue;
}

ATbool ATermToUntypedFortranTraversal::traverse_OptArraySpec(ATerm term, SgUntypedType* base_type, SgUntypedArrayType** array_type)
{
   if (ATmatch(term, "no-list()")) {
      // MATCHED no-list()
   }
   else if (traverse_ArraySpec(term, base_type, array_type)) {
      // MATCHED ArraySpec
   }
   else {
      return ATfalse;
   }
   return ATtrue;
}

//========================================================================================
// R516 explicit-shape-spec
//----------------------------------------------------------------------------------------
ATbool ATermToUntypedFortranTraversal::traverse_ExplicitShape(ATerm term, SgUntypedExpression** lower_bound, SgUntypedExpression** upper_bound)
{
#if PRINT_ATERM_TRAVERSAL
   printf("... traverse_ExplicitShape: %s\n", ATwriteToString(term));
#endif

   ATerm t_lower_bound, t_upper_bound;

   *lower_bound = NULL;
   *upper_bound = NULL;

   if (ATmatch(term, "ExplicitShape(<term>,<term>)", &t_lower_bound, &t_upper_bound)) {
      if (ATmatch(t_lower_bound, "no-lower-bound()")) {
         *lower_bound = UntypedBuilder::buildUntypedNullExpression();
         setSourcePositionUnknown(*lower_bound);
      }
      else if (traverse_Expression(t_lower_bound, lower_bound)) {
      } else return ATfalse;
      
      if (traverse_Expression(t_upper_bound, upper_bound)) {
      } else return ATfalse;
      
   } else return ATfalse;

   return ATtrue;
}

ATbool ATermToUntypedFortranTraversal::traverse_ExplicitShapeList(ATerm term, SgUntypedExprListExpression* dim_info)
{
#if PRINT_ATERM_TRAVERSAL
   printf("... traverse_ExplicitShapeList: %s\n", ATwriteToString(term));
#endif

   SgUntypedExpression *lower_bound, *upper_bound, *stride, *range;

   // traverse list of explicit-shape terms
   //
   ATermList tail = (ATermList) ATmake("<term>", term);
   while (! ATisEmpty(tail)) {
      ATerm head = ATgetFirst(tail);
      tail = ATgetNext(tail);
      if (traverse_ExplicitShape(head, &lower_bound, &upper_bound)) {
         int expr_enum = General_Language_Translation::e_explicit_shape;
         
         if (isSgUntypedNullExpression(lower_bound))
            {
            // can be simplifified by only using upper bound
               delete lower_bound;
               range = upper_bound;
            }
         else
            {
            // add stride explicitly and let unparser ignore it
               stride = new SgUntypedValueExpression(SgToken::FORTRAN_TYPE,"1",
                                                     UntypedBuilder::buildType(SgUntypedType::e_int));
               setSourcePositionUnknown(stride);
         
               range = new SgUntypedSubscriptExpression(expr_enum, lower_bound, upper_bound, stride);
               setSourcePosition(range, head);
#if 0
               cout << ".x. ExplicitShape       range " << range << endl;
               cout << ".x. ExplicitShape lower_bound " << lower_bound << endl;
               cout << ".x. ExplicitShape upper_bound " << upper_bound << endl;
               cout << ".x. ExplicitShape      stride " << stride << endl;
#endif
            }
         
         dim_info->get_expressions().push_back(range);

      } else return ATfalse;
   }

   return ATtrue;
}

//========================================================================================
// R519 assumed-shape-spec
//----------------------------------------------------------------------------------------
ATbool ATermToUntypedFortranTraversal::traverse_AssumedShape(ATerm term, SgUntypedExpression** lower_bound)
{
#if PRINT_ATERM_TRAVERSAL
   printf("... traverse_AssumedShape: %s\n", ATwriteToString(term));
#endif

   ATerm t_lower_bound;

   *lower_bound = NULL;

   if (ATmatch(term, "AssumedShape(<term>)", &t_lower_bound)) {
      if (ATmatch(t_lower_bound, "no-lower-bound()")) {
         *lower_bound = UntypedBuilder::buildUntypedNullExpression();
         setSourcePositionUnknown(*lower_bound);
      }
      else if (traverse_Expression(t_lower_bound, lower_bound)) {
      } else return ATfalse;

   } else return ATfalse;

   return ATtrue;
}

//========================================================================================
// R521 assumed-size
//----------------------------------------------------------------------------------------
ATbool ATermToUntypedFortranTraversal::traverse_AssumedSize(ATerm term, SgUntypedType* base_type, SgUntypedArrayType** array_type)
{
#if PRINT_ATERM_TRAVERSAL
   printf("... traverse_AssumedSize: %s\n", ATwriteToString(term));
#endif

   int rank;
   ATerm t_explicit_shape_list, t_lower_bound;
   SgUntypedExpression *lower_bound, *upper_bound, *stride;
   SgUntypedExprListExpression* dim_info = NULL;

   if (ATmatch(term, "AssumedSize(<term>,<term>)", &t_explicit_shape_list, &t_lower_bound)) {

      dim_info = new SgUntypedExprListExpression(General_Language_Translation::e_array_shape);
      setSourcePosition(dim_info, term);

   // traverse the list of explicit shape dimension before the final '*'
      if (traverse_ExplicitShapeList(t_explicit_shape_list, dim_info)) {
         // list of ExplicitShape terms are added to dim_info
      } else return ATfalse;

   // match the final dimension which makes it assumed-size, i.e., '*'
      if (ATmatch(t_lower_bound, "no-lower-bound()")) {
         lower_bound = UntypedBuilder::buildUntypedNullExpression();
         setSourcePositionUnknown(lower_bound);
      }
      else if (traverse_Expression(t_lower_bound, &lower_bound)) {
      } else return ATfalse;

      upper_bound = UntypedBuilder::buildUntypedNullExpression();
      setSourcePositionUnknown(upper_bound);

      stride = UntypedBuilder::buildUntypedNullExpression();
      setSourcePositionUnknown(stride);

      int expr_enum = General_Language_Translation::e_assumed_size;
      SgUntypedSubscriptExpression* range = new SgUntypedSubscriptExpression(expr_enum, lower_bound, upper_bound, stride);
      setSourcePosition(range, t_lower_bound);

      dim_info->get_expressions().push_back(range);
      dim_info->get_expressions().size();

#if 0
      cout << ".x. AssumedSize    dim_info " << dim_info << endl;
      cout << ".x. AssumedSize lower_bound " << lower_bound << endl;
      cout << ".x. AssumedSize upper_bound " << upper_bound << endl;
      cout << ".x. AssumedSize      stride " << stride << endl;
#endif
   } else return ATfalse;

   ROSE_ASSERT(dim_info != NULL);
   rank = dim_info->get_expressions().size();

// TODO: The array-type builder should probably be based on the declared type
   *array_type = UntypedBuilder::buildArrayType(base_type->get_type_enum_id(),dim_info,rank);

   return ATtrue;
}

//========================================================================================
// R522 assumed-spec or implied-spec
//----------------------------------------------------------------------------------------
ATbool ATermToUntypedFortranTraversal::traverse_AssumedOrImpliedSpec(ATerm term, SgUntypedExpression** lower_bound)
{
#if PRINT_ATERM_TRAVERSAL
   printf("... traverse_AssumedOrImpliedSpec: %s\n", ATwriteToString(term));
#endif

   ATerm t_lower_bound;

   *lower_bound = NULL;

   if (ATmatch(term, "AssumedOrImpliedSpec(<term>)", &t_lower_bound)) {
      if (ATmatch(t_lower_bound, "no-lower-bound()")) {
         *lower_bound = UntypedBuilder::buildUntypedNullExpression();
         setSourcePositionUnknown(*lower_bound);
      }
      else if (traverse_Expression(t_lower_bound, lower_bound)) {
      } else return ATfalse;
      
   } else return ATfalse;

   return ATtrue;
}

//========================================================================================
// R545 dimension-stmt
//----------------------------------------------------------------------------------------
ATbool ATermToUntypedFortranTraversal::traverse_DimensionStmt(ATerm term, SgUntypedDeclarationStatementList* decl_list)
{
#if PRINT_ATERM_TRAVERSAL
   printf("... traverse_DimensionStmt: %s\n", ATwriteToString(term));
#endif

   ATerm t_label, t_spec_list, t_eos;
   std::string label;
   std::string eos;
   SgUntypedInitializedNameList* var_name_list = NULL;

   SgUntypedInitializedNameListDeclaration* dimension_decl = NULL;

   if (ATmatch(term, "DimensionStmt(<term>,<term>,<term>)", &t_label,&t_spec_list,&t_eos)) {
      if (traverse_OptLabel(t_label, label)) {
         // MATCHED OptLabel
      } else return ATfalse;

      SgUntypedType* base_type = UntypedBuilder::buildType(SgUntypedType::e_implicit);
      ROSE_ASSERT(base_type != NULL);

      var_name_list = new SgUntypedInitializedNameList();
      setSourcePosition(var_name_list, t_spec_list);

      ATermList tail = (ATermList) ATmake("<term>", t_spec_list);
      while (! ATisEmpty(tail)) {
         ATerm head = ATgetFirst(tail);
         tail = ATgetNext(tail);

         if (traverse_ArrayNameSpec(head, base_type, var_name_list)) {
            // MATCHED ArrayNameSpec
         } else return ATfalse;
      }

   // The base type will have been replaced by an array type.
      delete base_type;

      if (traverse_eos(t_eos, eos)) {
         // MATCHED eos string
      } else return ATfalse;

      int stmt_enum = General_Language_Translation::e_fortran_dimension_stmt;
      dimension_decl = new SgUntypedInitializedNameListDeclaration(label, stmt_enum, var_name_list);
      setSourcePosition(dimension_decl, term);
   }
   else return ATfalse;

   decl_list->get_decl_list().push_back(dimension_decl);

   return ATtrue;
}

ATbool ATermToUntypedFortranTraversal::traverse_ArrayNameSpec(ATerm term, SgUntypedType* base_type, SgUntypedInitializedNameList* name_list)
{
#if PRINT_ATERM_TRAVERSAL
   printf("... traverse_ArrayNameSpec: %s\n", ATwriteToString(term));
#endif

   ATerm t_name, t_array_spec;
   std::string name;

   SgUntypedArrayType* array_type = NULL;
   SgUntypedInitializedName* initialized_name = NULL;

   if (ATmatch(term, "ArrayNameSpec(<term>,<term>)",&t_name,&t_array_spec)) {
      if (traverse_Name(t_name, name)) {
         // MATCHED ObjectName
      } else return ATfalse;

      if (traverse_ArraySpec(t_array_spec, base_type, &array_type)) {
         // MATCHED ArraySpec
         ROSE_ASSERT(array_type != NULL);
      } else return ATfalse;

   } else return ATfalse;

   initialized_name = new SgUntypedInitializedName(array_type, name);
   setSourcePosition(initialized_name, term);

   name_list->get_name_list().push_back(initialized_name);

   return ATtrue;
}

//========================================================================================
// R560 implicit-stmt
//----------------------------------------------------------------------------------------
ATbool ATermToUntypedFortranTraversal::traverse_ImplicitStmt(ATerm term, SgUntypedDeclarationStatementList* decl_list)
{
#if PRINT_ATERM_TRAVERSAL
   printf("... traverse_ImplicitStmt: %s\n", ATwriteToString(term));
#endif
  
   ATerm term1, term2, term_eos;
   std::string label;
   std::string eos;
   std::vector<FAST::ImplicitSpec> spec_list;
   ImplicitSpecMatch match_spec(this, &spec_list);

   SgUntypedImplicitDeclaration* implicit_decl = NULL;

   if (ATmatch(term, "ImplicitNoneStmt(<term>,<term>)", &term1,&term_eos)) {
      if (traverse_OptLabel(term1, label)) {
         // MATCHED OptLabel
      } else return ATfalse;
      if (traverse_eos(term_eos, eos)) {
         // MATCHED eos string
      } else return ATfalse;

      implicit_decl = new SgUntypedImplicitDeclaration(label);
      setSourcePosition(implicit_decl, term);
   }

   else if (ATmatch(term, "ImplicitStmt(<term>,<term>,<term>)", &term1,&term2,&term_eos)) {
      std::cerr << "...TODO... matched ImplicitStmt (not IMPLICIT NONE)" << std::endl;
      std::vector<FAST::ImplicitSpec> spec_list;
      if (traverse_OptLabel(term1, label)) {
         // MATCHED OptLabel
      } else return ATfalse;
      if (traverse_List(term2, match_spec)) {
         // MATCHED ImplicitSpecList
      } else return ATfalse;
      if (traverse_eos(term_eos, eos)) {
         // MATCHED eos string
      } else return ATfalse;

    //TODO_SgUntyped
      std::cerr << "...TODO... implement ImplicitStmt (not just IMPLICIT NONE)" << std::endl;
      return ATfalse;
   }
   else return ATfalse;

   decl_list->get_decl_list().push_back(implicit_decl);

   return ATtrue;
}

//========================================================================================
// R603 variable-name ("VarRef")
//----------------------------------------------------------------------------------------
ATbool ATermToUntypedFortranTraversal::traverse_VarRef(ATerm term, SgUntypedExpression** var_expr)
{
#if PRINT_ATERM_TRAVERSAL
   printf("... traverse_VarRef: %s\n", ATwriteToString(term));
#endif

   ATerm t_var;
   char* char_name;
   std::string name;

   SgToken::ROSE_Fortran_Keywords keyword = SgToken::FORTRAN_UNKNOWN;

   *var_expr = NULL;
   if (ATmatch(term, "VarRef(<term>)", &t_var)) {
      // MATCHED VarRef

      if (ATmatch(t_var, "<str>", &char_name)) {
         // MATCHED string
         name += char_name;
      } else return ATfalse;

      *var_expr = new SgUntypedReferenceExpression(keyword, name);
      setSourcePosition(*var_expr, term);
   }
   else return ATfalse;

   return ATtrue;
}

//========================================================================================
// R611 data-ref
//----------------------------------------------------------------------------------------
ATbool ATermToUntypedFortranTraversal::traverse_DataRef(ATerm term, SgUntypedExpression** var_expr)
{
#if PRINT_ATERM_TRAVERSAL
  printf("... traverse_DataRef: %s\n", ATwriteToString(term));
#endif

  ATerm term1;

  *var_expr = NULL;
  if (ATmatch(term, "DataRef(<term>)", &term1)) {
     // MATCHED DataRef
     ATermList tail = (ATermList) ATmake("<term>", term1);
     while (! ATisEmpty(tail)) {
        ATerm head = ATgetFirst(tail);
        tail = ATgetNext(tail);
        if (traverse_PartRef(head, var_expr)) {
           // MATCHED ImportStmt
        } else return ATfalse;
     }
  }
  else return ATfalse;

  return ATtrue;
}

//========================================================================================
// R612 part-ref
//----------------------------------------------------------------------------------------
ATbool ATermToUntypedFortranTraversal::traverse_PartRef(ATerm term, SgUntypedExpression** var_expr)
{
#if PRINT_ATERM_TRAVERSAL
   printf("... traverse_PartRef: %s\n", ATwriteToString(term));
#endif

   ATerm t_name, t_subscripts, t_image_selector;
   char* arg1;

   std::string name;
   bool isArray = false;
   SgUntypedExprListExpression* subscripts = NULL;
   SgUntypedExprListExpression* image_selector = NULL;

   *var_expr = NULL;
   if (ATmatch(term, "PartRef(<term>,<term>,<term>)", &t_name, &t_subscripts, &t_image_selector)) {
      if (ATmatch(t_name, "<str>", &arg1)) {
         // MATCHED string
         name += arg1;
      } else return ATfalse;
      if (traverse_OptSectionSubscripts(t_subscripts, &subscripts)) {
         // MATCHED OptSectionSubscripts
         if (subscripts) isArray = true;
      } else return ATfalse;
      if (traverse_OptImageSelector(t_image_selector, &image_selector)) {
         // MATCHED OptImageSelector
         if (image_selector) isArray = true;
      } else return ATfalse;

      if (isArray) {
         int expr_enum = General_Language_Translation::e_array_reference;
         SgUntypedExpression*   array_subscripts = subscripts;
         SgUntypedExpression* coarray_subscripts = image_selector;
         if (  array_subscripts == NULL)   array_subscripts = UntypedBuilder::buildUntypedNullExpression();
         if (coarray_subscripts == NULL) coarray_subscripts = UntypedBuilder::buildUntypedNullExpression();
         ROSE_ASSERT(  array_subscripts);
         ROSE_ASSERT(coarray_subscripts);
         *var_expr = new SgUntypedArrayReferenceExpression(expr_enum, name, array_subscripts, coarray_subscripts);
      }
      else {
         int expr_enum = General_Language_Translation::e_variable_reference;
         *var_expr = new SgUntypedReferenceExpression(expr_enum, name);
      }
   }
   else return ATfalse;

   ROSE_ASSERT(*var_expr);
   setSourcePosition(*var_expr, term);

   return ATtrue;
}

//========================================================================================
// R620 section-subscript
//----------------------------------------------------------------------------------------
ATbool ATermToUntypedFortranTraversal::traverse_SectionSubscript(ATerm term, SgUntypedExpression** subscript)
{
#if PRINT_ATERM_TRAVERSAL
   printf("... traverse_SectionSubscript: %s\n", ATwriteToString(term));
#endif

   *subscript = NULL;

   if (traverse_Expression(term, subscript)) {
      // MATCHED Subscript
   }
   else if (traverse_Triplet(term, subscript)) {
      // MATCHED Triplet (SubscriptTriplet)
   }

   // TODO: Keyword '=' ActualArg                                  -> SectionSubscript     {cons("ActualArgSpec")}
   // TODO: AltReturnSpec                                          -> SectionSubscript

   else {
      std::cerr << "...TODO... implement SectionSubscript" << std::endl;
      return ATfalse;
   }

   ROSE_ASSERT(*subscript);

   return ATtrue;
}

ATbool ATermToUntypedFortranTraversal::traverse_OptSectionSubscripts(ATerm term, SgUntypedExprListExpression** subscripts)
{
#if PRINT_ATERM_TRAVERSAL
   printf("... traverse_OptSectionSubscripts: %s\n", ATwriteToString(term));
#endif

   ATerm t_subscript_list;
   SgUntypedExpression* subscript;
   SgUntypedExprListExpression* section_subscripts = NULL;

   *subscripts = NULL;

   if (ATmatch(term, "no-section-subscripts()")) {
      // MATCHED empty list
   }

   // list of section subscripts
   else if (ATmatch(term, "paren-list(<term>)", &t_subscript_list)) {
      section_subscripts = new SgUntypedExprListExpression(General_Language_Translation::e_section_subscripts);
      ROSE_ASSERT(section_subscripts);
      setSourcePosition(section_subscripts, term);

      ATermList tail = (ATermList) ATmake("<term>", t_subscript_list);
      while (! ATisEmpty(tail)) {
         ATerm head = ATgetFirst(tail);
         tail = ATgetNext(tail);

         if (traverse_SectionSubscript(head, &subscript)) {
            // MATCHED SectionSubscript
         } else return ATfalse;

         ROSE_ASSERT(subscript);
         section_subscripts->get_expressions().push_back(subscript);
      }
   }

   //TODO_SgUntyped - (substring-section-range)
   //TODO_SgUntyped - (function-ref-no-args)
   //TODO_SgUntyped - needs section subscripts
   else {
      std::cerr << "...TODO... implement OptSectionSubscripts" << std::endl;
      return ATfalse;
   }

// nullptr is ok for "no-section-subscripts"
   *subscripts = section_subscripts;

   return ATtrue;
}

//========================================================================================
// R621 subscript-triplet
//----------------------------------------------------------------------------------------
ATbool ATermToUntypedFortranTraversal::traverse_Triplet(ATerm term, SgUntypedExpression** range)
{
#if PRINT_ATERM_TRAVERSAL
   printf("... traverse_Triplet: %s\n", ATwriteToString(term));
#endif

   ATerm t_lower_bound, t_upper_bound, t_opt_stride, t_stride;

   SgUntypedExpression* lower_bound = NULL;
   SgUntypedExpression* upper_bound = NULL;
   SgUntypedExpression* stride = NULL;

   *range = NULL;

   if (ATmatch(term, "Triplet(<term>,<term>,<term>)", &t_lower_bound, &t_upper_bound, &t_opt_stride)) {

      // Lower bound
      if (ATmatch(t_lower_bound, "no-subscript()")) {
         lower_bound = UntypedBuilder::buildUntypedNullExpression();
         setSourcePositionUnknown(lower_bound);
      }
      else if (traverse_Expression(t_lower_bound, &lower_bound)) {
      } else return ATfalse;

      // Upper bound
      if (ATmatch(t_upper_bound, "no-subscript()")) {
         upper_bound = UntypedBuilder::buildUntypedNullExpression();
         setSourcePositionUnknown(upper_bound);
      }
      else if (traverse_Expression(t_upper_bound, &upper_bound)) {
      } else return ATfalse;

      // Stride
      if (ATmatch(t_opt_stride, "no-stride()")) {
         stride = UntypedBuilder::buildUntypedNullExpression();
         setSourcePositionUnknown(stride);
      }
      else if (ATmatch(t_opt_stride, "opt-stride(<term>)", &t_stride)) {
         if (traverse_Expression(t_stride, &stride)) {
            // MATCHED stride
         } else return ATfalse;
      }
      else return ATfalse;

      ROSE_ASSERT(lower_bound);
      ROSE_ASSERT(upper_bound);
      ROSE_ASSERT(stride);

      int expr_enum = General_Language_Translation::e_array_index_triplet;

      *range = new SgUntypedSubscriptExpression(expr_enum, lower_bound, upper_bound, stride);
      ROSE_ASSERT(*range);
      setSourcePosition(*range, term);

   } else return ATfalse;

   return ATtrue;
}

//========================================================================================
// R624 image-selector
//----------------------------------------------------------------------------------------
ATbool ATermToUntypedFortranTraversal::traverse_OptImageSelector(ATerm term, SgUntypedExprListExpression** image_selector)
{
#if PRINT_ATERM_TRAVERSAL
   printf("... traverse_OptImageSelector: %s\n", ATwriteToString(term));
#endif

   *image_selector = NULL;

   if (ATmatch(term, "no-image-selector()")) {
      // MATCHED empty list
   }
   //TODO_SgUntyped - needs image-selector (ImageSelector - CosubscriptList)
   //TODO_SgUntyped - (substring-section-range)
   else {
      std::cerr << "...TODO... implement OptImageSelector" << std::endl;
      return ATfalse;
   }

   return ATtrue;
}

//========================================================================================
// R722 expr
//----------------------------------------------------------------------------------------
ATbool ATermToUntypedFortranTraversal::traverse_Expression(ATerm term, SgUntypedExpression** var_expr)
{
#if PRINT_ATERM_TRAVERSAL
   printf("... traverse_Expression: %s\n", ATwriteToString(term));
#endif

   *var_expr = NULL;
   if (traverse_LiteralConstant(term, var_expr)) {
      // MATCHED LiteralConstant
   }
   else if (traverse_Operator(term, var_expr)) {
      // SgUntypedBinaryOperator
   }
   else if (traverse_DataRef(term, var_expr)) {
      // MATCHED DataRef
   }
   else if (traverse_VarRef(term, var_expr)) {
      // MATCHED VarRef
   }
   else if (ATmatch(term, "STAR()")) {
      // at times, '*' is used as a stand-in for an expression, e.g., dimension(1,*)
      *var_expr = new SgUntypedOtherExpression(General_Language_Translation::e_star_expression);
      ROSE_ASSERT(*var_expr);
      setSourcePositionUnknown(*var_expr);
   }

  else return ATfalse;

  return ATtrue;
}

ATbool ATermToUntypedFortranTraversal::traverse_OptExpr( ATerm term, SgUntypedExpression** expr )
{
#if PRINT_ATERM_TRAVERSAL
  printf("... traverse_OptExpr: %s\n", ATwriteToString(term));
#endif

//TODO - there is an OptExpr term cons "opt-expr"
//     - maybe this shouldn't be shared, determine for LoopControl implementation

   if (ATmatch(term, "no-expr()")) {
      // No Expression
      *expr = UntypedBuilder::buildUntypedNullExpression();
      setSourcePositionUnknown(*expr);
   }
   else if (traverse_Expression(term, expr)) {
      // MATCHED an Expression
   }
   else return ATfalse;

   return ATtrue;
}

//========================================================================================
// R732 assignment-statement
//----------------------------------------------------------------------------------------
ATbool ATermToUntypedFortranTraversal::traverse_AssignmentStmt(ATerm term, SgUntypedStatementList* stmt_list)
{
#if PRINT_ATERM_TRAVERSAL
   printf("... traverse_AssignmentStmt: %s\n", ATwriteToString(term));
#endif
  
   ATerm term1, term2, term3, term_eos;
   std::string label;
   std::string eos;
   SgUntypedExpression* variable;
   SgUntypedExpression* expr;

   if (ATmatch(term, "AssignmentStmt(<term>,<term>,<term>,<term>)", &term1,&term2,&term3,&term_eos)) {
      if (traverse_OptLabel(term1, label)) {
         // MATCHED OptLabel
      } else return ATfalse;
      if (traverse_Expression(term2, &variable)) {
         // MATCHED OptLabel
      } else return ATfalse;
      if (traverse_Expression(term3, &expr)) {
         // MATCHED OptLabel
      } else return ATfalse;
      if (traverse_eos(term_eos, eos)) {
         // MATCHED eos string
      } else return ATfalse;
   }
   else return ATfalse;

   SgUntypedAssignmentStatement* assign_stmt = new SgUntypedAssignmentStatement(label,variable,expr);
   setSourcePosition(assign_stmt, term);

   stmt_list->get_stmt_list().push_back(assign_stmt);

   return ATtrue;
}

//========================================================================================
// R801 block
//----------------------------------------------------------------------------------------
ATbool ATermToUntypedFortranTraversal::traverse_Block(ATerm term, SgUntypedBlockStatement** block_stmt)
{
#if PRINT_ATERM_TRAVERSAL
   printf("... traverse_Block: %s\n", ATwriteToString(term));
#endif

   ATerm t_block;
   SgUntypedStatementList* stmt_list;

   if (ATmatch(term, "Block(<term>)", &t_block)) {
      // MATCHED Block

      *block_stmt = SageBuilder::buildUntypedBlockStatement("");
      stmt_list = (*block_stmt)->get_scope()->get_statement_list();

      ATermList tail = (ATermList) ATmake("<term>", t_block);
      while (! ATisEmpty(tail)) {
         ATerm head = ATgetFirst(tail);
         tail = ATgetNext(tail);
         if (traverse_BlockExecutionPartConstruct(head, stmt_list)) {
            // MATCHED stmt in block list
         } else return ATfalse;
      }
   }
   else return ATfalse;

   return ATtrue;
}

//========================================================================================
// R817 nonlabel-do-stmt
//----------------------------------------------------------------------------------------
ATbool ATermToUntypedFortranTraversal::traverse_NonlabelDoStmt(ATerm term, SgUntypedStatementList* stmt_list)
{
#if PRINT_ATERM_TRAVERSAL
   printf("... traverse_NonlabelDoStmt: %s\n", ATwriteToString(term));
#endif

   ATerm t_label, t_name, t_loop_ctrl, t_eos;
   std::string label;
   std::string do_construct_name;
   std::string eos;

// Variables for do loop
   SgUntypedExpression* initialization = NULL;
   SgUntypedExpression* upper_bound = NULL;
   SgUntypedExpression* increment = NULL;

// Variables for do concurrent
   SgUntypedType* concur_type = NULL;
   SgUntypedExpression*  mask = NULL;
   SgUntypedExprListExpression* iterates = NULL;
   SgUntypedExprListExpression* locality = NULL;

   SgUntypedStatement* loop_stmt = NULL;

   bool isConcurrent = false;

   if (ATmatch(term, "NonlabelDoStmt(<term>,<term>,<term>,<term>)", &t_label,&t_name,&t_loop_ctrl,&t_eos)) {
      if (traverse_OptLabel(t_label, label)) {
         // MATCHED OptLabel
      } else return ATfalse;
      if (traverse_OptName(t_name, do_construct_name)) {
         // MATCHED OptName
      } else return ATfalse;

   // Regular do loops are checked first
   //   - first if statement handles the optional part (no-loop-control)
      if (traverse_OptLoopControl(t_loop_ctrl, &initialization, &upper_bound, &increment)) {
         // MATCHED OptLoopControl
      }
   // DO CONCURRENT
<<<<<<< HEAD
      else if (traverse_LoopConcurrentControl(t_loop_ctrl, &concur_type, &iterates, &locality, &mask)) {
=======
      else if (traverse_LoopConcurrentControl(t_loop_ctrl, concur_type, &iterates, &locality, &mask)) {
>>>>>>> fc7c067a
         // This is a DO CONCURRENT construct
         isConcurrent = true;
      }
      else return ATfalse;

      if (traverse_eos(t_eos, eos)) {
         // MATCHED eos string
      } else return ATfalse;
   }
   else return ATfalse;

// The do body is not used currently in the grammar, it must be found during conversion to Sage nodes.
   SgUntypedStatement * body = NULL;

   if (isConcurrent) {
      int stmt_enum = General_Language_Translation::e_fortran_do_concurrent_stmt;
      SgUntypedForAllStatement* forall_stmt = new SgUntypedForAllStatement("",stmt_enum,concur_type,iterates,locality,mask,do_construct_name);
      ROSE_ASSERT(forall_stmt);
      setSourcePosition(forall_stmt, term);

      loop_stmt = forall_stmt;
   }
   else {
      int stmt_enum = Fortran_ROSE_Translation::e_do_stmt;
      SgUntypedForStatement* for_stmt = new SgUntypedForStatement("",stmt_enum,initialization,upper_bound,increment,body,do_construct_name);
      ROSE_ASSERT(for_stmt);
      setSourcePosition(for_stmt, term);

      loop_stmt = for_stmt;
   }

   ROSE_ASSERT(loop_stmt);
   stmt_list->get_stmt_list().push_back(loop_stmt);

   return ATtrue;
}

//========================================================================================
// R818 loop-control
//----------------------------------------------------------------------------------------
ATbool ATermToUntypedFortranTraversal::traverse_OptLoopControl(ATerm term, SgUntypedExpression** initialization,
                                                                           SgUntypedExpression** upper_bound, SgUntypedExpression** incr)
{
#if PRINT_ATERM_TRAVERSAL
   printf("... traverse_OptLoopControl: %s\n", ATwriteToString(term));
#endif

   ATerm t_init_var, t_lbound, t_ubound, t_incr;

   SgUntypedExpression* init_var = NULL;
   SgUntypedExpression* lower_bound = NULL;

   *initialization = NULL;
   *upper_bound = NULL;
   *incr = NULL;

   if (ATmatch(term, "no-loop-control()")) {
      // MATCHED no-loop-control
      return ATtrue;
   }

// At this point there shall be a loop-control
   if (ATmatch(term, "LoopControl(<term>,<term>,<term>,<term>)", &t_init_var, &t_lbound, &t_ubound, &t_incr)) {

      if (traverse_Expression(t_init_var, &init_var)) {
         // MATCHED Expression
      } else return ATfalse;
      if (traverse_Expression(t_lbound, &lower_bound)) {
         // MATCHED Expression
      } else return ATfalse;
      if (traverse_OptExpr(t_ubound, upper_bound)) {
         // MATCHED Expression
      } else return ATfalse;
      if (traverse_OptExpr(t_incr, incr)) {
         // MATCHED OptExpr
      } else return ATfalse;
   }
   else return ATfalse;

   ROSE_ASSERT(init_var);
   ROSE_ASSERT(lower_bound);
   ROSE_ASSERT(*upper_bound);
   ROSE_ASSERT(*incr);

   int op_enum = General_Language_Translation::e_operator_assign;
   *initialization = new SgUntypedBinaryOperator(op_enum, "=", init_var, lower_bound);
   ROSE_ASSERT(*initialization);
   setSourcePositionIncludingTerm(*initialization, t_init_var, t_lbound);

   return ATtrue;
}

//========================================================================================
// R822 end-do-stmt
//----------------------------------------------------------------------------------------
ATbool ATermToUntypedFortranTraversal::traverse_EndDoStmt(ATerm term, SgUntypedStatementList* stmt_list)
{
#if PRINT_ATERM_TRAVERSAL
   printf("... traverse_EndDoStmt: %s\n", ATwriteToString(term));
#endif

   ATerm t_label, t_name, t_eos;
   std::string label;
   std::string do_construct_name;
   std::string eos;

   int stmt_enum = General_Language_Translation::e_fortran_end_do_stmt;

   if (ATmatch(term, "EndDoStmt(<term>,<term>,<term>)", &t_label,&t_name,&t_eos)) {
      if (traverse_OptLabel(t_label, label)) {
         // MATCHED OptLabel
      } else return ATfalse;
      if (traverse_OptName(t_name, do_construct_name)) {
         // MATCHED OptName
      } else return ATfalse;
      if (traverse_eos(t_eos, eos)) {
         // MATCHED eos string
      } else return ATfalse;
   }
   else return ATfalse;

   SgUntypedNamedStatement* end_do_stmt = new SgUntypedNamedStatement(label, stmt_enum, do_construct_name);
   setSourcePosition(end_do_stmt, term);

   stmt_list->get_stmt_list().push_back(end_do_stmt);

   return ATtrue;
}

//========================================================================================
// R832 if-construct
//----------------------------------------------------------------------------------------
ATbool ATermToUntypedFortranTraversal::traverse_IfConstruct(ATerm term, SgUntypedStatementList* stmt_list)
{
#if PRINT_ATERM_TRAVERSAL
   printf("... traverse_IfConstruct: %s\n", ATwriteToString(term));
#endif

   ATerm t_ifthen, t_block, t_elseif, t_else, t_endif;
   SgUntypedExpressionStatement* if_then_stmt;
   SgUntypedStatement* else_stmt;
   SgUntypedBlockStatement *if_block, *else_block;
   SgUntypedIfStatement *first_else_if, *last_else_if;
   SgUntypedStatement *true_body, *false_body;

   if (ATmatch(term, "IfConstruct(<term>,<term>,<term>,<term>,<term>)", &t_ifthen,&t_block,&t_elseif,&t_else,&t_endif)) {
      if (traverse_IfThenStmt(t_ifthen, &if_then_stmt)) {
         // MATCHED IfThenStmt
      } else return ATfalse;

      if (traverse_Block(t_block, &if_block)) {
         // MATCHED Block
      } else return ATfalse;

      if (traverse_ElseIfStmtList(t_elseif, &first_else_if, &last_else_if)) {
         // MATCHED ElseIfStmtList; first_else_if and last_else_if will be NULL if list is empty
      } else return ATfalse;

      if (traverse_OptElseStmtAndBlock(t_else, &else_stmt, &else_block)) {
         // TODO - need to retain else-stmt label (not sure you can branch to it however)
         // else_label = else_stmt->get_label_string();
      } else return ATfalse;
   }
   else return ATfalse;

   SgUntypedExpression* conditional = if_then_stmt->get_statement_expression();
   ROSE_ASSERT(conditional);

#if 0
// keep until labels are finished
   std::cout << "--- traverseIfConstruct first_else_if " << first_else_if << std::endl;
   std::cout << "--- traverseIfConstruct last_else_if " << last_else_if << std::endl;
   std::cout << "--- traverseIfConstruct else_block " << else_block << std::endl;
#endif

   if (first_else_if != NULL) {
      false_body = first_else_if;
      ROSE_ASSERT(last_else_if != NULL);
      last_else_if->set_false_body(else_block);
   }
   else {
      false_body = else_block;
   }
   true_body = if_block;

#if 0
   std::cout << "--- traverseIfConstruct  true_body " <<  true_body << std::endl;
   std::cout << "--- traverseIfConstruct false_body " << false_body << std::endl;
#endif

   // TODO - create begin and end statements for SgUntypedBlockStatement

   std::string if_construct_name = if_then_stmt->get_label_string();

   SgUntypedIfStatement* if_stmt = SageBuilder::buildUntypedIfStatement(if_construct_name,conditional,true_body,false_body);
   setSourcePosition(if_stmt, term);

   stmt_list->get_stmt_list().push_back(if_stmt);

// No longer needed (replaced by contents of if_stmt)
   if (if_then_stmt) delete if_then_stmt;
   if (else_stmt)    delete else_stmt;

   return ATtrue;
}

//========================================================================================
// R833 if-then-stmt
//----------------------------------------------------------------------------------------
ATbool ATermToUntypedFortranTraversal::traverse_IfThenStmt(ATerm term, SgUntypedExpressionStatement** if_then_stmt)
{
#if PRINT_ATERM_TRAVERSAL
   printf("... traverse_IfThenStmt: %s\n", ATwriteToString(term));
#endif

   ATerm t_label, t_name, t_expr, t_eos;
   std::string label;
   std::string if_construct_name;
   std::string eos;
   SgUntypedExpression* conditional;
   int stmt_enum = General_Language_Translation::e_fortran_if_then_stmt;

   *if_then_stmt = NULL;

   if (ATmatch(term, "IfThenStmt(<term>,<term>,<term>,<term>)", &t_label,&t_name,&t_expr,&t_eos)) {
      if (traverse_OptLabel(t_label, label)) {
         // MATCHED OptLabel
      } else return ATfalse;
      if (traverse_OptName(t_name, if_construct_name)) {
         // MATCHED OptName
      } else return ATfalse;
      if (traverse_Expression(t_expr, &conditional)) {
         // MATCHED Expression
      } else return ATfalse;
      if (traverse_eos(t_eos, eos)) {
         // MATCHED eos string
      } else return ATfalse;
   }
   else return ATfalse;

   // Generic SgUntypedExpressionStatement used for Fortran if-then-stmt
   //   1. Note that the if-construct-name is used for the label_name slot
   //   2. TODO - if there is an actual label statement, use SgUntypedLabelStatement as container
   *if_then_stmt = new SgUntypedExpressionStatement(if_construct_name, stmt_enum, conditional);
   setSourcePosition(*if_then_stmt, term);

   return ATtrue;
}

//========================================================================================
// R834 else-if-stmt
//----------------------------------------------------------------------------------------
ATbool ATermToUntypedFortranTraversal::traverse_ElseIfStmt(ATerm term, SgUntypedExpressionStatement** else_if_stmt)
{
#if PRINT_ATERM_TRAVERSAL
   printf("... traverse_ElseIfStmt: %s\n", ATwriteToString(term));
#endif

   ATerm t_label, t_expr, t_name, t_eos;
   std::string label;
   std::string if_construct_name;
   std::string eos;
   SgUntypedExpression* conditional;
   int stmt_enum = General_Language_Translation::e_fortran_else_if_stmt;

   *else_if_stmt = NULL;

   if (ATmatch(term, "ElseIfStmt(<term>,<term>,<term>,<term>)", &t_label,&t_expr,&t_name,&t_eos)) {
      if (traverse_OptLabel(t_label, label)) {
         // MATCHED OptLabel
      } else return ATfalse;
      if (traverse_Expression(t_expr, &conditional)) {
         // MATCHED Expression
      } else return ATfalse;
      if (traverse_OptName(t_name, if_construct_name)) {
         // MATCHED OptName
      } else return ATfalse;
      if (traverse_eos(t_eos, eos)) {
         // MATCHED eos string
      } else return ATfalse;
   }
   else return ATfalse;

   // Generic SgUntypedExpressionStatement used for Fortran else-if-stmt
   //   1. Note that the if-construct-name is used for the label_name slot
   //   2. TODO - if there is an actual label statement, use SgUntypedLabelStatement as container
   *else_if_stmt = new SgUntypedExpressionStatement(if_construct_name, stmt_enum, conditional);
   setSourcePosition(*else_if_stmt, term);

   return ATtrue;
}

ATbool ATermToUntypedFortranTraversal::traverse_ElseIfStmtList(ATerm term, SgUntypedIfStatement** if_stmt,
                                                                           SgUntypedIfStatement** last_if_stmt)
{
#if PRINT_ATERM_TRAVERSAL
   printf("... traverse_ElseIfStmtList: %s\n", ATwriteToString(term));
#endif

   ATerm t_elseif_list;

   SgUntypedIfStatement* previous_if_stmt = NULL;
   SgUntypedIfStatement*  current_if_stmt = NULL;

   *if_stmt = NULL;

   if (ATmatch(term, "ElseIfStmtList(<term>)", &t_elseif_list)) {

      ATermList tail = (ATermList) ATmake("<term>", t_elseif_list);
      while (! ATisEmpty(tail)) {
         ATerm head = ATgetFirst(tail);
         tail = ATgetNext(tail);

         if (traverse_ElseIfStmtBlock(head, &current_if_stmt)) {
            // This if statement will have a NULL false body
         } else return ATfalse;

#if 0
         std::cout << "-w- elseiflist: previous_if_stmt = " << previous_if_stmt << previous_if_stmt->class_name() << std::endl;
         std::cout << "-w- elseiflist:  current_if_stmt = " <<  current_if_stmt <<  current_if_stmt->class_name() << std::endl;
#endif

         if (previous_if_stmt != NULL) {
            previous_if_stmt->set_false_body(current_if_stmt);
         }
         previous_if_stmt = current_if_stmt;

         if (*if_stmt == NULL) {
            *if_stmt = current_if_stmt;
            // source position has already been set, check to see if it needs refinement
            // setSourcePosition(*if_stmt, term);
         }
#if 0
         std::cout << "-w- elseiflist:          if_stmt = " <<         *if_stmt << std::endl;
#endif
      }
   }
   else return ATfalse;

   // The false body of the last else if statement is needed for the else statement
   *last_if_stmt = current_if_stmt;

   return ATtrue;
}

ATbool ATermToUntypedFortranTraversal::traverse_ElseIfStmtBlock(ATerm term, SgUntypedIfStatement** if_stmt)
{
#if PRINT_ATERM_TRAVERSAL
   printf("... traverse_ElseIfStmtBlock: %s\n", ATwriteToString(term));
#endif

   ATerm t_else_if, t_block;
   SgUntypedExpressionStatement* else_if_stmt;
   SgUntypedBlockStatement* true_body;
   SgUntypedBlockStatement* false_body;

   *if_stmt = NULL;

   if (ATmatch(term, "ElseIfStmtBlock(<term>,<term>)", &t_else_if,&t_block)) {

      if (traverse_ElseIfStmt(t_else_if, &else_if_stmt)) {
         // MATCHED ElseIfStmt
      } else return ATfalse;

      if (traverse_Block(t_block, &true_body)) {
         // MATCHED Block
      } else return ATfalse;
   }
   else return ATfalse;

   // The false body of the (else) if statement is NULL, unless
   // there is an else-stmt, in which case if becomes the false body
   false_body = NULL;

   SgUntypedExpression* conditional = else_if_stmt->get_statement_expression();
   ROSE_ASSERT(conditional);

   std::string if_construct_name = else_if_stmt->get_label_string();

   *if_stmt = SageBuilder::buildUntypedIfStatement(if_construct_name,conditional,true_body,false_body);
   setSourcePosition(*if_stmt, term);

#if 0
   std::cout << "--- traverseElseIf  true_body " <<  true_body << std::endl;
   std::cout << "--- traverseElseIf false_body " << false_body << std::endl;
   std::cout << "--- traverseElseIf else_if_stmt " << else_if_stmt << std::endl;
   std::cout << "--- traverseElseIf      if_stmt " << *if_stmt << std::endl;
#endif

   if (else_if_stmt) delete else_if_stmt;

   return ATtrue;
}

//========================================================================================
// R835 else-stmt
//----------------------------------------------------------------------------------------
ATbool ATermToUntypedFortranTraversal::traverse_ElseStmt(ATerm term, SgUntypedStatement** else_stmt)
{
#if PRINT_ATERM_TRAVERSAL
   printf("... traverse_ElseStmt: %s\n", ATwriteToString(term));
#endif

   ATerm t_label, t_name, t_eos;
   std::string label;
   std::string if_construct_name;
   std::string eos;
   int stmt_enum = General_Language_Translation::e_fortran_else_stmt;

   *else_stmt = NULL;

   if (ATmatch(term, "ElseStmt(<term>,<term>,<term>)", &t_label,&t_name,&t_eos)) {
      if (traverse_OptLabel(t_label, label)) {
         // MATCHED OptLabel
      } else return ATfalse;
      if (traverse_OptName(t_name, if_construct_name)) {
         // MATCHED OptName
      } else return ATfalse;
      if (traverse_eos(t_eos, eos)) {
         // MATCHED eos string
      } else return ATfalse;
   }
   else return ATfalse;

   // Generic SgUntypedExpressionStatement used for Fortran else-stmt
   //   1. Note that the if-construct-name cannot be used in the current Sage IR node SgIfStmt
   *else_stmt = new SgUntypedOtherStatement(label, stmt_enum);

   setSourcePosition(*else_stmt, term);

   return ATtrue;
}

ATbool ATermToUntypedFortranTraversal::traverse_OptElseStmtAndBlock(ATerm term, SgUntypedStatement** else_stmt,
                                                                                SgUntypedBlockStatement** false_body)
{
#if PRINT_ATERM_TRAVERSAL
   printf("... traverse_OptElseStmtAndBlock: %s\n", ATwriteToString(term));
#endif

   ATerm t_else, t_block;

   *else_stmt = NULL;
   *false_body = NULL;

   if (ATmatch(term, "no-else-stmt()")) {
      return ATtrue;
   }

   if (ATmatch(term, "ElseStmtBlock(<term>,<term>)", &t_else, &t_block)) {

      if (traverse_ElseStmt(t_else, else_stmt)) {
         // MATCHED ElseStmt
      } else return ATfalse;

      if (traverse_Block(t_block, false_body)) {
         // MATCHED Block
      } else return ATfalse;
   }
   else return ATfalse;

   return ATtrue;
}

//========================================================================================
// R837 if-stmt
//----------------------------------------------------------------------------------------
ATbool ATermToUntypedFortranTraversal::traverse_IfStmt(ATerm term, SgUntypedStatementList* stmt_list)
{
#if PRINT_ATERM_TRAVERSAL
   printf("... traverse_IfStmt: %s\n", ATwriteToString(term));
#endif

   ATerm t_label, t_expr, t_action_stmt;
   std::string label;
   SgUntypedExpression* conditional;
   SgUntypedIfStatement* if_stmt;
   SgUntypedStatement *action_stmt;
   SgUntypedBlockStatement *true_body, *false_body;

   if (ATmatch(term, "IfStmt(<term>,<term>,<term>)", &t_label,&t_expr,&t_action_stmt)) {
      if (traverse_OptLabel(t_label, label)) {
         // MATCHED OptLabel
      } else return ATfalse;
      if (traverse_Expression(t_expr, &conditional)) {
         // MATCHED Expression
      } else return ATfalse;
      if (traverse_ExecStmt(t_action_stmt, stmt_list)) {
         // MATCHED ExecStmt
      } else return ATfalse;
   }
   else return ATfalse;

   // The action statement has been added to stmt_list, it needs to be retrieved and removed
   action_stmt = stmt_list->get_stmt_list().back();
                 stmt_list->get_stmt_list().pop_back();

   true_body = SageBuilder::buildUntypedBlockStatement("");
   true_body->get_scope()->get_statement_list()->get_stmt_list().push_back(action_stmt);

   false_body = NULL;

// TODO - label statement
// if_stmt = SageBuilder::buildUntypedIfStatement(label,conditional,true_body,false_body);
   if_stmt = SageBuilder::buildUntypedIfStatement(""   ,conditional,true_body,false_body);
   setSourcePosition(if_stmt, term);

// Specify that this is an if-stmt and not if-construct/if-then-else...
   if_stmt->set_statement_enum(General_Language_Translation::e_fortran_if_stmt);

   stmt_list->get_stmt_list().push_back(if_stmt);

   return ATtrue;
}

//========================================================================================
// R838 case-construct
//----------------------------------------------------------------------------------------
ATbool ATermToUntypedFortranTraversal::traverse_CaseConstruct(ATerm term, SgUntypedStatementList* stmt_list)
{
#if PRINT_ATERM_TRAVERSAL
   printf("... traverse_CaseConstruct: %s\n", ATwriteToString(term));
#endif

   ATerm t_case_stmt, t_case_list, t_end_case_stmt;
   SgUntypedCaseStatement* select_case_stmt;
   SgUntypedBlockStatement* case_body;
   SgUntypedNamedStatement* end_select_stmt;

   if (ATmatch(term, "CaseConstruct(<term>,<term>,<term>)", &t_case_stmt,&t_case_list,&t_end_case_stmt)) {
      if (traverse_SelectCaseStmt(t_case_stmt, &select_case_stmt)) {
         // MATCHED OptLabel
      } else return ATfalse;
      ROSE_ASSERT(select_case_stmt != NULL);

      case_body = SageBuilder::buildUntypedBlockStatement("");
      ROSE_ASSERT(case_body != NULL);

      select_case_stmt->set_body(case_body);

      SgUntypedStatementList* my_stmt_list = case_body->get_scope()->get_statement_list();

      ATermList tail = (ATermList) ATmake("<term>", t_case_list);
      while (! ATisEmpty(tail)) {
         ATerm head = ATgetFirst(tail);
         tail = ATgetNext(tail);

         if (traverse_CaseStmtAndBlock(head, my_stmt_list)) {
            // MATCHED CaseStmtAndBlock
         } else return ATfalse;
      }

      if (traverse_EndSelectStmt(t_end_case_stmt, &end_select_stmt)) {
         // MATCHED EndSelectStmt
      } else return ATfalse;

      my_stmt_list->get_stmt_list().push_back(end_select_stmt);
   }
   else return ATfalse;

   stmt_list->get_stmt_list().push_back(select_case_stmt);

   return ATtrue;
}

ATbool ATermToUntypedFortranTraversal::traverse_CaseStmtAndBlock(ATerm term, SgUntypedStatementList* stmt_list)
{
#if PRINT_ATERM_TRAVERSAL
   printf("... traverse_CaseStmtAndBlock: %s\n", ATwriteToString(term));
#endif

   ATerm t_case_stmt, t_block;
   SgUntypedCaseStatement* case_stmt;
   SgUntypedBlockStatement* block;

   // NOTE constructor name doesn't match the function name (cons name could be changed but not necessary).
   if (ATmatch(term, "CaseStmtBlock(<term>,<term>)", &t_case_stmt,&t_block)) {
      if (traverse_CaseStmt(t_case_stmt, &case_stmt)) {
         // MATCHED CaseStmt
      } else return ATfalse;
      if (traverse_Block(t_block, &block)) {
         // MATCHED Block
      } else return ATfalse;
   }
   else return ATfalse;

   ROSE_ASSERT(case_stmt);
   ROSE_ASSERT(block);

   case_stmt->set_body(block);
   stmt_list->get_stmt_list().push_back(case_stmt);

   return ATtrue;
}

//========================================================================================
// R839 select-case-stmt
//----------------------------------------------------------------------------------------
ATbool ATermToUntypedFortranTraversal::traverse_SelectCaseStmt(ATerm term, SgUntypedCaseStatement** case_stmt)
{
#if PRINT_ATERM_TRAVERSAL
   printf("... traverse_SelectCaseStmt: %s\n", ATwriteToString(term));
#endif

   ATerm t_label, t_name, t_expr, t_eos;
   std::string label, case_name, eos;
   SgUntypedExpression* case_expr;
   SgUntypedCaseStatement* select_case_stmt;

   int stmt_enum = General_Language_Translation::e_switch_stmt;

   if (ATmatch(term, "SelectCaseStmt(<term>,<term>,<term>,<term>)", &t_label,&t_name,&t_expr,&t_eos)) {
      if (traverse_OptLabel(t_label, label)) {
         // MATCHED OptLabel
      } else return ATfalse;
      if (traverse_OptName(t_name, case_name)) {
         // MATCHED OptName
      } else return ATfalse;
      if (traverse_Expression(t_expr, &case_expr)) {
         // MATCHED Expression
      } else return ATfalse;
      if (traverse_eos(t_eos, eos)) {
         // MATCHED eos string
      } else return ATfalse;
   }
   else return ATfalse;

   SgUntypedBlockStatement* body = NULL;

   select_case_stmt = new SgUntypedCaseStatement(label, stmt_enum, case_expr, body, case_name, false);
   ROSE_ASSERT(select_case_stmt);
   setSourcePosition(select_case_stmt, term);

   *case_stmt = select_case_stmt;

   return ATtrue;
}

//========================================================================================
// R840 case-stmt
//----------------------------------------------------------------------------------------
ATbool ATermToUntypedFortranTraversal::traverse_CaseStmt(ATerm term, SgUntypedCaseStatement** case_stmt)
{
#if PRINT_ATERM_TRAVERSAL
   printf("... traverse_CaseStmt: %s\n", ATwriteToString(term));
#endif

   ATerm t_label, t_selector, t_name, t_eos;
   std::string label, case_name, eos;
   int stmt_enum;
   SgUntypedExprListExpression* selector = NULL;

   if (ATmatch(term, "CaseStmt(<term>,<term>,<term>,<term>)", &t_label,&t_selector,&t_name,&t_eos)) {
      if (traverse_OptLabel(t_label, label)) {
         // MATCHED OptLabel
      } else return ATfalse;
      if (traverse_CaseSelector(t_selector, &selector)) {
         // MATCHED Expression
      } else return ATfalse;
      if (traverse_OptName(t_name, case_name)) {
         // MATCHED OptName
      } else return ATfalse;
      if (traverse_eos(t_eos, eos)) {
         // MATCHED eos string
      } else return ATfalse;
   }
   else return ATfalse;

   SgUntypedBlockStatement* body = NULL;

   if (selector) stmt_enum = General_Language_Translation::e_case_option_stmt;
   else          stmt_enum = General_Language_Translation::e_case_default_option_stmt;

   *case_stmt = new SgUntypedCaseStatement(label, stmt_enum, selector, body, case_name, false);
   ROSE_ASSERT(*case_stmt);
   setSourcePosition(*case_stmt, term);

   return ATtrue;
}

//========================================================================================
// R841 end-select-stmt
//----------------------------------------------------------------------------------------
ATbool ATermToUntypedFortranTraversal::traverse_EndSelectStmt(ATerm term, SgUntypedNamedStatement** end_select_stmt)
{
#if PRINT_ATERM_TRAVERSAL
   printf("... traverse_EndSelectStmt: %s\n", ATwriteToString(term));
#endif

   ATerm t_label, t_name, t_eos;
   std::string label, construct_name, eos;

   int stmt_enum = General_Language_Translation::e_end_switch_stmt;

   if (ATmatch(term, "EndSelectStmt(<term>,<term>,<term>)", &t_label,&t_name,&t_eos)) {
      if (traverse_OptLabel(t_label, label)) {
         // MATCHED OptLabel
      } else return ATfalse;
      if (traverse_OptName(t_name, construct_name)) {
         // MATCHED OptName
      } else return ATfalse;
      if (traverse_eos(t_eos, eos)) {
         // MATCHED eos string
      } else return ATfalse;
   }
   else return ATfalse;

   *end_select_stmt = new SgUntypedNamedStatement(label,stmt_enum,construct_name);

   ROSE_ASSERT(*end_select_stmt);
   setSourcePosition(*end_select_stmt, term);

   return ATtrue;
}

//========================================================================================
// R843 case-selector
//----------------------------------------------------------------------------------------
ATbool ATermToUntypedFortranTraversal::traverse_CaseSelector(ATerm term, SgUntypedExprListExpression** selector)
{
#if PRINT_ATERM_TRAVERSAL
   printf("... traverse_CaseSelector: %s\n", ATwriteToString(term));
#endif

   ATerm t_selector_list;
   SgUntypedExpression* case_value_range;
   SgUntypedExprListExpression* case_selector;

   *selector = NULL;

   if (ATmatch(term, "paren-list(<term>)", &t_selector_list)) {
      case_selector = new SgUntypedExprListExpression(General_Language_Translation::e_case_selector);
      ROSE_ASSERT(case_selector);
      setSourcePosition(case_selector, term);

      ATermList tail = (ATermList) ATmake("<term>", t_selector_list);
      while (! ATisEmpty(tail)) {
         ATerm head = ATgetFirst(tail);
         tail = ATgetNext(tail);

         if (traverse_CaseValueRange(head, &case_value_range)) {
            // MATCHED CaseStmtAndBlock
         } else return ATfalse;
         case_selector->get_expressions().push_back(case_value_range);
      }
   }
   else if (ATmatch(term, "DEFAULT()")) {
      // MATCHED DEFAULT case-selector
      case_selector = NULL;
   }
   else return ATfalse;

   // Ok to be NULL if DEFAULT selector
   *selector = case_selector;

   return ATtrue;
}

//========================================================================================
// R844 case-value-range
//----------------------------------------------------------------------------------------
ATbool ATermToUntypedFortranTraversal::traverse_CaseValueRange(ATerm term, SgUntypedExpression** case_value_range)
{
#if PRINT_ATERM_TRAVERSAL
  printf("... traverse_CaseValueRange: %s\n", ATwriteToString(term));
#endif

   ATerm t_expr1, t_expr2;

   SgUntypedSubscriptExpression* range = NULL;
   SgUntypedExpression* lower_bound = NULL;
   SgUntypedExpression* upper_bound = NULL;
   SgUntypedExpression* stride = NULL;
   SgUntypedExpression* value = NULL;

   *case_value_range = NULL;

   if (ATmatch(term, "CaseValue(<term>)", &t_expr1)) {
      if (traverse_Expression(t_expr1, &value)) {
         // MATCHED Expression
      } else return ATfalse;

   } else if (ATmatch(term, "CaseValueRange(<term>,no-high())", &t_expr1)) {
      if (traverse_Expression(t_expr1, &lower_bound)) {
         // MATCHED Expression
      } else return ATfalse;
      upper_bound = UntypedBuilder::buildUntypedNullExpression();
      setSourcePositionUnknown(upper_bound);

   } else if (ATmatch(term, "CaseValueRange(no-low(),<term>)", &t_expr2)) {
      if (traverse_Expression(t_expr2, &upper_bound)) {
         // MATCHED Expression
      } else return ATfalse;
      lower_bound = UntypedBuilder::buildUntypedNullExpression();
      setSourcePositionUnknown(lower_bound);

   } else if (ATmatch(term, "CaseValueRange(<term>,<term>)", &t_expr1,&t_expr2)) {
      if (traverse_Expression(t_expr1, &lower_bound)) {
         // MATCHED Expression
      } else return ATfalse;
      if (traverse_Expression(t_expr2, &upper_bound)) {
         // MATCHED Expression
      } else return ATfalse;
   }
   else return ATfalse;

   if (value) {
      *case_value_range = value;
   }
   else if (lower_bound && upper_bound) {
      int expr_enum = General_Language_Translation::e_case_range;
      stride = UntypedBuilder::buildUntypedNullExpression();
      setSourcePositionUnknown(stride);
      range = new SgUntypedSubscriptExpression(expr_enum, lower_bound, upper_bound, stride);
      setSourcePosition(range, term);
      *case_value_range = range;
   }
   else {
      ROSE_ASSERT(0);
   }
   ROSE_ASSERT(*case_value_range);

   return ATtrue;
}

//========================================================================================
// R851 goto-stmt
//----------------------------------------------------------------------------------------
ATbool ATermToUntypedFortranTraversal::traverse_GotoStmt(ATerm term, SgUntypedStatementList* stmt_list)
{
#if PRINT_ATERM_TRAVERSAL
   printf("... traverse_GotoStmt: %s\n", ATwriteToString(term));
#endif

   ATerm t_label, t_target, t_eos;
   char* char_target;
   std::string label;
   std::string eos;

   if (ATmatch(term, "GotoStmt(<term>,<term>,<term>)", &t_label, &t_target, &t_eos)) {
      if (traverse_OptLabel(t_label, label)) {
         // MATCHED OptLabel
      } else return ATfalse;
      if (ATmatch(t_target, "<str>", &char_target)) {
         // MATCHED target label string
      } else return ATfalse;
      if (traverse_eos(t_eos, eos)) {
         // MATCHED eos string
      } else return ATfalse;
   }
   else return ATfalse;

   SgUntypedGotoStatement* goto_stmt = new SgUntypedGotoStatement(label, char_target);
   setSourcePosition(goto_stmt, term);

   stmt_list->get_stmt_list().push_back(goto_stmt);

   return ATtrue;
}

//========================================================================================
// R854 continue-stmt
//----------------------------------------------------------------------------------------
ATbool ATermToUntypedFortranTraversal::traverse_ContinueStmt(ATerm term, SgUntypedStatementList* stmt_list)
{
#if PRINT_ATERM_TRAVERSAL
  printf("... traverse_ContinueStmt: %s\n", ATwriteToString(term));
#endif

   ATerm term1, term_eos;
   std::string label;
   std::string eos;

   SgToken::ROSE_Fortran_Keywords keyword = SgToken::FORTRAN_CONTINUE;

   if (ATmatch(term, "ContinueStmt(<term>,<term>)", &term1,&term_eos)) {
      if (traverse_OptLabel(term1, label)) {
         // MATCHED OptLabel
      } else return ATfalse;
      if (traverse_eos(term_eos, eos)) {
         // MATCHED eos string
      } else return ATfalse;
   }
   else return ATfalse;

   SgUntypedOtherStatement* continue_stmt = new SgUntypedOtherStatement(label, keyword);
   setSourcePosition(continue_stmt, term);

   stmt_list->get_stmt_list().push_back(continue_stmt);

   return ATtrue;
}

//========================================================================================
// R855 stop-stmt
//----------------------------------------------------------------------------------------
ATbool ATermToUntypedFortranTraversal::traverse_StopStmt(ATerm term, SgUntypedStatementList* stmt_list)
{
#if PRINT_ATERM_TRAVERSAL
  printf("... traverse_StopStmt: %s\n", ATwriteToString(term));
#endif

   ATerm term1, term2, term_eos;
   std::string label;
   std::string eos;
   SgUntypedExpression* stop_code;

   if (ATmatch(term, "StopStmt(<term>,<term>,<term>)", &term1,&term2,&term_eos)) {
      if (traverse_OptLabel(term1, label)) {
         // MATCHED OptLabel
      } else return ATfalse;
      if (traverse_OptStopCode(term2, &stop_code)) {
         // MATCHED OptStopCode
      } else return ATfalse;
      if (traverse_eos(term_eos, eos)) {
         // MATCHED eos string
      } else return ATfalse;
   }
   else return ATfalse;

   SgUntypedStopStatement* stop_stmt = new SgUntypedStopStatement(label, stop_code);
   setSourcePositionExcludingTerm(stop_stmt, term, term_eos);

   stmt_list->get_stmt_list().push_back(stop_stmt);

   return ATtrue;
}

//========================================================================================
// R856 error-stop-stmt
//----------------------------------------------------------------------------------------
ATbool ATermToUntypedFortranTraversal::traverse_ErrorStopStmt(ATerm term, SgUntypedStatementList* stmt_list)
{
#if PRINT_ATERM_TRAVERSAL
  printf("... traverse_ErrorStopStmt: %s\n", ATwriteToString(term));
#endif

   ATerm term1, term2, term_eos;
   std::string label;
   std::string eos;
   SgUntypedExpression* stop_code;

   SgToken::ROSE_Fortran_Keywords keyword = SgToken::FORTRAN_ERROR_STOP;

   if (ATmatch(term, "ErrorStopStmt(<term>,<term>,<term>)", &term1,&term2,&term_eos)) {
      if (traverse_OptLabel(term1, label)) {
         // MATCHED OptLabel
      } else return ATfalse;
      if (traverse_OptStopCode(term2, &stop_code)) {
         // MATCHED OptStopCode
      } else return ATfalse;
      if (traverse_eos(term_eos, eos)) {
         // MATCHED eos string
      } else return ATfalse;
   }
   else return ATfalse;

   SgUntypedExpressionStatement* error_stop_stmt = new SgUntypedExpressionStatement(label, keyword, stop_code);
   setSourcePositionExcludingTerm(error_stop_stmt, term, term_eos);

   stmt_list->get_stmt_list().push_back(error_stop_stmt);

   return ATtrue;
}

ATbool ATermToUntypedFortranTraversal::traverse_OptStopCode(ATerm term, SgUntypedExpression** stop_code)
{
#if PRINT_ATERM_TRAVERSAL
  printf("... traverse_OptStopStmt: %s\n", ATwriteToString(term));
#endif

   if (ATmatch(term, "no-stop-code()")) {
      // No StopCode
      *stop_code = UntypedBuilder::buildUntypedNullExpression();
      setSourcePositionUnknown(*stop_code);
   }
   else if (traverse_Expression(term, stop_code)) {
      // MATCHED StopCode
   }
   else return ATfalse;

   return ATtrue;
}

//========================================================================================
// forall-construct R1050-2018-N2146
<<<<<<< HEAD
//----------------------------------------------------------------------------------------
ATbool ATermToUntypedFortranTraversal::traverse_ForallConstruct(ATerm term, SgUntypedStatementList* stmt_list)
{
#if PRINT_ATERM_TRAVERSAL
   printf("... traverse_ForallConstruct: %s\n", ATwriteToString(term));
#endif

   ATerm t_forall_stmt, t_forall_body, t_end_forall_stmt;
   SgUntypedForAllStatement* forall_stmt;
   SgUntypedBlockStatement* forall_body;
   SgUntypedNamedStatement* end_forall_stmt;

   if (ATmatch(term, "ForallConstruct(<term>,<term>,<term>)", &t_forall_stmt,&t_forall_body,&t_end_forall_stmt)) {
      cout << "\n Forall ......................................\n";
      if (traverse_ForallConstructStmt(t_forall_stmt, &forall_stmt)) {
         // MATCHED ForallConstructStmt
      } else return ATfalse;
      ROSE_ASSERT(forall_stmt != NULL);

      forall_body = SageBuilder::buildUntypedBlockStatement("");
      ROSE_ASSERT(forall_body != NULL);

      SgUntypedStatementList* body_stmt_list = forall_body->get_scope()->get_statement_list();
      ROSE_ASSERT(body_stmt_list != NULL);

      cout << ".x.   Forall stmt_list: " << body_stmt_list << endl;
      stmt_list->get_stmt_list().push_back(forall_stmt);

      if (traverse_ForallBodyConstruct(t_forall_body, body_stmt_list)) {
         // MATCHED ForallBodyConstruct
      } else return ATfalse;

      cout << ".x.   body_stmt size is " << body_stmt_list->get_stmt_list().size() << endl;

      if (traverse_EndForallStmt(t_end_forall_stmt, &end_forall_stmt)) {
         // MATCHED EndForallStmt
      } else return ATfalse;
      ROSE_ASSERT(end_forall_stmt != NULL);
   }
   else return ATfalse;

   // Push all three statements on the statement list and sort out details later based on the statement enum
   stmt_list->get_stmt_list().push_back(forall_stmt);
   stmt_list->get_stmt_list().push_back(forall_body);
   stmt_list->get_stmt_list().push_back(end_forall_stmt);

   cout << "\n Forall finished ......................................\n\n";

   return ATtrue;
}

//========================================================================================
// forall-construct-stmt R1051-2018-N2146
//----------------------------------------------------------------------------------------
ATbool ATermToUntypedFortranTraversal::traverse_ForallConstructStmt(ATerm term, SgUntypedForAllStatement** forall_stmt)
{
#if PRINT_ATERM_TRAVERSAL
   printf("... traverse_ForallConstructStmt: %s\n", ATwriteToString(term));
#endif

   ATerm t_label, t_name, t_header, t_eos;
   std::string label, forall_construct_name;
   std::string eos;

   SgUntypedType* forall_type = NULL;
   SgUntypedExpression*  mask = NULL;
   SgUntypedExprListExpression* iterates = NULL;
   SgUntypedExprListExpression* locality = NULL;

   int stmt_enum = General_Language_Translation::e_fortran_forall_stmt;

   *forall_stmt = NULL;

   if (ATmatch(term, "ForallConstructStmt(<term>,<term>,<term>,<term>)", &t_label,&t_name,&t_header,&t_eos)) {
      if (traverse_OptLabel(t_label, label)) {
         // MATCHED OptLabel
      } else return ATfalse;
      if (traverse_OptName(t_name, forall_construct_name)) {
         // MATCHED OptName
      } else return ATfalse;

      if (traverse_ConcurrentHeader(t_header, &forall_type, &iterates, &mask)) {
         // MATCHED ConcurrentHeader
      } else return ATfalse;

      *forall_stmt = new SgUntypedForAllStatement("", stmt_enum, forall_type, iterates, locality, mask, forall_construct_name);
      ROSE_ASSERT(*forall_stmt);
      setSourcePosition(*forall_stmt, term);
   }
   else return ATfalse;

   return ATtrue;
}

//========================================================================================
// forall-body-construct R1052-2018-N2146
//----------------------------------------------------------------------------------------
ATbool ATermToUntypedFortranTraversal::traverse_ForallBodyConstruct(ATerm term, SgUntypedStatementList* stmt_list)
{
#if PRINT_ATERM_TRAVERSAL
   printf("... traverse_ForallBodyConstruct: %s\n", ATwriteToString(term));
#endif

   ATermList tail = (ATermList) ATmake("<term>", term);
   while (! ATisEmpty(tail)) {
      ATerm head = ATgetFirst(tail);
      tail = ATgetNext(tail);

      cout << ".x. traversing a ForAllBodyConstruct --------------------\n";

      if (traverse_AssignmentStmt(head, stmt_list)) {
         // MATCHED AssignmentStmt
      }
      //  PointerAssignmentStmt                            -> ForallAssignmentStmt

      //  ForallAssignmentStmt                             -> ForallBodyConstruct
      //  WhereStmt                                        -> ForallBodyConstruct
      //  WhereConstruct                                   -> ForallBodyConstruct
      else if (traverse_ForallConstruct(head, stmt_list)) {
         // MATCHED ForallConstructStmt
      }
      //  ForallStmt                                       -> ForallBodyConstruct

      else return ATfalse;
      cout << ".x. traversed a ForAllBodyConstruct --------------------\n";
   }

   cout << ".x. finished traversed ForAllBodyConstruct --------------------\n\n";
   return ATtrue;
}

//========================================================================================
// end-forall-stmt R1052-2018-N2146
//----------------------------------------------------------------------------------------
ATbool ATermToUntypedFortranTraversal::traverse_EndForallStmt(ATerm term, SgUntypedNamedStatement** end_forall_stmt)
{
#if PRINT_ATERM_TRAVERSAL
   printf("... traverse_EndForallStmt: %s\n", ATwriteToString(term));
#endif

   ATerm t_label, t_name, t_eos;
   std::string label;
   std::string forall_construct_name;
   std::string eos;

   int stmt_enum = General_Language_Translation::e_fortran_end_forall_stmt;

   if (ATmatch(term, "EndForallStmt(<term>,<term>,<term>)", &t_label,&t_name,&t_eos)) {
      if (traverse_OptLabel(t_label, label)) {
         // MATCHED OptLabel
      } else return ATfalse;
      if (traverse_OptName(t_name, forall_construct_name)) {
         // MATCHED OptName
      } else return ATfalse;
      if (traverse_eos(t_eos, eos)) {
         // MATCHED eos string
      } else return ATfalse;
   }
   else return ATfalse;

   *end_forall_stmt = new SgUntypedNamedStatement(label, stmt_enum, forall_construct_name);
   ROSE_ASSERT(*end_forall_stmt);
   setSourcePosition(*end_forall_stmt, term);

   return ATtrue;
}

//========================================================================================
// forall-stmt R1055-2018-N2146
//----------------------------------------------------------------------------------------
ATbool ATermToUntypedFortranTraversal::traverse_ForallStmt(ATerm term, SgUntypedStatementList* stmt_list)
{
#if PRINT_ATERM_TRAVERSAL
   printf("... traverse_ForallStmt: %s\n", ATwriteToString(term));
#endif

   ATerm t_label, t_header, t_assign;
   std::string label;

   SgUntypedType* forall_type = NULL;
   SgUntypedExpression*  mask = NULL;
   SgUntypedExprListExpression* iterates = NULL;
   SgUntypedExprListExpression* locality = NULL;

   int stmt_enum = General_Language_Translation::e_fortran_forall_stmt;

   SgUntypedForAllStatement* forall_stmt = NULL;

   if (ATmatch(term, "ForallStmt(<term>,<term>,<term>)", &t_label, &t_header, &t_assign)) {
      if (traverse_OptLabel(t_label, label)) {
         // MATCHED OptLabel
      } else return ATfalse;

      if (traverse_ConcurrentHeader(t_header, &forall_type, &iterates, &mask)) {
         // MATCHED ConcurrentHeader
      } else return ATfalse;

      forall_stmt = new SgUntypedForAllStatement(label, stmt_enum, forall_type, iterates, locality, mask, "");
      ROSE_ASSERT(forall_stmt);
      setSourcePosition(forall_stmt, term);

      // Push all three statements on the statement list and sort out details later based on the statement enum
      stmt_list->get_stmt_list().push_back(forall_stmt);

      // Traverse the AssignmentStmt last so statement list is ordered with forall-assignment-stmt as body
      if (traverse_AssignmentStmt(t_assign, stmt_list)) {
         // MATCHED AssignmentStmt
   cout << ".x. completed AssignmentStmt \n";
      }
      // else if PointerAssignmentStmt                            -> ForallAssignmentStmt
      else return ATfalse;
   }
   else return ATfalse;

   cout << ".x. completed ForallStmt \n";

   return ATtrue;
}


//========================================================================================
// MainProgram (R1101)
=======
>>>>>>> fc7c067a
//----------------------------------------------------------------------------------------
ATbool ATermToUntypedFortranTraversal::traverse_ForallConstruct(ATerm term, SgUntypedStatementList* stmt_list)
{
#if PRINT_ATERM_TRAVERSAL
   printf("... traverse_ForallConstruct: %s\n", ATwriteToString(term));
#endif

   ATerm t_forall_stmt, t_forall_body, t_end_forall_stmt;
   SgUntypedForAllStatement* forall_stmt;
   SgUntypedBlockStatement* forall_body;
   SgUntypedNamedStatement* end_forall_stmt;

   if (ATmatch(term, "ForallConstruct(<term>,<term>,<term>)", &t_forall_stmt,&t_forall_body,&t_end_forall_stmt)) {
      cout << "\n Forall ......................................\n";
      if (traverse_ForallConstructStmt(t_forall_stmt, &forall_stmt)) {
         // MATCHED ForallConstructStmt
      } else return ATfalse;
      ROSE_ASSERT(forall_stmt != NULL);

      forall_body = SageBuilder::buildUntypedBlockStatement("");
      ROSE_ASSERT(forall_body != NULL);

      SgUntypedStatementList* body_stmt_list = forall_body->get_scope()->get_statement_list();
      ROSE_ASSERT(body_stmt_list != NULL);

      cout << ".x.   Forall stmt_list: " << body_stmt_list << endl;
      stmt_list->get_stmt_list().push_back(forall_stmt);

      if (traverse_ForallBodyConstruct(t_forall_body, body_stmt_list)) {
         // MATCHED ForallBodyConstruct
      } else return ATfalse;

      cout << ".x.   body_stmt size is " << body_stmt_list->get_stmt_list().size() << endl;

      if (traverse_EndForallStmt(t_end_forall_stmt, &end_forall_stmt)) {
         // MATCHED EndForallStmt
      } else return ATfalse;
      ROSE_ASSERT(end_forall_stmt != NULL);
   }
   else return ATfalse;

   // Push all three statements on the statement list and sort out details later based on the statement enum
   stmt_list->get_stmt_list().push_back(forall_stmt);
   stmt_list->get_stmt_list().push_back(forall_body);
   stmt_list->get_stmt_list().push_back(end_forall_stmt);

   cout << "\n Forall finished ......................................\n\n";

   return ATtrue;
}

//========================================================================================
// forall-construct-stmt R1051-2018-N2146
//----------------------------------------------------------------------------------------
ATbool ATermToUntypedFortranTraversal::traverse_ForallConstructStmt(ATerm term, SgUntypedForAllStatement** forall_stmt)
{
#if PRINT_ATERM_TRAVERSAL
   printf("... traverse_ForallConstructStmt: %s\n", ATwriteToString(term));
#endif

   ATerm t_label, t_name, t_header, t_eos;
   std::string label, forall_construct_name;
   std::string eos;

   SgUntypedType* forall_type = NULL;
   SgUntypedExpression*  mask = NULL;
   SgUntypedExprListExpression* iterates = NULL;
   SgUntypedExprListExpression* locality = NULL;

   int stmt_enum = General_Language_Translation::e_fortran_forall_stmt;

   *forall_stmt = NULL;

   if (ATmatch(term, "ForallConstructStmt(<term>,<term>,<term>,<term>)", &t_label,&t_name,&t_header,&t_eos)) {
      if (traverse_OptLabel(t_label, label)) {
         // MATCHED OptLabel
      } else return ATfalse;
      if (traverse_OptName(t_name, forall_construct_name)) {
         // MATCHED OptName
      } else return ATfalse;

      if (traverse_ConcurrentHeader(t_header, forall_type, &iterates, &mask)) {
         // MATCHED ConcurrentHeader
      } else return ATfalse;

      *forall_stmt = new SgUntypedForAllStatement("", stmt_enum, forall_type, iterates, locality, mask, forall_construct_name);
      ROSE_ASSERT(*forall_stmt);
      setSourcePosition(*forall_stmt, term);
   }
   else return ATfalse;

   return ATtrue;
}

//========================================================================================
// forall-body-construct R1052-2018-N2146
//----------------------------------------------------------------------------------------
ATbool ATermToUntypedFortranTraversal::traverse_ForallBodyConstruct(ATerm term, SgUntypedStatementList* stmt_list)
{
#if PRINT_ATERM_TRAVERSAL
   printf("... traverse_ForallBodyConstruct: %s\n", ATwriteToString(term));
#endif

   ATermList tail = (ATermList) ATmake("<term>", term);
   while (! ATisEmpty(tail)) {
      ATerm head = ATgetFirst(tail);
      tail = ATgetNext(tail);

      cout << ".x. traversing a ForAllBodyConstruct --------------------\n";

      if (traverse_AssignmentStmt(head, stmt_list)) {
         // MATCHED AssignmentStmt
      }
      //  PointerAssignmentStmt                            -> ForallAssignmentStmt

      //  ForallAssignmentStmt                             -> ForallBodyConstruct
      //  WhereStmt                                        -> ForallBodyConstruct
      //  WhereConstruct                                   -> ForallBodyConstruct
      else if (traverse_ForallConstruct(head, stmt_list)) {
         // MATCHED ForallConstructStmt
      }
      //  ForallStmt                                       -> ForallBodyConstruct

      else return ATfalse;
      cout << ".x. traversed a ForAllBodyConstruct --------------------\n";
   }

   cout << ".x. finished traversed ForAllBodyConstruct --------------------\n\n";
   return ATtrue;
}

//========================================================================================
// end-forall-stmt R1052-2018-N2146
//----------------------------------------------------------------------------------------
ATbool ATermToUntypedFortranTraversal::traverse_EndForallStmt(ATerm term, SgUntypedNamedStatement** end_forall_stmt)
{
#if PRINT_ATERM_TRAVERSAL
   printf("... traverse_EndForallStmt: %s\n", ATwriteToString(term));
#endif

   ATerm t_label, t_name, t_eos;
   std::string label;
   std::string forall_construct_name;
   std::string eos;

   int stmt_enum = General_Language_Translation::e_fortran_end_forall_stmt;

   if (ATmatch(term, "EndForallStmt(<term>,<term>,<term>)", &t_label,&t_name,&t_eos)) {
      if (traverse_OptLabel(t_label, label)) {
         // MATCHED OptLabel
      } else return ATfalse;
      if (traverse_OptName(t_name, forall_construct_name)) {
         // MATCHED OptName
      } else return ATfalse;
      if (traverse_eos(t_eos, eos)) {
         // MATCHED eos string
      } else return ATfalse;
   }
   else return ATfalse;

   *end_forall_stmt = new SgUntypedNamedStatement(label, stmt_enum, forall_construct_name);
   ROSE_ASSERT(*end_forall_stmt);
   setSourcePosition(*end_forall_stmt, term);

   return ATtrue;
}

//========================================================================================
// forall-stmt R1055-2018-N2146
//----------------------------------------------------------------------------------------
ATbool ATermToUntypedFortranTraversal::traverse_ForallStmt(ATerm term, SgUntypedStatementList* stmt_list)
{
#if PRINT_ATERM_TRAVERSAL
   printf("... traverse_ForallStmt: %s\n", ATwriteToString(term));
#endif

   ATerm t_label, t_header, t_assign;
   std::string label;

   SgUntypedType* forall_type = NULL;
   SgUntypedExpression*  mask = NULL;
   SgUntypedExprListExpression* iterates = NULL;
   SgUntypedExprListExpression* locality = NULL;

   int stmt_enum = General_Language_Translation::e_fortran_forall_stmt;

   SgUntypedForAllStatement* forall_stmt = NULL;

   if (ATmatch(term, "ForallStmt(<term>,<term>,<term>)", &t_label, &t_header, &t_assign)) {
      if (traverse_OptLabel(t_label, label)) {
         // MATCHED OptLabel
      } else return ATfalse;

      if (traverse_ConcurrentHeader(t_header, forall_type, &iterates, &mask)) {
         // MATCHED ConcurrentHeader
      } else return ATfalse;

      forall_stmt = new SgUntypedForAllStatement(label, stmt_enum, forall_type, iterates, locality, mask, "");
      ROSE_ASSERT(forall_stmt);
      setSourcePosition(forall_stmt, term);

      // Push all three statements on the statement list and sort out details later based on the statement enum
      stmt_list->get_stmt_list().push_back(forall_stmt);

      // Traverse the AssignmentStmt last so statement list is ordered with forall-assignment-stmt as body
      if (traverse_AssignmentStmt(t_assign, stmt_list)) {
         // MATCHED AssignmentStmt
   cout << ".x. completed AssignmentStmt \n";
      }
      // else if PointerAssignmentStmt                            -> ForallAssignmentStmt
      else return ATfalse;
   }
   else return ATfalse;

   cout << ".x. completed ForallStmt \n";

   return ATtrue;
}


//========================================================================================
// MainProgram (R1101)
//----------------------------------------------------------------------------------------
ATbool ATermToUntypedFortranTraversal::traverse_MainProgram(ATerm term, SgUntypedScope* scope)
{
#if PRINT_ATERM_TRAVERSAL
   printf("... traverse_MainProgram: %s\n", ATwriteToString(term));
#endif

   ATerm term1, term2, term3, term4, term5;
   std::string label, name;

   SgUntypedProgramHeaderDeclaration* main_program = NULL;;
   SgUntypedNamedStatement*     program_stmt = NULL;;
   SgUntypedOtherStatement*    contains_stmt = NULL;;
   SgUntypedNamedStatement* end_program_stmt = NULL;;
   SgUntypedFunctionScope * function_scope = NULL;;

// scope and parameter lists
   SgUntypedDeclarationStatementList* decl_list = NULL;
   SgUntypedStatementList*            stmt_list = NULL;
   SgUntypedFunctionDeclarationList*  func_list = NULL;
   SgUntypedInitializedNameList*     param_list = NULL;
   SgUntypedExprListExpression*     prefix_list = NULL;

   if (ATmatch(term, "MainProgram(<term>,<term>,<term>,<term>,<term>)", &term1,&term2,&term3,&term4,&term5))
   {
      if (traverse_OptProgramStmt(term1, &program_stmt)) {
         // ProgramStmt
      } else return ATfalse;

      decl_list   = new SgUntypedDeclarationStatementList();
      stmt_list   = new SgUntypedStatementList();
      func_list   = new SgUntypedFunctionDeclarationList();
      param_list  = new SgUntypedInitializedNameList();
      prefix_list = new SgUntypedExprListExpression();

      if (traverse_InitialSpecPart(term2, decl_list)) {
         // InitialSpecPart
      } else return ATfalse;
      if (traverse_SpecAndExecPart(term3, decl_list, stmt_list)) {
         // SpecAndExecPart
         // TODO - FIXME - list changes from decl to stmt someplace in traverse_SpecAndExecPart
         setSourcePositionIncludingTerm(decl_list, term2, term3);
         setSourcePosition(stmt_list, term3);
      } else return ATfalse;

      label = program_stmt->get_label_string();
      name  = program_stmt->get_statement_name();
      function_scope = new SgUntypedFunctionScope(label,decl_list,stmt_list,func_list);

      if (traverse_OptInternalSubprogramPart(term4, &contains_stmt, function_scope)) {
         if (contains_stmt != NULL)
            {
               stmt_list->get_stmt_list().push_back(contains_stmt);
            }
         setSourcePosition(func_list, term4);
      } else return ATfalse;
      if (traverse_EndProgramStmt(term5, &end_program_stmt)) {
         // EndProgramStmt
      } else return ATfalse;
   } else return ATfalse;

// create the program

   SgUntypedType* type = UntypedBuilder::buildType(SgUntypedType::e_void);
   main_program = new SgUntypedProgramHeaderDeclaration(label, name, param_list, type,
                                                        function_scope, prefix_list, end_program_stmt);
   setSourcePositionIncludingNode(main_program, term, end_program_stmt);

// add program to the global scope
   scope->get_function_list()->get_func_list().push_back(main_program);

// replaced by the program
   delete program_stmt;

   return ATtrue;
}

//========================================================================================
// R1102 program-stmt
//----------------------------------------------------------------------------------------
ATbool ATermToUntypedFortranTraversal::traverse_OptProgramStmt(ATerm term, SgUntypedNamedStatement** program_stmt)
{
#if PRINT_ATERM_TRAVERSAL
  printf("... traverse_OptProgramStmt: %s\n", ATwriteToString(term));
#endif
  
  ATerm term1, term2, term_eos;
  std::string label;
  std::string name;
  std::string eos;

  int stmt_enum = Fortran_ROSE_Translation::e_program_stmt;

  *program_stmt = NULL; 
  if (ATmatch(term, "ProgramStmt(<term>,<term>,<term>)", &term1,&term2,&term_eos)) {
    if (traverse_OptLabel(term1, label)) {
      // MATCHED OptLabel
    } else return ATfalse;
    if (traverse_Name(term2, name)) {
      // MATCHED ProgramName
    } else return ATfalse;
    if (traverse_eos(term_eos, eos)) {
      // MATCHED eos string
    } else return ATfalse;

    *program_stmt = new SgUntypedNamedStatement(label, stmt_enum, name);
    setSourcePositionExcludingTerm(*program_stmt, term, term_eos);
  }
  else if (ATmatch(term, "no-program-stmt()")) {
   // There is no program-stmt so mark the name as special so that ROSE
   // knows that the statement is implied/compiler generated.
      name += "rose_fortran_main";
      *program_stmt = new SgUntypedNamedStatement(label, stmt_enum, name);
      setSourcePosition(*program_stmt, term);
  } else return ATfalse;

  return ATtrue;
}

//========================================================================================
// EndProgramStmt (R1103)
//----------------------------------------------------------------------------------------
ATbool ATermToUntypedFortranTraversal::traverse_EndProgramStmt(ATerm term, SgUntypedNamedStatement** end_program_stmt)
{
#if PRINT_ATERM_TRAVERSAL
   printf("... traverse_EndProgramStmt: %s\n", ATwriteToString(term));
#endif

   ATerm term1, term2, term_eos;
   std::string label;
   std::string name;
   std::string eos;

   int stmt_enum = Fortran_ROSE_Translation::e_end_program_stmt;

   *end_program_stmt = NULL;
   if (ATmatch(term, "EndProgramStmt(<term>,<term>,<term>)", &term1,&term2,&term_eos)) {
      if (traverse_OptLabel(term1, label)) {
         // MATCHED OptLabel
      } else return ATfalse;
      if (traverse_OptName(term2, name)) {
         // MATCHED ProgramName string
      } else return ATfalse;
      if (traverse_eos(term_eos, eos)) {
         // MATCHED eos string
      } else return ATfalse;
   } else return ATfalse;

   *end_program_stmt = new SgUntypedNamedStatement(label, stmt_enum, name);
   setSourcePositionExcludingTerm(*end_program_stmt, term, term_eos);

  return ATtrue;
}

//========================================================================================
// Module (R1104)
//----------------------------------------------------------------------------------------
ATbool ATermToUntypedFortranTraversal::traverse_Module(ATerm term, SgUntypedScope* scope)
{
#if PRINT_ATERM_TRAVERSAL
   printf("... traverse_Module: %s\n", ATwriteToString(term));
#endif

   ATerm term1, term2, term3, term4;
   std::string label, name;

   SgUntypedModuleDeclaration* module;
   SgUntypedNamedStatement* module_stmt;
   SgUntypedOtherStatement* contains_stmt;
   SgUntypedNamedStatement* end_module_stmt;
   SgUntypedModuleScope * module_scope;

// scope lists
   SgUntypedDeclarationStatementList* decl_list;
   SgUntypedStatementList*            stmt_list;
   SgUntypedFunctionDeclarationList*  func_list;

   if (ATmatch(term, "Module(<term>,<term>,<term>,<term>)", &term1,&term2,&term3,&term4))
   {
      if (traverse_ModuleStmt(term1, &module_stmt)) {
         // MATCHED ModuleStmt
      } else return ATfalse;

      decl_list = new SgUntypedDeclarationStatementList();
      stmt_list = new SgUntypedStatementList();
      func_list = new SgUntypedFunctionDeclarationList();

      label = module_stmt->get_label_string();
      name  = module_stmt->get_statement_name();

      module_scope = new SgUntypedModuleScope(label,decl_list,stmt_list,func_list);
      ROSE_ASSERT(module_scope);

      if (traverse_SpecificationPart(term2, decl_list)) {
         // MATCHED SpecificationPart
         setSourcePosition(decl_list, term2);
      } else return ATfalse;
      if (traverse_OptModuleSubprogramPart(term3, &contains_stmt, module_scope)) {
         // MATCHED OptModuleSubprogramPart
         setSourcePosition(func_list, term3);
      } else return ATfalse;

      if (traverse_EndModuleStmt(term4, &end_module_stmt)) {
         // MATCHED EndModuleStmt
      } else return ATfalse;
   } else return ATfalse;

   module = new SgUntypedModuleDeclaration(label,name,module_scope,end_module_stmt);
   ROSE_ASSERT(module);

   setSourcePositionIncludingNode(module, term, end_module_stmt);
   setSourcePositionIncludingNode(module->get_scope(), term2, end_module_stmt);

// add the module to the outer scope
   scope->get_declaration_list()->get_decl_list().push_back(module);

// no longer need module_stmt as this information is contained in the module declaration
   delete module_stmt;

   return ATtrue;
}

//========================================================================================
// module-stmt (R1105)
//----------------------------------------------------------------------------------------
ATbool ATermToUntypedFortranTraversal::traverse_ModuleStmt(ATerm term, SgUntypedNamedStatement** module_stmt)
{
#if PRINT_ATERM_TRAVERSAL
   printf("... traverse_ModuleStmt: %s\n", ATwriteToString(term));
#endif
  
   ATerm term1, term2, term_eos;
   std::string label;
   std::string name;
   std::string eos;

   SgToken::ROSE_Fortran_Keywords keyword = SgToken::FORTRAN_MODULE;

   *module_stmt = NULL; 
   if (ATmatch(term, "ModuleStmt(<term>,<term>,<term>)", &term1,&term2,&term_eos)) {
      if (traverse_OptLabel(term1, label)) {
         // MATCHED OptLabel
      } else return ATfalse;
      if (traverse_Name(term2, name)) {
         // MATCHED ProcedureName string
      } else return ATfalse;
      if (traverse_eos(term_eos, eos)) {
         // MATCHED eos string
      } else return ATfalse;
   }
   else return ATfalse;

   *module_stmt = new SgUntypedNamedStatement(label,keyword,name);
   setSourcePositionExcludingTerm(*module_stmt, term, term_eos);

  return ATtrue;
}

//========================================================================================
// end-module-stmt (R1106)
//----------------------------------------------------------------------------------------
ATbool ATermToUntypedFortranTraversal::traverse_EndModuleStmt(ATerm term, SgUntypedNamedStatement** end_module_stmt)
{
#if PRINT_ATERM_TRAVERSAL
   printf("... traverse_EndModuleStmt: %s\n", ATwriteToString(term));
#endif

   ATerm term1, term2, term_eos;
   std::string label, name, eos;

   SgToken::ROSE_Fortran_Keywords keyword = SgToken::FORTRAN_END_MODULE;

   *end_module_stmt = NULL;
   if (ATmatch(term, "EndModuleStmt(<term>,<term>,<term>)", &term1,&term2,&term_eos)) {
      if (traverse_OptLabel(term1, label)) {
         // MATCHED OptLabel
      } else return ATfalse;
      if (traverse_OptName(term2, name)) {
         // MATCHED ModuleName string
      } else return ATfalse;
      if (traverse_eos(term_eos, eos)) {
         // MATCHED eos string
      } else return ATfalse;
   }
   else return ATfalse;

   *end_module_stmt = new SgUntypedNamedStatement(label,keyword,name);
   setSourcePositionExcludingTerm(*end_module_stmt, term, term_eos);

   return ATtrue;
}

//========================================================================================
// block-construct (R1107-2018-N2146)
//----------------------------------------------------------------------------------------
ATbool ATermToUntypedFortranTraversal::traverse_BlockConstruct(ATerm term, SgUntypedStatementList* stmt_list)
{
#if PRINT_ATERM_TRAVERSAL
   printf("... traverse_BlockConstruct: %s\n", ATwriteToString(term));
#endif

   printf("-------------------------------------\n");

   ATerm t_block_stmt, t_spec_part, t_block, t_end_block;

   SgUntypedBlockStatement* block = NULL;

   if (ATmatch(term,"BlockConstruct(<term>,<term>,<term>,<term>)",&t_block_stmt,&t_spec_part,&t_block,&t_end_block))
     {
        SgUntypedNamedStatement * block_stmt, * end_block_stmt;

        if (traverse_BlockStmt(t_block_stmt, &block_stmt)) {
           // MATCHED BlockStmt
        } else return ATfalse;

     // Traverse block out of order in order to have access to declaration and statement lists
        if (traverse_Block(t_block, &block)) {
           // MATCHED Block
        } else return ATfalse;

        ROSE_ASSERT(block_stmt);
        setSourcePosition(block, term);

        SgUntypedDeclarationStatementList* decl_list = block->get_scope()->get_declaration_list();

        if (traverse_SpecificationPart(t_spec_part, decl_list)) {
           // MATCHED SpecificationPart
           setSourcePosition(decl_list, term);
        } else return ATfalse;

        if (traverse_EndBlockStmt(t_end_block, &end_block_stmt)) {
           // MATCHED EndBlockStmt
        } else return ATfalse;

     // block-stmt and end-block-stmt unused (except for block-construct-name)
        delete block_stmt;
        delete end_block_stmt;
     }
   else return ATfalse;

   stmt_list->get_stmt_list().push_back(block);

   return ATtrue;
}

//========================================================================================
// block-stmt (R1108-2018-N2146)
//----------------------------------------------------------------------------------------
ATbool ATermToUntypedFortranTraversal::traverse_BlockStmt(ATerm term, SgUntypedNamedStatement** block_stmt)
{
#if PRINT_ATERM_TRAVERSAL
   printf("... traverse_BlockStmt: %s\n", ATwriteToString(term));
#endif

   ATerm t_label, t_name, t_eos;
   std::string label, name, eos;

   int stmt_enum = Fortran_ROSE_Translation::e_block_stmt;

   *block_stmt = NULL;
   if (ATmatch(term, "BlockStmt(<term>,<term>,<term>)", &t_label,&t_name,&t_eos)) {
      if (traverse_OptLabel(t_label, label)) {
         // MATCHED OptLabel
      } else return ATfalse;
      if (traverse_OptName(t_name, name)) {
         // MATCHED ModuleName string
      } else return ATfalse;
      if (traverse_eos(t_eos, eos)) {
         // MATCHED eos string
      } else return ATfalse;
   }
   else return ATfalse;

   *block_stmt = new SgUntypedNamedStatement(label,stmt_enum,name);
   setSourcePositionExcludingTerm(*block_stmt, term, t_eos);

   return ATtrue;
}

//========================================================================================
// end-block-stmt (R1110-2018-N2146)
//----------------------------------------------------------------------------------------
ATbool ATermToUntypedFortranTraversal::traverse_EndBlockStmt(ATerm term, SgUntypedNamedStatement** end_block_stmt)
{
#if PRINT_ATERM_TRAVERSAL
   printf("... traverse_EndBlockStmt: %s\n", ATwriteToString(term));
#endif

   ATerm t_label, t_name, t_eos;
   std::string label, name, eos;

   int stmt_enum = Fortran_ROSE_Translation::e_end_block_stmt;

   *end_block_stmt = NULL;
   if (ATmatch(term, "EndBlockStmt(<term>,<term>,<term>)", &t_label,&t_name,&t_eos)) {
      if (traverse_OptLabel(t_label, label)) {
         // MATCHED OptLabel
      } else return ATfalse;
      if (traverse_OptName(t_name, name)) {
         // MATCHED ModuleName string
      } else return ATfalse;
      if (traverse_eos(t_eos, eos)) {
         // MATCHED eos string
      } else return ATfalse;
   }
   else return ATfalse;

   *end_block_stmt = new SgUntypedNamedStatement(label,stmt_enum,name);
   setSourcePositionExcludingTerm(*end_block_stmt, term, t_eos);

   return ATtrue;
}

//========================================================================================
// module-subprogram-part (R1107)
//----------------------------------------------------------------------------------------
ATbool ATermToUntypedFortranTraversal::traverse_OptModuleSubprogramPart(ATerm term, SgUntypedOtherStatement** contains_stmt, SgUntypedScope* scope)
{
#if PRINT_ATERM_TRAVERSAL
   printf("... traverse_OptModuleSubprogramPart: %s\n", ATwriteToString(term));
#endif
  
   ATerm term1, term2;

   if (ATmatch(term, "no-module-subprogram-part()")) {
      // MATCHED no-module-subprogram-part
   }
   else if (ATmatch(term, "ModuleSubprogramPart(<term>,<term>)", &term1,&term2)) {
      if (traverse_ContainsStmt(term1, contains_stmt)) {
         // MATCHED ContainsStmt
      } else return ATfalse;
      if (traverse_ModuleSubprogramList(term2, scope)) {
         // MATCHED ModuleSubprogram list
      } else return ATfalse;
   } else return ATfalse;

  return ATtrue;
}

//========================================================================================
// module-subprogram (R1108)
//----------------------------------------------------------------------------------------
ATbool ATermToUntypedFortranTraversal::traverse_ModuleSubprogramList(ATerm term, SgUntypedScope* scope)
{
#if PRINT_ATERM_TRAVERSAL
  printf("... traverse_ModuleSubprogramList: %s\n", ATwriteToString(term));
#endif
  
  ATermList tail = (ATermList) ATmake("<term>", term);
  while (! ATisEmpty(tail)) {
     ATerm head = ATgetFirst(tail);
     tail = ATgetNext(tail);
     if (traverse_SubroutineSubprogram(head, scope)) {
        // MATCHED SubroutineSubprogram
     }
     else if (traverse_FunctionSubprogram(head, scope)) {
        // MATCHED FunctionSubprogram
     }
     else if (traverse_SeparateModuleSubprogram(head, scope)) {
        // MATCHED FunctionSubprogram
     }
     else return ATfalse;
  }

  return ATtrue;
}

//========================================================================================
// use-stmt (R1109)
//----------------------------------------------------------------------------------------
ATbool ATermToUntypedFortranTraversal::traverse_UseStmt(ATerm term, SgUntypedDeclarationStatementList* decl_list)
{
#if PRINT_ATERM_TRAVERSAL
   printf("... traverse_UseStmt: %s\n", ATwriteToString(term));
#endif

   ATerm term1, term2, term3, term4, eos_term;
   std::string label, name, eos;
   SgUntypedTokenPairList* rename_or_only_list;
   SgToken::ROSE_Fortran_Keywords module_nature;

   bool isOnlyList;

  if (ATmatch(term, "UseStmt(<term>,<term>,<term>,<term>,<term>)", &term1,&term2,&term3,&term4,&eos_term))
  {
   // Regular UseStmt without an ONLY clause
      isOnlyList = false;
  }
  else if (ATmatch(term, "UseOnlyStmt(<term>,<term>,<term>,<term>,<term>)", &term1,&term2,&term3,&term4,&eos_term))
  {
   // UseStmt with an ONLY clause (may also have rename in list)
      isOnlyList = true;
  }
  else return ATfalse;

  if (traverse_OptLabel(term1, label)) {
     // MATCHED OptLabel
  } else return ATfalse;
  if (traverse_OptModuleNature(term2, module_nature)) {
     // MATCHED OptModuleNature
  } else return ATfalse;
  if (traverse_Name(term3, name)) {
     // MATCHED ModuleName
  } else return ATfalse;

  rename_or_only_list = new SgUntypedTokenPairList();

  if (traverse_RenameOrOnlyList(term4, isOnlyList, rename_or_only_list)) {
     // MATCHED a rename or only list
  } else return ATfalse;

  if (traverse_eos(eos_term, eos)) {
     // MATCHED eos
  } else return ATfalse;

  std::cout << "--- rename_or_only_list length is " <<  rename_or_only_list->get_token_pair_list().size() << std::endl;

  SgUntypedUseStatement* use_stmt = new SgUntypedUseStatement(label,name,module_nature,rename_or_only_list,isOnlyList);
  setSourcePositionExcludingTerm(use_stmt, term, eos_term);

  decl_list->get_decl_list().push_back(use_stmt);

  return ATtrue;
}

//========================================================================================
// use-stmt-list
//----------------------------------------------------------------------------------------
ATbool ATermToUntypedFortranTraversal::traverse_UseStmtList(ATerm term, SgUntypedDeclarationStatementList* decl_list)
{
#if PRINT_ATERM_TRAVERSAL
  printf("... traverse_UseStmtList: %s\n", ATwriteToString(term));
#endif

  ATermList tail = (ATermList) ATmake("<term>", term);
  while (! ATisEmpty(tail)) {
     ATerm head = ATgetFirst(tail);
     tail = ATgetNext(tail);
     if (traverse_UseStmt(head, decl_list)) {
        // MATCHED UseStmt
     } else return ATfalse;
  }

  return ATtrue;
}

//========================================================================================
// module-nature (R1110)
//----------------------------------------------------------------------------------------
ATbool ATermToUntypedFortranTraversal::traverse_OptModuleNature(ATerm term, SgToken::ROSE_Fortran_Keywords & module_nature)
{
#if PRINT_ATERM_TRAVERSAL
  printf("... traverse_OptModuleNature: %s\n", ATwriteToString(term));
#endif

  ATerm term1;
  
  if (ATmatch(term, "no-module-nature()")) {
     // MATCHED no-module-nature
     module_nature = SgToken::FORTRAN_UNKNOWN;
  }
  else if (ATmatch(term, "ModuleNature(<term>)", &term1)) {
     if (ATmatch(term1, "INTRINSIC()")) {
        // MATCHED INTRINSIC
        module_nature = SgToken::FORTRAN_INTRINSIC;
     }
     else if (ATmatch(term1, "NON_INTRINSIC()")) {
        // MATCHED NON_INTRINSIC
        module_nature = SgToken::FORTRAN_NON_INTRINSIC;
     } else return ATfalse;
  } else return ATfalse;

  return ATtrue;
}

// Traverse a use-stmt only list
//
//========================================================================================
// rename (R1111), only (R1112)
//----------------------------------------------------------------------------------------
ATbool ATermToUntypedFortranTraversal::traverse_RenameOrOnlyList(ATerm term, bool isOnlyList, SgUntypedTokenPairList* rename_or_only_list)
{
#if PRINT_ATERM_TRAVERSAL
   printf("... traverse_RenameOrOnlyList: %s\n", ATwriteToString(term));
#endif

   ATerm terms;

// First match the cons name for the list to obtain the actual list [ ]
//
   if (isOnlyList) {
      if (ATmatch(term, "OnlyList(<term>)", &terms)) {
         // This is an only/rename-list
      }
      else return ATfalse;
   }
   else {
      if (ATmatch(term, "no-list()")) {
         // No rename list
         return ATtrue;
      }
      else if (ATmatch(term, "comma-list(<term>)", &terms)) {
         // This is a rename-list
      }
      else return ATfalse;
   }

// Now traverse the list
//
   ATermList tail = (ATermList) ATmake("<term>", terms);
   while (! ATisEmpty(tail))
   {
      char * str1, * str2;
      SgUntypedToken* generic_spec = NULL;
      SgUntypedTokenPair* only_or_rename = NULL;

      std::string only_name = "";

      ATerm head = ATgetFirst(tail);
      tail = ATgetNext(tail);

   // Try matching GenericSpec (this will catch use-only name cases without a rename)
      if (traverse_OptGenericSpec(head, only_name, &generic_spec))
      {
         if (only_name.length() > 0)
         {
            // There is an ONLY name and thus no rename clause
            std::cout << "--- ONLY name is " << only_name << std::endl;
            only_or_rename = new SgUntypedTokenPair(only_name, SgToken::FORTRAN_ONLY,
                                                    "",        SgToken::FORTRAN_UNKNOWN);
         }
         else if (generic_spec->get_lexeme_string() == "NO_GENERIC_SPEC")
            {
               // No generic-spec so it must be a rename
               if (ATmatch(head, "Rename(<str>,<str>)", &str1, &str2))
                  {
                     printf("--- RENAME: %s => %s\n", str1, str2);
                     // TODO - would be nice to use FORTRAN_RENAME
                     only_or_rename = new SgUntypedTokenPair(str1, SgToken::FORTRAN_UNKNOWN,
                                                             str2, SgToken::FORTRAN_UNKNOWN);
                  }
               else if (ATmatch(head, "RenameOp(<str>,<str>)", &str1, &str2))
                  {
                     printf("--- REMANE_OP: %s => %s\n", str1, str2);
                     // TODO - would be nice to use FORTRAN_RENAME
                     only_or_rename = new SgUntypedTokenPair(str1, SgToken::FORTRAN_UNKNOWN,
                                                             str2, SgToken::FORTRAN_UNKNOWN);
                  }
               else return ATfalse;
            }
         else
            {
               ROSE_ASSERT(generic_spec->get_lexeme_string()       == "NO_GENERIC_SPEC");
               ROSE_ASSERT(generic_spec->get_classification_code() == SgToken::FORTRAN_UNKNOWN);
               delete generic_spec;
               // TODO - generic_spec should probably just be NULL
               std::cout << "--- No generic spec - can we even be here\n";
            }
      }

      if (only_or_rename != NULL)
      {
         setSourcePosition(only_or_rename, head);
         rename_or_only_list->get_token_pair_list().push_back(only_or_rename);
      }
  }

  return ATtrue;
}

//========================================================================================
// submodule (R1116)
//----------------------------------------------------------------------------------------
ATbool ATermToUntypedFortranTraversal::traverse_Submodule(ATerm term, SgUntypedScope* scope)
{
#if PRINT_ATERM_TRAVERSAL
   printf("... traverse_Submodule: %s\n", ATwriteToString(term));
#endif

// TODO - implementation
   std::cerr << "...TODO... implement Submodule" << std::endl;

   ATerm term1, term2, term3, term4;
   std::string label, name, ancestor, parent;

   SgUntypedSubmoduleDeclaration* submodule;
   SgUntypedNamedStatement* submodule_stmt;
   SgUntypedOtherStatement* contains_stmt;
   SgUntypedNamedStatement* end_submodule_stmt;
   SgUntypedModuleScope * submodule_scope;

// scope lists
   SgUntypedDeclarationStatementList* decl_list;
   SgUntypedStatementList*            stmt_list;
   SgUntypedFunctionDeclarationList*  func_list;

   if (ATmatch(term, "Submodule(<term>,<term>,<term>,<term>)", &term1,&term2,&term3,&term4))
   {
      if (traverse_SubmoduleStmt(term1, &submodule_stmt, ancestor, parent)) {
         // MATCHED SubmoduleStmt
      } else return ATfalse;

      decl_list = new SgUntypedDeclarationStatementList();
      stmt_list = new SgUntypedStatementList();
      func_list = new SgUntypedFunctionDeclarationList();

      label = submodule_stmt->get_label_string();
      name  = submodule_stmt->get_statement_name();
      submodule_scope = new SgUntypedModuleScope(label,decl_list,stmt_list,func_list);

      if (traverse_SpecificationPart(term2, decl_list)) {
         // MATCHED SpecificationPart
         setSourcePosition(decl_list, term2);
      } else return ATfalse;
      if (traverse_OptModuleSubprogramPart(term3, &contains_stmt, submodule_scope)) {
         // MATCHED OptModuleSubprogramPart
         setSourcePosition(func_list, term3);
      } else return ATfalse;

      if (traverse_EndSubmoduleStmt(term4, &end_submodule_stmt)) {
         // MATCHED EndSubmoduleStmt
      } else return ATfalse;
   } else return ATfalse;

   submodule = new SgUntypedSubmoduleDeclaration(label,name,ancestor,parent,
                                                 submodule_scope,end_submodule_stmt);

   setSourcePositionIncludingNode(submodule, term, end_submodule_stmt);
   setSourcePositionIncludingNode(submodule->get_scope(), term2, end_submodule_stmt);

// add the submodule to the outer scope
   scope->get_declaration_list()->get_decl_list().push_back(submodule);

// no longer need submodule_stmt as this information is contained in the submodule declaration
   delete submodule_stmt;

   return ATfalse;
}

//========================================================================================
// submodule-stmt (R1117)
//----------------------------------------------------------------------------------------
ATbool ATermToUntypedFortranTraversal::traverse_SubmoduleStmt(ATerm term, SgUntypedNamedStatement** submodule_stmt,
                                                    std::string & ancestor, std::string & parent)
{
#if PRINT_ATERM_TRAVERSAL
   printf("... traverse_SubmoduleStmt: %s\n", ATwriteToString(term));
#endif

   ATerm term1, term2, term3, term_eos;
   std::string label, name, eos;

   SgToken::ROSE_Fortran_Keywords keyword = SgToken::FORTRAN_SUBMODULE;

   *submodule_stmt = NULL;
   if (ATmatch(term, "SubmoduleStmt(<term>,<term>,<term>,<term>)", &term1,&term2,&term3,&term_eos)) {
      if (traverse_OptLabel(term1, label)) {
         // MATCHED OptLabel
      } else return ATfalse;
      if (traverse_Name(term2, name)) {
         // MATCHED ProcedureName string
      } else return ATfalse;
      if (traverse_ParentIdentifier(term3, ancestor, parent)) {
         // MATCHED ProcedureName string
      } else return ATfalse;
      if (traverse_eos(term_eos, eos)) {
         // MATCHED eos string
      } else return ATfalse;
   }
   else return ATfalse;

   *submodule_stmt = new SgUntypedNamedStatement(label,keyword,name);
   setSourcePositionExcludingTerm(*submodule_stmt, term, term_eos);

  return ATtrue;
}

//========================================================================================
// parent-identifier (R1118)
//----------------------------------------------------------------------------------------
ATbool ATermToUntypedFortranTraversal::traverse_ParentIdentifier(ATerm term, std::string & ancestor, std::string & parent)
{
#if PRINT_ATERM_TRAVERSAL
   printf("... traverse_ParentIdentifier: %s\n", ATwriteToString(term));
#endif

   char * arg1, * arg2;

   if (ATmatch(term, "ParentIdentifier(<str>,no-name())", &arg1)) {
      // MATCHED ParentIdentifier (with no parent)
      ancestor += arg1;
   }
   else if (ATmatch(term, "ParentIdentifier(<str>,<str>)", &arg1, &arg2)) {
      // MATCHED ParentIdentifier (parent)
      ancestor += arg1;
      parent   += arg2;
   } else return ATfalse;

   return ATtrue;
}

//========================================================================================
// end-module-stmt (R1119)
//----------------------------------------------------------------------------------------
ATbool ATermToUntypedFortranTraversal::traverse_EndSubmoduleStmt(ATerm term, SgUntypedNamedStatement** end_submodule_stmt)
{
#if PRINT_ATERM_TRAVERSAL
   printf("... traverse_EndSubmoduleStmt: %s\n", ATwriteToString(term));
#endif

   ATerm term1, term2, term_eos;
   std::string label, name, eos;

   SgToken::ROSE_Fortran_Keywords keyword = SgToken::FORTRAN_END_SUBMODULE;

   *end_submodule_stmt = NULL;
   if (ATmatch(term, "EndSubmoduleStmt(<term>,<term>,<term>)", &term1,&term2,&term_eos)) {
      if (traverse_OptLabel(term1, label)) {
         // MATCHED OptLabel
      } else return ATfalse;
      if (traverse_OptName(term2, name)) {
         // MATCHED SubmoduleName string
      } else return ATfalse;
      if (traverse_eos(term_eos, eos)) {
         // MATCHED eos string
      } else return ATfalse;
   }
   else return ATfalse;

   *end_submodule_stmt = new SgUntypedNamedStatement(label,keyword,name);
   setSourcePositionExcludingTerm(*end_submodule_stmt, term, term_eos);

   return ATtrue;
}

//========================================================================================
// BlockData (R1120)
//----------------------------------------------------------------------------------------
ATbool ATermToUntypedFortranTraversal::traverse_BlockData(ATerm term, SgUntypedScope* scope)
{
#if PRINT_ATERM_TRAVERSAL
   printf("... traverse_BlockData: %s\n", ATwriteToString(term));
#endif

   ATerm term1, term2, term3;
   std::string label, name;

   SgUntypedBlockDataDeclaration*  block_data;
   SgUntypedNamedStatement*        block_data_stmt;
   SgUntypedNamedStatement*    end_block_data_stmt;

   SgUntypedDeclarationStatementList* decl_list;

   if (ATmatch(term, "BlockData(<term>,<term>,<term>)", &term1,&term2,&term3))
   {
      if (traverse_BlockDataStmt(term1, &block_data_stmt)) {
         // MATCHED BlockDataStmt
      } else return ATfalse;

      decl_list = new SgUntypedDeclarationStatementList();

      label = block_data_stmt->get_label_string();
      name  = block_data_stmt->get_statement_name();

      if (traverse_SpecificationPart(term2, decl_list)) {
         // MATCHED SpecificationPart
         setSourcePosition(decl_list, term2);
      } else return ATfalse;
      if (traverse_EndBlockDataStmt(term3, &end_block_data_stmt)) {
         // MATCHED EndBlockDataStmt
      } else return ATfalse;
   } else return ATfalse;

   block_data = new SgUntypedBlockDataDeclaration(label,name,false,decl_list,end_block_data_stmt);

   setSourcePositionIncludingNode(block_data, term, end_block_data_stmt);

// add block data to the outer scope
   scope->get_declaration_list()->get_decl_list().push_back(block_data);

// no longer need block_data_stmt as this information is contained in the block data declaration
   delete block_data_stmt;
 
   return ATtrue;
}

//========================================================================================
// block-data-stmt (R1121)
//----------------------------------------------------------------------------------------
ATbool ATermToUntypedFortranTraversal::traverse_BlockDataStmt(ATerm term, SgUntypedNamedStatement** block_data_stmt)
{
#if PRINT_ATERM_TRAVERSAL
   printf("... traverse_BlockDataStmt: %s\n", ATwriteToString(term));
#endif
  
   ATerm term1, term2, term_eos;
   std::string label;
   std::string name;
   std::string eos;

   SgToken::ROSE_Fortran_Keywords keyword = SgToken::FORTRAN_BLOCK_DATA;

   *block_data_stmt = NULL; 
   if (ATmatch(term, "BlockDataStmt(<term>,<term>,<term>)", &term1,&term2,&term_eos)) {
      if (traverse_OptLabel(term1, label)) {
         // MATCHED OptLabel
      } else return ATfalse;
      if (traverse_OptName(term2, name)) {
         // MATCHED optional BlockDataName string
      } else return ATfalse;
      if (traverse_eos(term_eos, eos)) {
         // MATCHED eos string
      } else return ATfalse;
   }
   else return ATfalse;

   *block_data_stmt = new SgUntypedNamedStatement(label,keyword,name);
   setSourcePositionExcludingTerm(*block_data_stmt, term, term_eos);

  return ATtrue;
}

//========================================================================================
// end-block-data-stmt (R1122)
//----------------------------------------------------------------------------------------
ATbool ATermToUntypedFortranTraversal::traverse_EndBlockDataStmt(ATerm term, SgUntypedNamedStatement** end_block_data_stmt)
{
#if PRINT_ATERM_TRAVERSAL
   printf("... traverse_EndBlockDataStmt: %s\n", ATwriteToString(term));
#endif

   ATerm term1, term2, term_eos;
   std::string label, name, eos;

   SgToken::ROSE_Fortran_Keywords keyword = SgToken::FORTRAN_END_BLOCK_DATA;

   *end_block_data_stmt = NULL;
   if (ATmatch(term, "EndBlockDataStmt(<term>,<term>,<term>)", &term1,&term2,&term_eos)) {
      if (traverse_OptLabel(term1, label)) {
         // MATCHED OptLabel
      } else return ATfalse;
      if (traverse_OptName(term2, name)) {
         // MATCHED ModuleName string
      } else return ATfalse;
      if (traverse_eos(term_eos, eos)) {
         // MATCHED eos string
      } else return ATfalse;
   }
   else return ATfalse;

   *end_block_data_stmt = new SgUntypedNamedStatement(label,keyword,name);
   setSourcePositionExcludingTerm(*end_block_data_stmt, term, term_eos);

   return ATtrue;
}

//========================================================================================
// loop-control (R1123-2018-N2146): DO CONCURRENT
//----------------------------------------------------------------------------------------
<<<<<<< HEAD
ATbool ATermToUntypedFortranTraversal::traverse_LoopConcurrentControl(ATerm term, SgUntypedType** type, SgUntypedExprListExpression** header,
=======
ATbool ATermToUntypedFortranTraversal::traverse_LoopConcurrentControl(ATerm term, SgUntypedType* & type, SgUntypedExprListExpression** header,
>>>>>>> fc7c067a
                                                                                  SgUntypedExprListExpression** locality, SgUntypedExpression** mask)
{
#if PRINT_ATERM_TRAVERSAL
   printf("... traverse_LoopConcurrentControl: %s\n", ATwriteToString(term));
#endif

   ATerm t_header, t_locality;

<<<<<<< HEAD
   *type     = NULL;
=======
   type      = NULL;
>>>>>>> fc7c067a
   *header   = NULL;
   *locality = NULL;
   *mask     = NULL;

   if (ATmatch(term, "LoopConcurrentControl(<term>,<term>)", &t_header, &t_locality)) {

      if (traverse_ConcurrentHeader(t_header, type, header, mask)) {
         // MATCHED ConcurrentHeader
      } else return ATfalse;
      if (traverse_ConcurrentLocality(t_locality, locality)) {
         // MATCHED ConcurrentLocality
      } else return ATfalse;

   }
   else return ATfalse;

   return ATtrue;
}

//========================================================================================
// concurrent-header (R1125-2018-N2146)
//----------------------------------------------------------------------------------------
<<<<<<< HEAD
ATbool ATermToUntypedFortranTraversal::traverse_ConcurrentHeader(ATerm term, SgUntypedType** type,
=======
ATbool ATermToUntypedFortranTraversal::traverse_ConcurrentHeader(ATerm term, SgUntypedType* & type,
>>>>>>> fc7c067a
                                                                             SgUntypedExprListExpression** header, SgUntypedExpression** mask)
{
#if PRINT_ATERM_TRAVERSAL
   printf("... traverse_ConcurrentHeader: %s\n", ATwriteToString(term));
#endif

   using namespace General_Language_Translation;

   ATerm t_type, t_header, t_mask;

   SgUntypedExprListExpression* concurrent_header  = NULL;
   SgUntypedNamedExpression*    concurrent_control = NULL;

<<<<<<< HEAD
   *type     = NULL;
=======
   type      = NULL;
>>>>>>> fc7c067a
   *header   = NULL;
   *mask     = NULL;

   if (ATmatch(term, "ConcurrentHeader(<term>,<term>,<term>)", &t_type, &t_header, &t_mask)) {

      if (ATmatch(t_type, "no-type-spec()")) {
         // there is no type spec
<<<<<<< HEAD
         *type = UntypedBuilder::buildType(SgUntypedType::e_unknown);
=======
         type = UntypedBuilder::buildType(SgUntypedType::e_unknown);
>>>>>>> fc7c067a
      }
      else if (traverse_IntrinsicTypeSpec(t_type, type)) {
         // MATCHED TypeSpec
      }
      else return ATfalse;

   // slightly easier to check for mask first (note doesn't match parse order)
      if (ATmatch(t_mask, "no-mask-expr()")) {
         // there is no mask expression
      }
      else if (traverse_Expression(t_mask, mask)) {
         // MATCHED Expression
      }
      else return ATfalse;

      concurrent_header = new SgUntypedExprListExpression(e_fortran_concurrent_header);
      ROSE_ASSERT(concurrent_header);
      setSourcePosition(concurrent_header, t_header);

      ATermList tail = (ATermList) ATmake("<term>", t_header);
      while (! ATisEmpty(tail)) {
         ATerm head = ATgetFirst(tail);
         tail = ATgetNext(tail);

         if (traverse_ConcurrentControl(head, &concurrent_control)) {
            // MATCHED ConcurrentControl
         } else return ATfalse;
         ROSE_ASSERT(concurrent_control);
         concurrent_header->get_expressions().push_back(concurrent_control);
      }
   }
   else return ATfalse;

   ROSE_ASSERT(concurrent_header);
   *header = concurrent_header;

   return ATtrue;
}

//========================================================================================
// concurrent-control (R1126-2018-N2146)
//----------------------------------------------------------------------------------------
ATbool ATermToUntypedFortranTraversal::traverse_ConcurrentControl(ATerm term, SgUntypedNamedExpression** control)
{
#if PRINT_ATERM_TRAVERSAL
   printf("... traverse_ConcurrentControl: %s\n", ATwriteToString(term));
#endif

   using namespace General_Language_Translation;

   ATerm t_name, t_begin, t_end, t_step, t_step_ctrl;
   std::string name;
   SgUntypedExpression* begin = NULL;
   SgUntypedExpression* end   = NULL;
   SgUntypedExpression* step  = NULL;

   *control = NULL;

   if (ATmatch(term, "ConcurrentControl(<term>,<term>,<term>,<term>)", &t_name, &t_begin, &t_end, &t_step_ctrl)) {

      if (traverse_Name(t_name, name)) {
         // MATCHED ProcedureName string
      } else return ATfalse;

      if (traverse_Expression(t_begin, &begin)) {
         // MATCHED begin expression
      } else return ATfalse;

      if (traverse_Expression(t_end, &end)) {
         // MATCHED end expression
      } else return ATfalse;

      if (ATmatch(t_step_ctrl, "no-concurrent-step()")) {
         step = UntypedBuilder::buildUntypedNullExpression();
         ROSE_ASSERT(step);
         setSourcePositionUnknown(step);
      }
      else if (ATmatch(t_step_ctrl, "ConcurrentStep(<term>)", &t_step)) {
         if (traverse_Expression(t_step, &step)) {
            // MATCHED step expression
         } else return ATfalse;
      }
      else return ATfalse;
   }
   else return ATfalse;

   ROSE_ASSERT(begin && end && step);

   SgUntypedSubscriptExpression* triplet = new SgUntypedSubscriptExpression(e_array_index_triplet, begin, end, step);
   ROSE_ASSERT(triplet);
   setSourcePositionIncludingNode(triplet, t_begin, step);

   *control = new SgUntypedNamedExpression(e_fortran_concurrent_control, name, triplet);
   ROSE_ASSERT(*control);
   setSourcePosition(*control, term);

   return ATtrue;
}

//========================================================================================
// concurrent-locality (R1130-2018-N2146)
//----------------------------------------------------------------------------------------
ATbool ATermToUntypedFortranTraversal::traverse_ConcurrentLocality(ATerm term, SgUntypedExprListExpression** locality)
{
#if PRINT_ATERM_TRAVERSAL
   printf("... traverse_ConcurrentLocality: %s\n", ATwriteToString(term));
#endif

   using namespace General_Language_Translation;

   ATerm t_namelist;

   *locality = NULL;

   if (ATmatch(term, "ConcurrentLocality(<term>)", &t_namelist)) {
      cout << "WARNING: need to implement locality expr_enum is " << e_fortran_concurrent_locality << endl;
      *locality = new SgUntypedExprListExpression(e_fortran_concurrent_locality);
   }
   else return ATfalse;

   return ATtrue;
}

//========================================================================================
// sync-all-stmt (R1164-2018-N2146)
//----------------------------------------------------------------------------------------
ATbool ATermToUntypedFortranTraversal::traverse_SyncAllStmt(ATerm term, SgUntypedStatementList* stmt_list)
{
#if PRINT_ATERM_TRAVERSAL
   printf("... traverse_SyncAllStmt: %s\n", ATwriteToString(term));
#endif

   using namespace General_Language_Translation;

   ATerm t_label, t_stat_list, t_eos;
   std::string label;
   std::string eos;
   SgUntypedExprListExpression* sync_stat_list = NULL;

   if (ATmatch(term, "SyncAllStmt(<term>,<term>,<term>)", &t_label, &t_stat_list, &t_eos)) {
      if (traverse_OptLabel(t_label, label)) {
         // MATCHED OptLabel
      } else return ATfalse;

      sync_stat_list = new SgUntypedExprListExpression(e_fortran_sync_stat_list);
      ROSE_ASSERT(sync_stat_list);
      setSourcePosition(sync_stat_list, t_stat_list);

      if (traverse_ImageControlStatList(t_stat_list, sync_stat_list)) {
         // MATCHED OptStopCode
      } else return ATfalse;
      if (traverse_eos(t_eos, eos)) {
         // MATCHED eos string
      } else return ATfalse;
   }
   else return ATfalse;

   int stmt_enum = e_fortran_sync_all_stmt;

   SgUntypedImageControlStatement* sync_all_stmt = new SgUntypedImageControlStatement(label, stmt_enum, NULL, NULL, sync_stat_list);
   ROSE_ASSERT(sync_all_stmt);
   setSourcePositionExcludingTerm(sync_all_stmt, term, t_eos);

   stmt_list->get_stmt_list().push_back(sync_all_stmt);

   return ATtrue;
}

//========================================================================================
// sync-images-stmt (R1166-2018-N2146)
//----------------------------------------------------------------------------------------
ATbool ATermToUntypedFortranTraversal::traverse_SyncImagesStmt(ATerm term, SgUntypedStatementList* stmt_list)
{
#if PRINT_ATERM_TRAVERSAL
   printf("... traverse_SyncImagesStmt: %s\n", ATwriteToString(term));
#endif

   using namespace General_Language_Translation;

   ATerm t_label, t_image_set, t_stat_list, t_eos;
   std::string label;
   std::string eos;
   SgUntypedExpression* image_set = NULL;
   SgUntypedExprListExpression* sync_stat_list = NULL;

   if (ATmatch(term, "SyncImagesStmt(<term>,<term>,<term>,<term>)", &t_label, &t_image_set, &t_stat_list, &t_eos)) {
      if (traverse_OptLabel(t_label, label)) {
         // MATCHED OptLabel
      } else return ATfalse;

      if (traverse_Expression(t_image_set, &image_set)) {
         // MATCHED ImagesValue (scalar-expr)
      } else return ATfalse;

      sync_stat_list = new SgUntypedExprListExpression(e_fortran_sync_stat_list);
      ROSE_ASSERT(sync_stat_list);
      setSourcePosition(sync_stat_list, t_stat_list);

      if (traverse_ImageControlStatList(t_stat_list, sync_stat_list)) {
         // MATCHED OptStopCode
      } else return ATfalse;
      if (traverse_eos(t_eos, eos)) {
         // MATCHED eos string
      } else return ATfalse;
   }
   else return ATfalse;

   int stmt_enum = e_fortran_sync_images_stmt;

   SgUntypedImageControlStatement* sync_images_stmt = new SgUntypedImageControlStatement(label, stmt_enum, NULL, image_set, sync_stat_list);
   ROSE_ASSERT(sync_images_stmt);
   setSourcePositionExcludingTerm(sync_images_stmt, term, t_eos);

   stmt_list->get_stmt_list().push_back(sync_images_stmt);

   return ATtrue;
}

//========================================================================================
// sync-memory-stmt (R1168-2018-N2146)
//----------------------------------------------------------------------------------------
ATbool ATermToUntypedFortranTraversal::traverse_SyncMemoryStmt(ATerm term, SgUntypedStatementList* stmt_list)
{
#if PRINT_ATERM_TRAVERSAL
   printf("... traverse_SyncMemoryStmt: %s\n", ATwriteToString(term));
#endif

   using namespace General_Language_Translation;

   ATerm t_label, t_stat_list, t_eos;
   std::string label;
   std::string eos;
   SgUntypedExprListExpression* sync_stat_list = NULL;

   if (ATmatch(term, "SyncMemoryStmt(<term>,<term>,<term>)", &t_label, &t_stat_list, &t_eos)) {
      if (traverse_OptLabel(t_label, label)) {
         // MATCHED OptLabel
      } else return ATfalse;

      sync_stat_list = new SgUntypedExprListExpression(e_fortran_sync_stat_list);
      ROSE_ASSERT(sync_stat_list);
      setSourcePosition(sync_stat_list, t_stat_list);

      if (traverse_ImageControlStatList(t_stat_list, sync_stat_list)) {
         // MATCHED OptStopCode
      } else return ATfalse;
      if (traverse_eos(t_eos, eos)) {
         // MATCHED eos string
      } else return ATfalse;
   }
   else return ATfalse;

   int stmt_enum = e_fortran_sync_memory_stmt;

   SgUntypedImageControlStatement* sync_memory_stmt = new SgUntypedImageControlStatement(label, stmt_enum, NULL, NULL, sync_stat_list);
   ROSE_ASSERT(sync_memory_stmt);
   setSourcePositionExcludingTerm(sync_memory_stmt, term, t_eos);

   stmt_list->get_stmt_list().push_back(sync_memory_stmt);

   return ATtrue;
}

//========================================================================================
// sync-team-stmt (R1169-2018-N2146)
//----------------------------------------------------------------------------------------
ATbool ATermToUntypedFortranTraversal::traverse_SyncTeamStmt(ATerm term, SgUntypedStatementList* stmt_list)
{
#if PRINT_ATERM_TRAVERSAL
   printf("... traverse_SyncTeamStmt: %s\n", ATwriteToString(term));
#endif

   using namespace General_Language_Translation;

   ATerm t_label, t_team, t_stat_list, t_eos;
   std::string label;
   std::string eos;
   SgUntypedExpression* team_value = NULL;
   SgUntypedExprListExpression* sync_stat_list = NULL;

   if (ATmatch(term, "SyncTeamStmt(<term>,<term>,<term>,<term>)", &t_label, &t_team, &t_stat_list, &t_eos)) {
      if (traverse_OptLabel(t_label, label)) {
         // MATCHED OptLabel
      } else return ATfalse;

      if (traverse_Expression(t_team, &team_value)) {
         // MATCHED TeamValue (scalar-expr)
      } else return ATfalse;

      sync_stat_list = new SgUntypedExprListExpression(e_fortran_sync_stat_list);
      ROSE_ASSERT(sync_stat_list);
      setSourcePosition(sync_stat_list, t_stat_list);

      if (traverse_ImageControlStatList(t_stat_list, sync_stat_list)) {
         // MATCHED OptStopCode
      } else return ATfalse;
      if (traverse_eos(t_eos, eos)) {
         // MATCHED eos string
      } else return ATfalse;
   }
   else return ATfalse;

   int stmt_enum = e_fortran_sync_team_stmt;

   SgUntypedImageControlStatement* sync_team_stmt = new SgUntypedImageControlStatement(label, stmt_enum, NULL, team_value, sync_stat_list);
   ROSE_ASSERT(sync_team_stmt);
   setSourcePositionExcludingTerm(sync_team_stmt, term, t_eos);

   stmt_list->get_stmt_list().push_back(sync_team_stmt);

   return ATtrue;
}

//========================================================================================
// sync-stat-list (R1165-F2018-N2146)
//
// Plus:
//
//----------------------------------------------------------------------------------------
ATbool ATermToUntypedFortranTraversal::traverse_ImageControlStatList( ATerm term, SgUntypedExprListExpression* sync_stat_list)
{
#if PRINT_ATERM_TRAVERSAL
   printf("... traverse_ImageControlStatList: %s\n", ATwriteToString(term));
#endif

   using namespace General_Language_Translation;

   ATerm t_expr, t_stat_list;
   SgUntypedExprListExpression* status_container = NULL;

   if (ATmatch(term, "no-list()")) {
   }
   else if (ATmatch(term, "image-ctrl-stat-list(<term>)", &t_stat_list)) {

      ATermList tail = (ATermList) ATmake("<term>", t_stat_list);
      while (! ATisEmpty(tail)) {
         SgUntypedExpression* status = NULL;
         ATerm head = ATgetFirst(tail);
         tail = ATgetNext(tail);
         if (ATmatch(head, "STAT(<term>)", &t_expr)) {
            traverse_Expression(t_expr, &status);
            status_container = new SgUntypedExprListExpression(e_fortran_sync_stat_stat);
         }
         else if (ATmatch(head, "ERRMSG(<term>)", &t_expr)) {
            traverse_Expression(t_expr, &status);
            status_container = new SgUntypedExprListExpression(e_fortran_sync_stat_errmsg);
         }
         else if (ATmatch(head, "ACQUIRED_LOCK(<term>)", &t_expr)) {
            traverse_Expression(t_expr, &status);
            status_container = new SgUntypedExprListExpression(e_fortran_stat_acquired_lock);
         }
         else {
            std::cerr << "ERROR: unknown sync-stat/lock-stat" << std::endl;
            return ATfalse;
         }

         ROSE_ASSERT(status);
         ROSE_ASSERT(status_container);

         status_container->get_expressions().push_back(status);
         sync_stat_list->get_expressions().push_back(status_container);
      }
   }

   return ATtrue;
}

//========================================================================================
// lock-stmt (R1179-2018-N2146)
//----------------------------------------------------------------------------------------
ATbool ATermToUntypedFortranTraversal::traverse_LockStmt(ATerm term, SgUntypedStatementList* stmt_list)
{
#if PRINT_ATERM_TRAVERSAL
   printf("... traverse_LockStmt: %s\n", ATwriteToString(term));
#endif

   using namespace General_Language_Translation;

   ATerm t_label, t_lock_variable, t_stat_list, t_eos;
   std::string label;
   std::string eos;
   SgUntypedExpression* lock_variable = NULL;
   SgUntypedExprListExpression* sync_stat_list = NULL;

   if (ATmatch(term, "LockStmt(<term>,<term>,<term>,<term>)", &t_label, &t_lock_variable, &t_stat_list, &t_eos)) {
      if (traverse_OptLabel(t_label, label)) {
         // MATCHED OptLabel
      } else return ATfalse;

      if (traverse_Expression(t_lock_variable, &lock_variable)) {
         // MATCHED TeamValue (scalar-expr)
      } else return ATfalse;

      sync_stat_list = new SgUntypedExprListExpression(e_fortran_sync_stat_list);
      ROSE_ASSERT(sync_stat_list);
      setSourcePosition(sync_stat_list, t_stat_list);

      if (traverse_ImageControlStatList(t_stat_list, sync_stat_list)) {
         // MATCHED OptStopCode
      } else return ATfalse;
      if (traverse_eos(t_eos, eos)) {
         // MATCHED eos string
      } else return ATfalse;
   }
   else return ATfalse;

   int stmt_enum = e_fortran_lock_stmt;

   SgUntypedImageControlStatement* lock_stmt = new SgUntypedImageControlStatement(label, stmt_enum, lock_variable, NULL, sync_stat_list);
   ROSE_ASSERT(lock_stmt);
   setSourcePositionExcludingTerm(lock_stmt, term, t_eos);

   stmt_list->get_stmt_list().push_back(lock_stmt);

   return ATtrue;
}

//========================================================================================
// unlock-stmt (R1181-2018-N2146)
//----------------------------------------------------------------------------------------
ATbool ATermToUntypedFortranTraversal::traverse_UnlockStmt(ATerm term, SgUntypedStatementList* stmt_list)
{
#if PRINT_ATERM_TRAVERSAL
   printf("... traverse_UnlockStmt: %s\n", ATwriteToString(term));
#endif

   using namespace General_Language_Translation;

   ATerm t_label, t_lock_variable, t_stat_list, t_eos;
   std::string label;
   std::string eos;
   SgUntypedExpression* lock_variable = NULL;
   SgUntypedExprListExpression* sync_stat_list = NULL;

   if (ATmatch(term, "UnlockStmt(<term>,<term>,<term>,<term>)", &t_label, &t_lock_variable, &t_stat_list, &t_eos)) {
      if (traverse_OptLabel(t_label, label)) {
         // MATCHED OptLabel
      } else return ATfalse;

      if (traverse_Expression(t_lock_variable, &lock_variable)) {
         // MATCHED TeamValue (scalar-expr)
      } else return ATfalse;

      sync_stat_list = new SgUntypedExprListExpression(e_fortran_sync_stat_list);
      ROSE_ASSERT(sync_stat_list);
      setSourcePosition(sync_stat_list, t_stat_list);

      if (traverse_ImageControlStatList(t_stat_list, sync_stat_list)) {
         // MATCHED OptStopCode
      } else return ATfalse;
      if (traverse_eos(t_eos, eos)) {
         // MATCHED eos string
      } else return ATfalse;
   }
   else return ATfalse;

   int stmt_enum = e_fortran_unlock_stmt;

   SgUntypedImageControlStatement* lock_stmt = new SgUntypedImageControlStatement(label, stmt_enum, lock_variable, NULL, sync_stat_list);
   ROSE_ASSERT(lock_stmt);
   setSourcePositionExcludingTerm(lock_stmt, term, t_eos);

   stmt_list->get_stmt_list().push_back(lock_stmt);

   return ATtrue;
}

//========================================================================================
// interface-block (R1201)
//----------------------------------------------------------------------------------------
ATbool ATermToUntypedFortranTraversal::traverse_InterfaceBlock(ATerm term, SgUntypedDeclarationStatementList* parent_decl_list)
{
#if PRINT_ATERM_TRAVERSAL
   printf("... traverse_InterfaceBlock: %s\n", ATwriteToString(term));
#endif

   ATerm term1, term2, term3;
   std::string label, name;

   SgUntypedInterfaceDeclaration* interface_decl;
   SgUntypedNamedStatement* end_interface_stmt;

// scope lists
   SgUntypedDeclarationStatementList* decl_list;
   SgUntypedStatementList*            stmt_list;
   SgUntypedFunctionDeclarationList*  func_list;

   if (ATmatch(term, "InterfaceBlock(<term>,<term>,<term>)", &term1,&term2,&term3))
   {
      if (traverse_InterfaceStmt(term1, &interface_decl)) {
         // MATCHED InterfaceStmt
      } else return ATfalse;

      decl_list = new SgUntypedDeclarationStatementList();
      stmt_list = new SgUntypedStatementList();
      func_list = new SgUntypedFunctionDeclarationList();

   // Declarations and statements lists not used
      setSourcePositionUnknown(decl_list);
      setSourcePositionUnknown(stmt_list);

      if (traverse_InterfaceSpecificationList(term2, func_list)) {
         // MATCHED InitialSpecification
         setSourcePosition(func_list, term2);
      } else return ATfalse;
      if (traverse_EndInterfaceStmt(term3, &end_interface_stmt)) {
         // MATCHED EndInterfaceStmt
         interface_decl->set_end_statement(end_interface_stmt);
      } else return ATfalse;
   } else return ATfalse;

   setSourcePositionIncludingNode(interface_decl, term, end_interface_stmt);
   setSourcePositionIncludingNode(interface_decl->get_scope(), term2, end_interface_stmt);

   parent_decl_list->get_decl_list().push_back(interface_decl);

   return ATtrue;
}

//========================================================================================
// interface-specification (R1202)
//----------------------------------------------------------------------------------------
ATbool ATermToUntypedFortranTraversal::traverse_InterfaceSpecificationList(ATerm term, SgUntypedFunctionDeclarationList* func_list)
{
#if PRINT_ATERM_TRAVERSAL
   printf("... traverse_InterfaceSpecificationList: %s\n", ATwriteToString(term));
#endif

   ATermList tail = (ATermList) ATmake("<term>", term);
   while (! ATisEmpty(tail)) {
      ATerm head = ATgetFirst(tail);
      tail = ATgetNext(tail);

      if (traverse_InterfaceBody(head, func_list)) {
         // MATCHED InterfaceBlock
      }
      else if (traverse_ProcedureStmt(head, func_list)) {
         // MATCHED ProcedureStmt
      }
      else return ATfalse;
   }

   return ATtrue;
}

//========================================================================================
// interface-stmt (R1203)
//----------------------------------------------------------------------------------------
ATbool ATermToUntypedFortranTraversal::traverse_InterfaceStmt(ATerm term, SgUntypedInterfaceDeclaration** interface_decl)
{
#if PRINT_ATERM_TRAVERSAL
   printf("... traverse_InterfaceStmt: %s\n", ATwriteToString(term));
#endif

   ATerm term1, term2, eos_term;
   std::string label, name, eos;

   SgToken::ROSE_Fortran_Keywords interface_type;
   SgUntypedToken* generic_spec = NULL;

   if (ATmatch(term, "InterfaceStmt(<term>,<term>)", &term1, &term2, &eos_term))
   {
      interface_type = SgToken::FORTRAN_INTERFACE;

      if (traverse_OptLabel(term1, label)) {
         //MATCHED OptLabel
      } else return ATfalse;
      if (traverse_OptGenericSpec(term2, name, &generic_spec)) {
         //MATCHED OptGenericSpec
      } else return ATfalse;
      if (traverse_eos(eos_term, eos)) {
         //MATCHED EOS
      } else return ATfalse;
   }
   else if (ATmatch(term, "AbstractInterfaceStmt(<term>,<term>)", &term1, &eos_term))
   {
      interface_type = SgToken::FORTRAN_ABSTRACT_INTERFACE;

      if (traverse_OptLabel(term1, label)) {
         //MATCHED OptLabel
      } else return ATfalse;

      generic_spec = new SgUntypedToken("ABSTRACT INTERFACE", SgToken::FORTRAN_ABSTRACT_INTERFACE);
      setSourcePosition(generic_spec, term);

      if (traverse_eos(eos_term, eos)) {
         //MATCHED EOS
      } else return ATfalse;
   }
   else return ATfalse;

// Scope lists (only function declaration list is potentially used)
   SgUntypedDeclarationStatementList* decl_list = new SgUntypedDeclarationStatementList();
   SgUntypedStatementList*            stmt_list = new SgUntypedStatementList();
   SgUntypedFunctionDeclarationList*  func_list = new SgUntypedFunctionDeclarationList();
   SgUntypedInitializedNameList*     param_list = new SgUntypedInitializedNameList();
   SgUntypedExprListExpression*     prefix_list = new SgUntypedExprListExpression();

   SgUntypedFunctionScope* interface_scope = new SgUntypedFunctionScope(label,decl_list,stmt_list,func_list);

   *interface_decl = new SgUntypedInterfaceDeclaration(label, name, param_list,
                                                       UntypedBuilder::buildType(SgUntypedType::e_unknown),
                                                       interface_scope, prefix_list, NULL, interface_type);

// Source positions can only be set once end-interface-stmt is matched

   return ATtrue;
}

//========================================================================================
// end-interface-stmt (R1204)
//----------------------------------------------------------------------------------------
ATbool ATermToUntypedFortranTraversal::traverse_EndInterfaceStmt(ATerm term, SgUntypedNamedStatement** end_interface_stmt)
{
#if PRINT_ATERM_TRAVERSAL
   printf("... traverse_EndInterfaceStmt: %s\n", ATwriteToString(term));
#endif

   ATerm term1, term2, term_eos;
   std::string label, name, eos;

   SgToken::ROSE_Fortran_Keywords keyword = SgToken::FORTRAN_END_INTERFACE;
   SgUntypedToken* generic_spec = NULL;

   *end_interface_stmt = NULL;
   if (ATmatch(term, "EndInterfaceStmt(<term>,<term>,<term>)", &term1,&term2,&term_eos)) {
      if (traverse_OptLabel(term1, label)) {
         // MATCHED OptLabel
      } else return ATfalse;
      if (traverse_OptGenericSpec(term2, name, &generic_spec)) {
         // MATCHED OptGenericSpec string
      } else return ATfalse;
      if (traverse_eos(term_eos, eos)) {
         // MATCHED eos string
      } else return ATfalse;
   }
   else return ATfalse;

// If there is a generic-spec it must match the original one from the interface-stmt,
// thus, discard this one.  This constraint could be checked but currently isn't.
// Ignore potential generic-name as well.

   if (generic_spec != NULL)
   {
      delete generic_spec;
   }

   *end_interface_stmt = new SgUntypedNamedStatement(label,keyword,name);
   setSourcePositionExcludingTerm(*end_interface_stmt, term, term_eos);

   return ATtrue;
}

//========================================================================================
// interface-body (R1205)
//----------------------------------------------------------------------------------------
ATbool ATermToUntypedFortranTraversal::traverse_InterfaceBody(ATerm term, SgUntypedFunctionDeclarationList* func_list)
{
#if PRINT_ATERM_TRAVERSAL
   printf("... traverse_InterfaceBody: %s\n", ATwriteToString(term));
#endif

   return ATfalse;
}

//========================================================================================
// procedure-stmt (R1206)
//----------------------------------------------------------------------------------------
ATbool ATermToUntypedFortranTraversal::traverse_ProcedureStmt(ATerm term, SgUntypedFunctionDeclarationList* func_list)
{
#if PRINT_ATERM_TRAVERSAL
   printf("... traverse_ProcedureStmt: %s\n", ATwriteToString(term));
#endif

   return ATfalse;
}

//========================================================================================
// generic-spec (R1207)
//----------------------------------------------------------------------------------------
ATbool ATermToUntypedFortranTraversal::traverse_OptGenericSpec(ATerm term, std::string & name, SgUntypedToken** generic_spec)
{
#if PRINT_ATERM_TRAVERSAL
   printf("... traverse_OptGenericSpec: %s\n", ATwriteToString(term));
#endif

   ATerm term1;
   char* arg1;

   std::string defined_operator;

   std::cout << "TODO - OptGenericSpec: handle no-generic-spec() specifically (return NULL?)\n";

   if (ATmatch(term, "<str>", &arg1)) {
      // MATCHED GenericName
      name = arg1;
      std::cout << "TODO - OptGenericSpec is use of generic-name OK?\n";
      *generic_spec = new SgUntypedToken(name, SgToken::FORTRAN_UNKNOWN);
   }
   else if (ATmatch(term, "OPERATOR(<term>)", &term1)) {
      if (traverse_DefinedOperator(term1, defined_operator)) {
         //MATCHED DefinedOperator
         *generic_spec = new SgUntypedToken(defined_operator, SgToken::FORTRAN_OPERATOR);
      } else return ATfalse;
   }
   else if (ATmatch(term, "ASSIGNMENT()")) {
      *generic_spec = new SgUntypedToken("ASSIGNMENT", SgToken::FORTRAN_ASSIGNMENT);
   }
// DefinedIoGenericSpec
//
   else if (ATmatch(term, "READ_FORMATTED()")) {
      *generic_spec = new SgUntypedToken("READ(FORMATTED)", SgToken::FORTRAN_READ_FORMATTED);
   }
   else if (ATmatch(term, "READ_UNFORMATTED()")) {
      *generic_spec = new SgUntypedToken("READ(UNFORMATTED)", SgToken::FORTRAN_READ_UNFORMATTED);
   }
   else if (ATmatch(term, "WRITE_FORMATTED()")) {
      *generic_spec = new SgUntypedToken("WRITE(FORMATTED)", SgToken::FORTRAN_WRITE_FORMATTED);
   }
   else if (ATmatch(term, "WRITE_UNFORMATTED()")) {
      *generic_spec = new SgUntypedToken("WRITE(UNFORMATTED)", SgToken::FORTRAN_WRITE_UNFORMATTED);
   }
// Optional case, no generic name or other generic spec
//
   else {
      *generic_spec = new SgUntypedToken("NO_GENERIC_SPEC", SgToken::FORTRAN_UNKNOWN);
   }

   setSourcePosition(*generic_spec, term);

   return ATtrue;
}

//========================================================================================
// import-stmt (R1209)
//----------------------------------------------------------------------------------------
ATbool ATermToUntypedFortranTraversal::traverse_ImportStmt(ATerm term, SgUntypedDeclarationStatementList* decl_list)
{
#if PRINT_ATERM_TRAVERSAL
   printf("... traverse_ImportStmt: %s\n", ATwriteToString(term));
#endif

   ATerm t_label, t_name_list, t_eos;
   std::string label;
   std::string eos;
  
   SgUntypedNameList* name_list;
   SgUntypedNameListDeclaration* import_stmt;

   if (ATmatch(term, "ImportStmt(<term>,<term>,<term>)", &t_label,&t_name_list,&t_eos))
   {
      if (traverse_OptLabel(t_label, label)) {
         //matched OptLabel
      } else return ATfalse;

      name_list = new SgUntypedNameList();
      setSourcePosition(name_list, t_name_list);

      if (traverse_NameList(t_name_list, name_list)) {
         //matched NameList
      } else return ATfalse;
      if (traverse_eos(t_eos, eos)) {
         //matched EOS
      } else return ATfalse;
   }
   else return ATfalse;

   import_stmt = new SgUntypedNameListDeclaration(label, General_Language_Translation::e_fortran_import_stmt, name_list);
   setSourcePositionExcludingTerm(import_stmt, term, t_eos);

   decl_list->get_decl_list().push_back(import_stmt);

   return ATtrue;
}

//========================================================================================
// ImportStmtList
//----------------------------------------------------------------------------------------
ATbool ATermToUntypedFortranTraversal::traverse_ImportStmtList(ATerm term, SgUntypedDeclarationStatementList* decl_list)
{
#if PRINT_ATERM_TRAVERSAL
  printf("... traverse_ImportStmtList: %s\n", ATwriteToString(term));
#endif

  ATermList tail = (ATermList) ATmake("<term>", term);
  while (! ATisEmpty(tail)) {
     ATerm head = ATgetFirst(tail);
     tail = ATgetNext(tail);
     if (traverse_ImportStmt(head, decl_list)) {
        // MATCHED ImportStmt
     } else return ATfalse;
  }

  return ATtrue;
}

//========================================================================================
// external-stmt (R1210)
//----------------------------------------------------------------------------------------
ATbool ATermToUntypedFortranTraversal::traverse_ExternalStmt(ATerm term, SgUntypedDeclarationStatementList* decl_list)
{
#if PRINT_ATERM_TRAVERSAL
   printf("... traverse_ExternalStmt: %s\n", ATwriteToString(term));
#endif

   ATerm term1, term2, eos_term;
   std::string label;
   std::string eos;
  
   SgUntypedNameList* name_list;
   SgUntypedNameListDeclaration* external_stmt;

   if (ATmatch(term, "ExternalStmt(<term>,<term>,<term>)", &term1,&term2,&eos_term))
   {
      if (traverse_OptLabel(term1, label)) {
         // MATCHED OptLabel
      } else return ATfalse;

      name_list = new SgUntypedNameList();
      setSourcePosition(name_list, term2);

      if (traverse_NameList(term2, name_list)) {
         // MATCHED NameList
      } else return ATfalse;
      if (traverse_eos(eos_term, eos)) {
         // MATCHED EOS
      } else return ATfalse;
   }
   else return ATfalse;

   external_stmt = new SgUntypedNameListDeclaration(label, SgToken::FORTRAN_EXTERNAL, name_list);
   setSourcePositionExcludingTerm(external_stmt, term, eos_term);

   decl_list->get_decl_list().push_back(external_stmt);

   return ATtrue;
}

//========================================================================================
// call-stmt (R1220)
//----------------------------------------------------------------------------------------
ATbool ATermToUntypedFortranTraversal::traverse_CallStmt(ATerm term, SgUntypedStatementList* stmt_list)
{
#if PRINT_ATERM_TRAVERSAL
   printf("... traverse_CallStmt: %s\n", ATwriteToString(term));
#endif

   ATerm t_label, t_proc, t_args, t_eos;
   std::string label;
   std::string eos;

   SgUntypedExpression* procedure;
   SgUntypedExprListExpression* args;
   SgUntypedFunctionCallStatement* call_stmt;

   if (ATmatch(term, "CallStmt(<term>,<term>,<term>,<term>)", &t_label,&t_proc,&t_args,&t_eos))
   {
      if (traverse_OptLabel(t_label, label)) {
         // MATCHED OptLabel
      } else return ATfalse;
      if (traverse_ProcedureDesignator(t_proc, &procedure)) {
         // MATCHED ProcedureDesignator
      } else return ATfalse;
      if (traverse_ActualArgSpecList(t_args, &args)) {
         // MATCHED ActualArgSpecList
      } else return ATfalse;
      if (traverse_eos(t_eos, eos)) {
         // MATCHED EOS
      } else return ATfalse;
   }
   else return ATfalse;

   int stmt_enum = General_Language_Translation::e_procedure_call;
   call_stmt = new SgUntypedFunctionCallStatement(label, stmt_enum, procedure, args, ""/*abort_name*/);
   ROSE_ASSERT(call_stmt);
   setSourcePositionExcludingTerm(call_stmt, term, t_eos);

   stmt_list->get_stmt_list().push_back(call_stmt);

   return ATtrue;
}

//========================================================================================
// procedure-designator (R1221)
//----------------------------------------------------------------------------------------
ATbool ATermToUntypedFortranTraversal::traverse_ProcedureDesignator(ATerm term, SgUntypedExpression** procedure)
{
#if PRINT_ATERM_TRAVERSAL
   printf("... traverse_CallStmt: %s\n", ATwriteToString(term));
#endif

   ATerm t_name;
   std::string procedure_name;

   if (ATmatch(term, "ProcedureDesignator(<term>)", &t_name))
   {
      if (traverse_Name(t_name, procedure_name)) {
         // MATCHED ProcedureName
         int expr_enum = General_Language_Translation::e_function_reference;
         *procedure = new SgUntypedReferenceExpression(expr_enum, procedure_name);
         setSourcePosition(*procedure, term);
      }
#if 0
      else if (traverse_ProcComponentRef(term, procedure)) {
         // MATCHED ProcComponentRef
      }
#endif
      else return ATfalse;
   }
   else return ATfalse;

   return ATtrue;
}

//========================================================================================
// actual-arg-spec (R1222)
//----------------------------------------------------------------------------------------
ATbool ATermToUntypedFortranTraversal::traverse_ActualArgSpec(ATerm term, SgUntypedExpression** arg)
{
#if PRINT_ATERM_TRAVERSAL
   printf("... traverse_ActualArgSpec: %s\n", ATwriteToString(term));
#endif

   ATerm t_keyword, t_arg;
   std::string keyword;
   SgUntypedExpression* actual_arg;

   if (ATmatch(term, "ActualArgSpec(<term>,<term>)", &t_keyword, &t_arg))
   {
      cout << ".x. matched ActualArgSpec \n";

      // first get the argument expression
      if (traverse_Expression(t_arg, &actual_arg)) {
         // MATCHED ActualArg expression
      }

      cout << ".x. matched expression \n";

      if (ATmatch(t_keyword, "no-keyword()")) {
         // MATCHED no-keyword
         cout << ".x. matched no-keyword \n";
         *arg = actual_arg;
         cout << ".x. returning arg " << *arg << endl;
      }
      else if (traverse_Name(t_keyword, keyword)) {
         // MATCHED Keyword
         int expr_enum = General_Language_Translation::e_argument_keyword;
         *arg = new SgUntypedNamedExpression(expr_enum, keyword, actual_arg);
         ROSE_ASSERT(*arg);
         setSourcePosition(*arg, term);
      }
      else return ATfalse;
   }
   else return ATfalse;

   cout << ".x. returning arg " << *arg << endl;

   return ATtrue;
}

ATbool ATermToUntypedFortranTraversal::traverse_ActualArgSpecList(ATerm term, SgUntypedExprListExpression** args)
{
#if PRINT_ATERM_TRAVERSAL
   printf("... traverse_ActualArgSpecList: %s\n", ATwriteToString(term));
#endif

   SgUntypedExpression* arg;
   SgUntypedExprListExpression* arg_list;

   *args = NULL;

   arg_list = new SgUntypedExprListExpression(General_Language_Translation::e_argument_list);
   ROSE_ASSERT(arg_list);
   setSourcePosition(arg_list, term);

   if (ATmatch(term, "no-list()")) {
      // There doesn't always have to be a list
   }
   else {
      ATermList tail = (ATermList) ATmake("<term>", term);
      while (! ATisEmpty(tail)) {
         ATerm head = ATgetFirst(tail);
         tail = ATgetNext(tail);
         if (traverse_ActualArgSpec(head, &arg)) {
            // MATCHED ActualArgSpec
    cout << ".x. received arg  " << arg << endl;
            arg_list->get_expressions().push_back(arg);
         }
         else {
         // ERROR condition, cleanup
            delete arg_list;
            return ATfalse;
         }
      }
   }

   *args = arg_list;

   return ATtrue;
}

//========================================================================================
// prefix (R1225)
//----------------------------------------------------------------------------------------
ATbool ATermToUntypedFortranTraversal::traverse_OptPrefix(ATerm term, SgUntypedExprListExpression* prefix_list, SgUntypedType* & type)
{
#if PRINT_ATERM_TRAVERSAL
   printf("... traverse_OptPrefix: %s\n", ATwriteToString(term));
#endif

   using namespace General_Language_Translation;

   if (ATmatch(term, "no-prefix()"))
   {
      // there is no prefix
   }
   else
   {
   // Traverse the prefix-spec-list
      ATermList tail = (ATermList) ATmake("<term>", term);
      while (! ATisEmpty(tail))
      {
         SgUntypedOtherExpression* prefix = NULL;
         ATerm head = ATgetFirst(tail);
         tail = ATgetNext(tail);
         if (traverse_DeclarationTypeSpec(head, type)) {
            // MATCHED DeclarationTypeSpec
         }
         else if (ATmatch(head, "ELEMENTAL()")) {
            prefix = new SgUntypedOtherExpression(e_function_modifier_elemental);
         }
         else if (ATmatch(head, "IMPURE()")) {
            prefix = new SgUntypedOtherExpression(e_function_modifier_impure);
         }
         else if (ATmatch(head, "MODULE()")) {
            prefix = new SgUntypedOtherExpression(e_function_modifier_module);
         }
         else if (ATmatch(head, "PURE()")) {
            prefix = new SgUntypedOtherExpression(e_function_modifier_pure);
         }
         else if (ATmatch(head, "RECURSIVE()")) {
            prefix = new SgUntypedOtherExpression(e_function_modifier_recursive);
         }
         else if (traverse_CudaAttributesPrefix(head, &prefix)) {
            // MATCHED CudaAttributesPrefix
         }
         else return ATfalse;

         if (prefix != NULL) {
            setSourcePosition(prefix, head);
            prefix_list->get_expressions().push_back(prefix);
         }
      }
   }

   return ATtrue;
}

ATbool ATermToUntypedFortranTraversal::traverse_CudaAttributesPrefix(ATerm term, SgUntypedOtherExpression** prefix)
{
#if PRINT_ATERM_TRAVERSAL
   printf("... traverse_CudaAttributesPrefix: %s\n", ATwriteToString(term));
#endif

   *prefix = NULL;

   if (ATmatch(term, "CudaAttributesPrefix(CUDA_HOST())")) {
      *prefix = new SgUntypedOtherExpression(General_Language_Translation::e_cuda_host);
   }
   else if (ATmatch(term, "CudaAttributesPrefix(CUDA_GLOBAL())")) {
      *prefix = new SgUntypedOtherExpression(General_Language_Translation::e_cuda_global_function);
   }
   else if (ATmatch(term, "CudaAttributesPrefix(CUDA_DEVICE())")) {
      *prefix = new SgUntypedOtherExpression(General_Language_Translation::e_cuda_device);
   }
   else if (ATmatch(term, "CudaAttributesPrefix(CUDA_GRID_GLOBAL())")) {
      *prefix = new SgUntypedOtherExpression(General_Language_Translation::e_cuda_grid_global);
   }
   else return ATfalse;

   return ATtrue;
}

//========================================================================================
// FunctionSubprogram (R1227)
//----------------------------------------------------------------------------------------
ATbool ATermToUntypedFortranTraversal::traverse_FunctionSubprogram(ATerm term, SgUntypedScope* scope)
{
#if PRINT_ATERM_TRAVERSAL
   printf("... traverse_FunctionSubprogram: %s\n", ATwriteToString(term));
#endif

   ATerm term1, term2, term3, term4, term5, term6;
   std::string label, name;

   SgUntypedFunctionDeclaration* function;
   SgUntypedOtherStatement* contains_stmt;
   SgUntypedNamedStatement* end_function_stmt;
   SgUntypedFunctionScope * function_scope;

   SgUntypedType* function_type = NULL;

// scope and parameter lists
   SgUntypedDeclarationStatementList* decl_list = NULL;
   SgUntypedStatementList*            stmt_list = NULL;
   SgUntypedFunctionDeclarationList*  func_list = NULL;
   SgUntypedInitializedNameList*     param_list = NULL;
   SgUntypedExprListExpression*     prefix_list = NULL;

   if (ATmatch(term, "FunctionSubprogram(<term>,<term>,<term>,<term>,<term>)", &term1,&term2,&term3,&term4,&term5,&term6))
   {
      ATerm label_term, prefix_term, name_term, arglist_term, suffix_term, eos_term;
      std::string eos;

   // retrieve the function-stmt
   //
      if (ATmatch(term1, "FunctionStmt(<term>,<term>,<term>,<term>,<term>,<term>)"
                       , &label_term, &prefix_term, &name_term, &arglist_term, &suffix_term, &eos_term))
      {
         if (traverse_OptLabel(label_term, label)) {
            // MATCHED OptLabel
         } else return ATfalse;

         decl_list   = new SgUntypedDeclarationStatementList();
         stmt_list   = new SgUntypedStatementList();
         func_list   = new SgUntypedFunctionDeclarationList();
         param_list  = new SgUntypedInitializedNameList();
         prefix_list = new SgUntypedExprListExpression();

         if (traverse_OptPrefix(prefix_term, prefix_list, function_type)) {
            // MATCHED OptPrefix
            std::cerr << "...TODO... implement function prefix in SgUntypedFunctionDeclaration" << std::endl;
         } else return ATfalse;
         if (traverse_Name(name_term, name)) {
            // MATCHED FunctionName string
         } else return ATfalse;
         if (traverse_OptDummyArgList(arglist_term, param_list)) {
            // MATCHED OptDummyArgList
            setSourcePosition(param_list, arglist_term);
         } else return ATfalse;
         if (traverse_OptSuffix(suffix_term)) {
            // MATCHED OptProcLanguageBindingSpec
            std::cerr << "...TODO... implement function suffix in SgUntypedFunctionDeclaration" << std::endl;
         } else return ATfalse;
         if (traverse_eos(eos_term, eos)) {
            // MATCHED eos string
         } else return ATfalse;
      }
      else return ATfalse;

   // retrieve the rest of the function
   //
      if (traverse_InitialSpecPart(term2, decl_list)) {
         // InitialSpecPart
      } else return ATfalse;
      if (traverse_SpecAndExecPart(term3, decl_list, stmt_list)) {
         // SpecAndExecPart
         // TODO - FIXME - list changes from decl to stmt someplace in traverse_SpecAndExecPart
         setSourcePositionIncludingTerm(decl_list, term2, term3);
         setSourcePosition(stmt_list, term3);
      } else return ATfalse;

      function_scope = new SgUntypedFunctionScope(label,decl_list,stmt_list,func_list);

      if (traverse_OptInternalSubprogramPart(term4, &contains_stmt, function_scope)) {
         // OptInternalSubprogramPart
         setSourcePosition(func_list, term4);
      } else return ATfalse;
      if (traverse_EndFunctionStmt(term5, &end_function_stmt)) {
         // TRAVERSED EndFunctionStmt
      } else return ATfalse;
   } else return ATfalse;


   if (function_type == NULL) {
      // Build an unknown type for now
      // TODO - check suffix for RESULT and find correct type
      function_type = UntypedBuilder::buildType(SgUntypedType::e_unknown);
      std::cerr << "...TODO... implement function type SgUntypedFunctionDeclaration" << std::endl;
   }

// create the function
   function = new SgUntypedFunctionDeclaration(label, name, param_list, function_type,
                                               function_scope, prefix_list, end_function_stmt);
   setSourcePositionIncludingNode(function, term, end_function_stmt);
   setSourcePositionIncludingNode(function_scope, term2, end_function_stmt);

// add the function to the outer scope
   scope->get_function_list()->get_func_list().push_back(function);

   return ATtrue;
}

//========================================================================================
// ProcLanguageBindingSpec (R1229)
//----------------------------------------------------------------------------------------
ATbool ATermToUntypedFortranTraversal::traverse_OptProcLanguageBindingSpec(ATerm term)
{
#if PRINT_ATERM_TRAVERSAL
   printf("... traverse_OptProcLanguageBindingSpec: %s\n", ATwriteToString(term));
#endif

   if (ATmatch(term, "no-language-binding()")) {
      // there is no language binding
   }

// TODO - implementation
   else return ATfalse;

   return ATtrue;
}

//========================================================================================
// Suffix (R1231)
//----------------------------------------------------------------------------------------
ATbool ATermToUntypedFortranTraversal::traverse_OptSuffix(ATerm term)
{
#if PRINT_ATERM_TRAVERSAL
   printf("... traverse_Suffix: %s\n", ATwriteToString(term));
#endif

   if (ATmatch(term, "no-suffix()")) {
      // there is no suffix
   }

//TODO - implementation
   else return ATfalse;

   return ATtrue;
}

//========================================================================================
// EndFunctiontmt (R1232)
//----------------------------------------------------------------------------------------
ATbool ATermToUntypedFortranTraversal::traverse_EndFunctionStmt(ATerm term, SgUntypedNamedStatement** end_function_stmt)
{
#if PRINT_ATERM_TRAVERSAL
   printf("... traverse_EndFunctionStmt: %s\n", ATwriteToString(term));
#endif

   ATerm term1, term2, term_eos;
   std::string label, name, eos;

   SgToken::ROSE_Fortran_Keywords keyword = SgToken::FORTRAN_END_FUNCTION;

   *end_function_stmt = NULL;
   if (ATmatch(term, "EndFunctionStmt(<term>,<term>,<term>)", &term1,&term2,&term_eos)) {
      if (traverse_OptLabel(term1, label)) {
         // MATCHED OptLabel
      } else return ATfalse;
      if (traverse_OptName(term2, name)) {
         // MATCHED FunctionName string
      } else return ATfalse;
      if (traverse_eos(term_eos, eos)) {
         // MATCHED eos string
      } else return ATfalse;
   }
   else return ATfalse;

   *end_function_stmt = new SgUntypedNamedStatement(label,keyword,name);
   setSourcePositionExcludingTerm(*end_function_stmt, term, term_eos);

   return ATtrue;
}

//========================================================================================
// SubroutineSubprogram (R1233)
//----------------------------------------------------------------------------------------
ATbool ATermToUntypedFortranTraversal::traverse_SubroutineSubprogram(ATerm term, SgUntypedScope* scope)
{
#if PRINT_ATERM_TRAVERSAL
   printf("... traverse_SubroutineSubprogram: %s\n", ATwriteToString(term));
#endif

   ATerm term1, term2, term3, term4, term5;
   std::string label, name;

   SgUntypedSubroutineDeclaration* subroutine;
   SgUntypedOtherStatement* contains_stmt;
   SgUntypedNamedStatement* end_subroutine_stmt;
   SgUntypedFunctionScope * function_scope;

   SgUntypedType* function_type = NULL;

// scope and parameter lists
   SgUntypedDeclarationStatementList* decl_list = NULL;
   SgUntypedStatementList*            stmt_list = NULL;
   SgUntypedFunctionDeclarationList*  func_list = NULL;
   SgUntypedInitializedNameList*     param_list = NULL;
   SgUntypedExprListExpression*     prefix_list = NULL;

   if (ATmatch(term, "SubroutineSubprogram(<term>,<term>,<term>,<term>,<term>)", &term1,&term2,&term3,&term4,&term5))
   {
      ATerm label_term, prefix_term, name_term, arglist_term, binding_term, eos_term;
      std::string eos;

   // retrieve the subroutine-stmt
   //
      if (ATmatch(term1, "SubroutineStmt(<term>,<term>,<term>,<term>,<term>,<term>)"
                       , &label_term, &prefix_term, &name_term, &arglist_term, &binding_term, &eos_term))
      {
         if (traverse_OptLabel(label_term, label)) {
            // MATCHED OptLabel
         } else return ATfalse;

         decl_list   = new SgUntypedDeclarationStatementList();
         stmt_list   = new SgUntypedStatementList();
         func_list   = new SgUntypedFunctionDeclarationList();
         param_list  = new SgUntypedInitializedNameList();
         prefix_list = new SgUntypedExprListExpression();

         if (traverse_OptPrefix(prefix_term, prefix_list, function_type)) {
            // MATCHED OptPrefix
            ROSE_ASSERT(function_type == NULL);
         } else return ATfalse;
         if (traverse_Name(name_term, name)) {
            // MATCHED SubroutineName string
         } else return ATfalse;
         if (traverse_OptDummyArgList(arglist_term, param_list)) {
            // MATCHED OptDummyArgList
            setSourcePosition(param_list, arglist_term);
         } else return ATfalse;
         if (traverse_OptProcLanguageBindingSpec(binding_term)) {
            // MATCHED OptProcLanguageBindingSpec
         } else return ATfalse;
         if (traverse_eos(eos_term, eos)) {
            // MATCHED eos string
         } else return ATfalse;
      }
      else return ATfalse;

   // retrieve the rest of the subroutine
   //
      if (traverse_InitialSpecPart(term2, decl_list)) {
         // InitialSpecPart
      } else return ATfalse;
      if (traverse_SpecAndExecPart(term3, decl_list, stmt_list)) {
         // SpecAndExecPart
         // TODO - FIXME - list changes from decl to stmt someplace in traverse_SpecAndExecPart
         setSourcePositionIncludingTerm(decl_list, term2, term3);
         setSourcePosition(stmt_list, term3);
      } else return ATfalse;

      function_scope = new SgUntypedFunctionScope(label,decl_list,stmt_list,func_list);

      if (traverse_OptInternalSubprogramPart(term4, &contains_stmt, function_scope)) {
         // OptInternalSubprogramPart
         setSourcePosition(func_list, term4);
      } else return ATfalse;
      if (traverse_EndSubroutineStmt(term5, &end_subroutine_stmt)) {
         // EndSubroutineStmt
      } else return ATfalse;
   } else return ATfalse;

// organize parameters to construct the subroutine
//
   SgUntypedType* type = UntypedBuilder::buildType(SgUntypedType::e_void);

// create the subroutine
   subroutine = new SgUntypedSubroutineDeclaration(label, name, param_list, type,
                                                   function_scope, prefix_list, end_subroutine_stmt);
   setSourcePositionIncludingNode(subroutine, term, end_subroutine_stmt);
   setSourcePositionIncludingNode(function_scope, term2, end_subroutine_stmt);

// add the subroutine to the outer scope
   scope->get_function_list()->get_func_list().push_back(subroutine);

   return ATtrue;
}

//========================================================================================
// DummyArgList (R1235)
//----------------------------------------------------------------------------------------
ATbool ATermToUntypedFortranTraversal::traverse_OptDummyArgList(ATerm term, SgUntypedInitializedNameList* param_list)
{
#if PRINT_ATERM_TRAVERSAL
   printf("... traverse_OptDummyArgList: %s\n", ATwriteToString(term));
#endif

   char* arg;

   if (ATmatch(term, "no-list()")) {
      // there are no dummy arguments
   }
   else {
      ATermList tail = (ATermList) ATmake("<term>", term);
      while (! ATisEmpty(tail)) {
         ATerm head = ATgetFirst(tail);
         tail = ATgetNext(tail);
         if (ATmatch(head, "<str>", &arg)) {
            // Matched an arg name
            SgUntypedInitializedName* iname = new SgUntypedInitializedName(UntypedBuilder::buildType(SgUntypedType::e_unknown), arg);
            setSourcePosition(iname, head);
            param_list->get_name_list().push_back(iname);
         } else return ATfalse;
      }
   }

   return ATtrue;
}

//========================================================================================
// EndSubroutineStmt (R1236)
//----------------------------------------------------------------------------------------
ATbool ATermToUntypedFortranTraversal::traverse_EndSubroutineStmt(ATerm term, SgUntypedNamedStatement** end_subroutine_stmt)
{
#if PRINT_ATERM_TRAVERSAL
   printf("... traverse_EndSubroutineStmt: %s\n", ATwriteToString(term));
#endif

   ATerm term1, term2, term_eos;
   std::string label, name, eos;

   SgToken::ROSE_Fortran_Keywords keyword = SgToken::FORTRAN_END_SUBROUTINE;

   *end_subroutine_stmt = NULL;
   if (ATmatch(term, "EndSubroutineStmt(<term>,<term>,<term>)", &term1,&term2,&term_eos)) {
      if (traverse_OptLabel(term1, label)) {
         // MATCHED OptLabel
      } else return ATfalse;
      if (traverse_OptName(term2, name)) {
         // MATCHED SubroutineName string
      } else return ATfalse;
      if (traverse_eos(term_eos, eos)) {
         // MATCHED eos string
      } else return ATfalse;
   }
   else return ATfalse;

   *end_subroutine_stmt = new SgUntypedNamedStatement(label,keyword,name);
   setSourcePositionExcludingTerm(*end_subroutine_stmt, term, term_eos);

   return ATtrue;
}

//========================================================================================
// separate-module-subprogram (R1237)
//----------------------------------------------------------------------------------------
ATbool ATermToUntypedFortranTraversal::traverse_SeparateModuleSubprogram(ATerm term, SgUntypedScope* scope)
{
#if PRINT_ATERM_TRAVERSAL
   printf("... traverse_SeparateModuleSubprogram: %s\n", ATwriteToString(term));
#endif

   ATerm term1, term2, term3, term4, term5;
   std::string label, name;

   SgUntypedSubroutineDeclaration* mp_subprogram;
   SgUntypedNamedStatement* mp_subprogram_stmt;
   SgUntypedOtherStatement* contains_stmt;
   SgUntypedNamedStatement* end_mp_subprogram_stmt;
   SgUntypedFunctionScope * function_scope;

// scope and parameter lists
   SgUntypedDeclarationStatementList* decl_list = NULL;
   SgUntypedStatementList*            stmt_list = NULL;
   SgUntypedFunctionDeclarationList*  func_list = NULL;
   SgUntypedInitializedNameList*     param_list = NULL;
   SgUntypedExprListExpression*     prefix_list = NULL;

   if (ATmatch(term, "SeparateModuleSubprogram(<term>,<term>,<term>,<term>,<term>)", &term1,&term2,&term3,&term4,&term5))
   {
      if (traverse_MpSubprogramStmt(term1, &mp_subprogram_stmt)) {
         // MATCHED MpSubprogramStmt
      } else return ATfalse;

      decl_list   = new SgUntypedDeclarationStatementList();
      stmt_list   = new SgUntypedStatementList();
      func_list   = new SgUntypedFunctionDeclarationList();
      param_list  = new SgUntypedInitializedNameList();
      prefix_list = new SgUntypedExprListExpression();

      if (traverse_InitialSpecPart(term2, decl_list)) {
         // InitialSpecPart
      } else return ATfalse;
      if (traverse_SpecAndExecPart(term3, decl_list, stmt_list)) {
         // SpecAndExecPart
         // TODO - FIXME - list changes from decl to stmt someplace in traverse_SpecAndExecPart
         setSourcePositionIncludingTerm(decl_list, term2, term3);
         setSourcePosition(stmt_list, term3);
      } else return ATfalse;

      label = mp_subprogram_stmt->get_label_string();
      name  = mp_subprogram_stmt->get_statement_name();
      function_scope = new SgUntypedFunctionScope(label,decl_list,stmt_list,func_list);

      if (traverse_OptInternalSubprogramPart(term4, &contains_stmt, function_scope)) {
         // OptInternalSubprogramPart
      } else return ATfalse;
      if (traverse_EndMpSubprogramStmt(term5, &end_mp_subprogram_stmt)) {
         // MATCHED EndMpSubprogramStmt
      } else return ATfalse;

   }
   else return ATfalse;

// organize parameters to construct the separate-module-subprogram
//
//TODO - is this OK (check everywhere in this file)
   SgUntypedType* type = UntypedBuilder::buildType(SgUntypedType::e_void);

// create the subroutine
   mp_subprogram = new SgUntypedSubroutineDeclaration(label, name, param_list, type,
                                                      function_scope, prefix_list, end_mp_subprogram_stmt);
   setSourcePositionIncludingNode(mp_subprogram, term, end_mp_subprogram_stmt);

// add the subprogram to the outer scope
   scope->get_function_list()->get_func_list().push_back(mp_subprogram);

   return ATtrue;
}

//========================================================================================
// R1238 mp-subprogram-stmt
//----------------------------------------------------------------------------------------
ATbool ATermToUntypedFortranTraversal::traverse_MpSubprogramStmt(ATerm term, SgUntypedNamedStatement** mp_subprogram_stmt)
{
#if PRINT_ATERM_TRAVERSAL
   printf("... traverse_OptMpSubprogramStmt: %s\n", ATwriteToString(term));
#endif
  
   ATerm term1, term2, term_eos;
   std::string label;
   std::string name;
   std::string eos;

   SgToken::ROSE_Fortran_Keywords keyword = SgToken::FORTRAN_MODULE_PROC;

   *mp_subprogram_stmt = NULL; 
   if (ATmatch(term, "MpSubprogramStmt(<term>,<term>,<term>)", &term1,&term2,&term_eos)) {
      if (traverse_OptLabel(term1, label)) {
         // MATCHED OptLabel
      } else return ATfalse;
      if (traverse_Name(term2, name)) {
         // MATCHED ProcedureName string
      } else return ATfalse;
      if (traverse_eos(term_eos, eos)) {
         // MATCHED eos string
      } else return ATfalse;
   }
   else return ATfalse;

   *mp_subprogram_stmt = new SgUntypedNamedStatement(label,keyword,name);
   setSourcePositionExcludingTerm(*mp_subprogram_stmt, term, term_eos);

  return ATtrue;
}

//========================================================================================
// R1239 end-mp-subprogram-stmt
//----------------------------------------------------------------------------------------
ATbool ATermToUntypedFortranTraversal::traverse_EndMpSubprogramStmt(ATerm term, SgUntypedNamedStatement** end_mp_subprogram_stmt)
{
#if PRINT_ATERM_TRAVERSAL
   printf("... traverse_EndMpSubprogramStmt: %s\n", ATwriteToString(term));
#endif

   ATerm term1, term2, term_eos;
   std::string label;
   std::string name;
   std::string eos;

   SgToken::ROSE_Fortran_Keywords keyword = SgToken::FORTRAN_UNKNOWN; // NEW_TOKEN::FORTRAN_END_MP_PROGRAM

   *end_mp_subprogram_stmt = NULL;
   if (ATmatch(term, "EndMpSubprogramStmt(<term>,<term>,<term>)", &term1,&term2,&term_eos)) {
      if (traverse_OptLabel(term1, label)) {
         // MATCHED OptLabel
      } else return ATfalse;
      if (traverse_OptName(term2, name)) {
         // MATCHED ProcedureName string
      } else return ATfalse;
      if (traverse_eos(term_eos, eos)) {
         // MATCHED eos string
      } else return ATfalse;
   } else return ATfalse;

   *end_mp_subprogram_stmt = new SgUntypedNamedStatement(label,keyword,name);
   setSourcePositionExcludingTerm(*end_mp_subprogram_stmt, term, term_eos);

  return ATtrue;
}

//========================================================================================
// R1240 entry-stmt
//----------------------------------------------------------------------------------------

//========================================================================================
// R1241 return-stmt
//----------------------------------------------------------------------------------------
ATbool ATermToUntypedFortranTraversal::traverse_ReturnStmt(ATerm term, SgUntypedStatementList* stmt_list)
{
#if PRINT_ATERM_TRAVERSAL
   printf("... traverse_ReturnStmt: %s\n", ATwriteToString(term));
#endif
  
   ATerm term1, term2, term_eos;
   std::string label;
   std::string eos;
   SgUntypedExpression* expr;

   if (ATmatch(term, "ReturnStmt(<term>,<term>,<term>)", &term1,&term2,&term_eos)) {
      if (traverse_OptLabel(term1, label)) {
         // MATCHED OptLabel
      } else return ATfalse;
      if (traverse_OptExpr(term2, &expr)) {
         // MATCHED Expr                                                                                            
      } else return ATfalse;
      if (traverse_eos(term_eos, eos)) {
         // MATCHED eos string
      } else return ATfalse;
   }
   else return ATfalse;

   SgUntypedReturnStatement* return_stmt = new SgUntypedReturnStatement(label, expr);
   setSourcePositionExcludingTerm(return_stmt, term, term_eos);

   stmt_list->get_stmt_list().push_back(return_stmt);

   return ATtrue;
}

//========================================================================================
// R1242 contains-stmt
//----------------------------------------------------------------------------------------
ATbool ATermToUntypedFortranTraversal::traverse_ContainsStmt(ATerm term, SgUntypedOtherStatement** contains_stmt)
{
#if PRINT_ATERM_TRAVERSAL
  printf("... traverse_ContainsStmt: %s\n", ATwriteToString(term));
#endif
  
   ATerm term1, term_eos;
   std::string label;
   std::string eos;

   SgToken::ROSE_Fortran_Keywords keyword = SgToken::FORTRAN_CONTAINS;

   *contains_stmt = NULL;

   if (ATmatch(term, "ContainsStmt(<term>,<term>)", &term1,&term_eos)) {
      if (traverse_OptLabel(term1, label)) {
         // MATCHED OptLabel
      } else return ATfalse;
      if (traverse_eos(term_eos, eos)) {
         // MATCHED eos string
      } else return ATfalse;
   }
   else return ATfalse;

   *contains_stmt = new SgUntypedOtherStatement(label, keyword);
   setSourcePositionExcludingTerm(*contains_stmt, term, term_eos);

   return ATtrue;
}

//========================================================================================
// CudaAttributesStmt
//----------------------------------------------------------------------------------------
ATbool ATermToUntypedFortranTraversal::traverse_CudaAttributesStmt(ATerm term, SgUntypedDeclarationStatementList* decl_list)
{
#if PRINT_ATERM_TRAVERSAL
   printf("... traverse_CudaAttributesStmt: %s\n", ATwriteToString(term));
#endif

   ATerm term1, term2, term3, eos_term;
   std::string label;
   std::string eos;

   int attr_enum;
   SgUntypedNameList* name_list;
   SgUntypedOtherExpression* attr_spec;
   SgUntypedNameListDeclaration* cuda_attributes_stmt;

   if (ATmatch(term, "CudaAttributesStmt(<term>,<term>,<term>,<term>)", &term1,&term2,&term3,&eos_term))
   {
      if (traverse_OptLabel(term1, label)) {
         // MATCHED OptLabel
      } else return ATfalse;

      if (traverse_CudaAttributesSpec(term2, &attr_spec)) {
         // MATCHED CudaAttributesSpec
      } else return ATfalse;

      attr_enum = attr_spec->get_expression_enum();
      delete attr_spec;

      name_list = new SgUntypedNameList();
      setSourcePosition(name_list, term3);

      if (traverse_NameList(term3, name_list)) {
         // MATCHED NameList
      } else return ATfalse;

      if (traverse_eos(eos_term, eos)) {
         // MATCHED EOS
      } else return ATfalse;
   }
   else return ATfalse;

   cuda_attributes_stmt = new SgUntypedNameListDeclaration(label, attr_enum, name_list);
   setSourcePositionExcludingTerm(cuda_attributes_stmt, term, eos_term);

   decl_list->get_decl_list().push_back(cuda_attributes_stmt);

   return ATtrue;
}<|MERGE_RESOLUTION|>--- conflicted
+++ resolved
@@ -2694,11 +2694,7 @@
          // MATCHED OptLoopControl
       }
    // DO CONCURRENT
-<<<<<<< HEAD
-      else if (traverse_LoopConcurrentControl(t_loop_ctrl, &concur_type, &iterates, &locality, &mask)) {
-=======
       else if (traverse_LoopConcurrentControl(t_loop_ctrl, concur_type, &iterates, &locality, &mask)) {
->>>>>>> fc7c067a
          // This is a DO CONCURRENT construct
          isConcurrent = true;
       }
@@ -3685,231 +3681,6 @@
 
 //========================================================================================
 // forall-construct R1050-2018-N2146
-<<<<<<< HEAD
-//----------------------------------------------------------------------------------------
-ATbool ATermToUntypedFortranTraversal::traverse_ForallConstruct(ATerm term, SgUntypedStatementList* stmt_list)
-{
-#if PRINT_ATERM_TRAVERSAL
-   printf("... traverse_ForallConstruct: %s\n", ATwriteToString(term));
-#endif
-
-   ATerm t_forall_stmt, t_forall_body, t_end_forall_stmt;
-   SgUntypedForAllStatement* forall_stmt;
-   SgUntypedBlockStatement* forall_body;
-   SgUntypedNamedStatement* end_forall_stmt;
-
-   if (ATmatch(term, "ForallConstruct(<term>,<term>,<term>)", &t_forall_stmt,&t_forall_body,&t_end_forall_stmt)) {
-      cout << "\n Forall ......................................\n";
-      if (traverse_ForallConstructStmt(t_forall_stmt, &forall_stmt)) {
-         // MATCHED ForallConstructStmt
-      } else return ATfalse;
-      ROSE_ASSERT(forall_stmt != NULL);
-
-      forall_body = SageBuilder::buildUntypedBlockStatement("");
-      ROSE_ASSERT(forall_body != NULL);
-
-      SgUntypedStatementList* body_stmt_list = forall_body->get_scope()->get_statement_list();
-      ROSE_ASSERT(body_stmt_list != NULL);
-
-      cout << ".x.   Forall stmt_list: " << body_stmt_list << endl;
-      stmt_list->get_stmt_list().push_back(forall_stmt);
-
-      if (traverse_ForallBodyConstruct(t_forall_body, body_stmt_list)) {
-         // MATCHED ForallBodyConstruct
-      } else return ATfalse;
-
-      cout << ".x.   body_stmt size is " << body_stmt_list->get_stmt_list().size() << endl;
-
-      if (traverse_EndForallStmt(t_end_forall_stmt, &end_forall_stmt)) {
-         // MATCHED EndForallStmt
-      } else return ATfalse;
-      ROSE_ASSERT(end_forall_stmt != NULL);
-   }
-   else return ATfalse;
-
-   // Push all three statements on the statement list and sort out details later based on the statement enum
-   stmt_list->get_stmt_list().push_back(forall_stmt);
-   stmt_list->get_stmt_list().push_back(forall_body);
-   stmt_list->get_stmt_list().push_back(end_forall_stmt);
-
-   cout << "\n Forall finished ......................................\n\n";
-
-   return ATtrue;
-}
-
-//========================================================================================
-// forall-construct-stmt R1051-2018-N2146
-//----------------------------------------------------------------------------------------
-ATbool ATermToUntypedFortranTraversal::traverse_ForallConstructStmt(ATerm term, SgUntypedForAllStatement** forall_stmt)
-{
-#if PRINT_ATERM_TRAVERSAL
-   printf("... traverse_ForallConstructStmt: %s\n", ATwriteToString(term));
-#endif
-
-   ATerm t_label, t_name, t_header, t_eos;
-   std::string label, forall_construct_name;
-   std::string eos;
-
-   SgUntypedType* forall_type = NULL;
-   SgUntypedExpression*  mask = NULL;
-   SgUntypedExprListExpression* iterates = NULL;
-   SgUntypedExprListExpression* locality = NULL;
-
-   int stmt_enum = General_Language_Translation::e_fortran_forall_stmt;
-
-   *forall_stmt = NULL;
-
-   if (ATmatch(term, "ForallConstructStmt(<term>,<term>,<term>,<term>)", &t_label,&t_name,&t_header,&t_eos)) {
-      if (traverse_OptLabel(t_label, label)) {
-         // MATCHED OptLabel
-      } else return ATfalse;
-      if (traverse_OptName(t_name, forall_construct_name)) {
-         // MATCHED OptName
-      } else return ATfalse;
-
-      if (traverse_ConcurrentHeader(t_header, &forall_type, &iterates, &mask)) {
-         // MATCHED ConcurrentHeader
-      } else return ATfalse;
-
-      *forall_stmt = new SgUntypedForAllStatement("", stmt_enum, forall_type, iterates, locality, mask, forall_construct_name);
-      ROSE_ASSERT(*forall_stmt);
-      setSourcePosition(*forall_stmt, term);
-   }
-   else return ATfalse;
-
-   return ATtrue;
-}
-
-//========================================================================================
-// forall-body-construct R1052-2018-N2146
-//----------------------------------------------------------------------------------------
-ATbool ATermToUntypedFortranTraversal::traverse_ForallBodyConstruct(ATerm term, SgUntypedStatementList* stmt_list)
-{
-#if PRINT_ATERM_TRAVERSAL
-   printf("... traverse_ForallBodyConstruct: %s\n", ATwriteToString(term));
-#endif
-
-   ATermList tail = (ATermList) ATmake("<term>", term);
-   while (! ATisEmpty(tail)) {
-      ATerm head = ATgetFirst(tail);
-      tail = ATgetNext(tail);
-
-      cout << ".x. traversing a ForAllBodyConstruct --------------------\n";
-
-      if (traverse_AssignmentStmt(head, stmt_list)) {
-         // MATCHED AssignmentStmt
-      }
-      //  PointerAssignmentStmt                            -> ForallAssignmentStmt
-
-      //  ForallAssignmentStmt                             -> ForallBodyConstruct
-      //  WhereStmt                                        -> ForallBodyConstruct
-      //  WhereConstruct                                   -> ForallBodyConstruct
-      else if (traverse_ForallConstruct(head, stmt_list)) {
-         // MATCHED ForallConstructStmt
-      }
-      //  ForallStmt                                       -> ForallBodyConstruct
-
-      else return ATfalse;
-      cout << ".x. traversed a ForAllBodyConstruct --------------------\n";
-   }
-
-   cout << ".x. finished traversed ForAllBodyConstruct --------------------\n\n";
-   return ATtrue;
-}
-
-//========================================================================================
-// end-forall-stmt R1052-2018-N2146
-//----------------------------------------------------------------------------------------
-ATbool ATermToUntypedFortranTraversal::traverse_EndForallStmt(ATerm term, SgUntypedNamedStatement** end_forall_stmt)
-{
-#if PRINT_ATERM_TRAVERSAL
-   printf("... traverse_EndForallStmt: %s\n", ATwriteToString(term));
-#endif
-
-   ATerm t_label, t_name, t_eos;
-   std::string label;
-   std::string forall_construct_name;
-   std::string eos;
-
-   int stmt_enum = General_Language_Translation::e_fortran_end_forall_stmt;
-
-   if (ATmatch(term, "EndForallStmt(<term>,<term>,<term>)", &t_label,&t_name,&t_eos)) {
-      if (traverse_OptLabel(t_label, label)) {
-         // MATCHED OptLabel
-      } else return ATfalse;
-      if (traverse_OptName(t_name, forall_construct_name)) {
-         // MATCHED OptName
-      } else return ATfalse;
-      if (traverse_eos(t_eos, eos)) {
-         // MATCHED eos string
-      } else return ATfalse;
-   }
-   else return ATfalse;
-
-   *end_forall_stmt = new SgUntypedNamedStatement(label, stmt_enum, forall_construct_name);
-   ROSE_ASSERT(*end_forall_stmt);
-   setSourcePosition(*end_forall_stmt, term);
-
-   return ATtrue;
-}
-
-//========================================================================================
-// forall-stmt R1055-2018-N2146
-//----------------------------------------------------------------------------------------
-ATbool ATermToUntypedFortranTraversal::traverse_ForallStmt(ATerm term, SgUntypedStatementList* stmt_list)
-{
-#if PRINT_ATERM_TRAVERSAL
-   printf("... traverse_ForallStmt: %s\n", ATwriteToString(term));
-#endif
-
-   ATerm t_label, t_header, t_assign;
-   std::string label;
-
-   SgUntypedType* forall_type = NULL;
-   SgUntypedExpression*  mask = NULL;
-   SgUntypedExprListExpression* iterates = NULL;
-   SgUntypedExprListExpression* locality = NULL;
-
-   int stmt_enum = General_Language_Translation::e_fortran_forall_stmt;
-
-   SgUntypedForAllStatement* forall_stmt = NULL;
-
-   if (ATmatch(term, "ForallStmt(<term>,<term>,<term>)", &t_label, &t_header, &t_assign)) {
-      if (traverse_OptLabel(t_label, label)) {
-         // MATCHED OptLabel
-      } else return ATfalse;
-
-      if (traverse_ConcurrentHeader(t_header, &forall_type, &iterates, &mask)) {
-         // MATCHED ConcurrentHeader
-      } else return ATfalse;
-
-      forall_stmt = new SgUntypedForAllStatement(label, stmt_enum, forall_type, iterates, locality, mask, "");
-      ROSE_ASSERT(forall_stmt);
-      setSourcePosition(forall_stmt, term);
-
-      // Push all three statements on the statement list and sort out details later based on the statement enum
-      stmt_list->get_stmt_list().push_back(forall_stmt);
-
-      // Traverse the AssignmentStmt last so statement list is ordered with forall-assignment-stmt as body
-      if (traverse_AssignmentStmt(t_assign, stmt_list)) {
-         // MATCHED AssignmentStmt
-   cout << ".x. completed AssignmentStmt \n";
-      }
-      // else if PointerAssignmentStmt                            -> ForallAssignmentStmt
-      else return ATfalse;
-   }
-   else return ATfalse;
-
-   cout << ".x. completed ForallStmt \n";
-
-   return ATtrue;
-}
-
-
-//========================================================================================
-// MainProgram (R1101)
-=======
->>>>>>> fc7c067a
 //----------------------------------------------------------------------------------------
 ATbool ATermToUntypedFortranTraversal::traverse_ForallConstruct(ATerm term, SgUntypedStatementList* stmt_list)
 {
@@ -5091,11 +4862,7 @@
 //========================================================================================
 // loop-control (R1123-2018-N2146): DO CONCURRENT
 //----------------------------------------------------------------------------------------
-<<<<<<< HEAD
-ATbool ATermToUntypedFortranTraversal::traverse_LoopConcurrentControl(ATerm term, SgUntypedType** type, SgUntypedExprListExpression** header,
-=======
 ATbool ATermToUntypedFortranTraversal::traverse_LoopConcurrentControl(ATerm term, SgUntypedType* & type, SgUntypedExprListExpression** header,
->>>>>>> fc7c067a
                                                                                   SgUntypedExprListExpression** locality, SgUntypedExpression** mask)
 {
 #if PRINT_ATERM_TRAVERSAL
@@ -5104,11 +4871,7 @@
 
    ATerm t_header, t_locality;
 
-<<<<<<< HEAD
-   *type     = NULL;
-=======
    type      = NULL;
->>>>>>> fc7c067a
    *header   = NULL;
    *locality = NULL;
    *mask     = NULL;
@@ -5131,11 +4894,7 @@
 //========================================================================================
 // concurrent-header (R1125-2018-N2146)
 //----------------------------------------------------------------------------------------
-<<<<<<< HEAD
-ATbool ATermToUntypedFortranTraversal::traverse_ConcurrentHeader(ATerm term, SgUntypedType** type,
-=======
 ATbool ATermToUntypedFortranTraversal::traverse_ConcurrentHeader(ATerm term, SgUntypedType* & type,
->>>>>>> fc7c067a
                                                                              SgUntypedExprListExpression** header, SgUntypedExpression** mask)
 {
 #if PRINT_ATERM_TRAVERSAL
@@ -5149,11 +4908,7 @@
    SgUntypedExprListExpression* concurrent_header  = NULL;
    SgUntypedNamedExpression*    concurrent_control = NULL;
 
-<<<<<<< HEAD
-   *type     = NULL;
-=======
    type      = NULL;
->>>>>>> fc7c067a
    *header   = NULL;
    *mask     = NULL;
 
@@ -5161,11 +4916,7 @@
 
       if (ATmatch(t_type, "no-type-spec()")) {
          // there is no type spec
-<<<<<<< HEAD
-         *type = UntypedBuilder::buildType(SgUntypedType::e_unknown);
-=======
          type = UntypedBuilder::buildType(SgUntypedType::e_unknown);
->>>>>>> fc7c067a
       }
       else if (traverse_IntrinsicTypeSpec(t_type, type)) {
          // MATCHED TypeSpec
