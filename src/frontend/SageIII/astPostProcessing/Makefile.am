--- conflicted
+++ resolved
@@ -47,12 +47,8 @@
      fixupTemplateArguments.C \
      addPrototypesForTemplateInstantiations.C \
      markSharedDeclarationsForOutputInCodeGeneration.C \
-<<<<<<< HEAD
-     addIncludeDirectives.C
-=======
      addIncludeDirectives.C \
      fixupInitializers.C
->>>>>>> 67c03f0b
 
 if !ROSE_BUILD_CXX_LANGUAGE_SUPPORT
 libastPostProcessing_la_SOURCES += dummy.C
@@ -103,12 +99,8 @@
      fixupTemplateArguments.h \
      addPrototypesForTemplateInstantiations.h \
      markSharedDeclarationsForOutputInCodeGeneration.h \
-<<<<<<< HEAD
-     addIncludeDirectives.h
-=======
      addIncludeDirectives.h \
      fixupInitializers.h
->>>>>>> 67c03f0b
 
 EXTRA_DIST = CMakeLists.txt
 
