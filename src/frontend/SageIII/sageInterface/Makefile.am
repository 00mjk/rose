--- conflicted
+++ resolved
@@ -15,14 +15,10 @@
      sageBuilder.h \
      sageBuilder.C \
      sageBuilder_fortran.C \
-<<<<<<< HEAD
      abiStuff.C \
+     sageBuilder_untypedNodes.C \
      typeEquivalenceChecker.cpp \
      simpleExpressionEvaluator.cpp
-=======
-     sageBuilder_untypedNodes.C \
-     abiStuff.C
->>>>>>> 9a2fc67e
 #     highLevelInterface.C
 
 #     buildSetOfFrontendSpecificNodes.C
