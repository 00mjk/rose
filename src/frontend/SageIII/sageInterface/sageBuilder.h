--- conflicted
+++ resolved
@@ -1340,13 +1340,6 @@
 ROSE_DLL_API SgTemplateClassDeclaration* buildTemplateClassDeclaration_nfi(const SgName& name, SgClassDeclaration::class_types kind, SgScopeStatement* scope, SgTemplateClassDeclaration* nonDefiningDecl,
                                                                            SgTemplateParameterPtrList* templateParameterList, SgTemplateArgumentPtrList* templateSpecializationArgumentList );
 
-<<<<<<< HEAD
-//! Build a Jovial table declaration statement
-ROSE_DLL_API SgJovialTableStatement * buildJovialTableStatement    (const SgName& name, SgScopeStatement* scope=NULL);
-
-//! Build a Jovial table declaration statement
-ROSE_DLL_API SgJovialTableStatement * buildJovialTableStatement_nfi(const SgName& name, SgScopeStatement* scope, SgClassDeclaration* nonDefiningDecl);
-=======
 //! Build an SgDerivedTypeStatement Fortran derived type declaration with a
 //! class declaration and definition (creating both the defining and nondefining declarations as required).
 ROSE_DLL_API SgDerivedTypeStatement * buildDerivedTypeStatement (const SgName& name, SgScopeStatement* scope=NULL);
@@ -1362,7 +1355,6 @@
 template <class DeclClass> ROSE_DLL_API
 DeclClass * buildClassDeclarationStatement_nfi(const SgName& name, SgClassDeclaration::class_types kind,
                                                SgScopeStatement* scope=NULL, SgClassDeclaration* nonDefiningDecl=NULL);
->>>>>>> 48b1121b
 
 //! Build an enum, It is also a declaration statement in SAGE III
 ROSE_DLL_API SgEnumDeclaration * buildEnumDeclaration(const SgName& name, SgScopeStatement* scope=NULL);
