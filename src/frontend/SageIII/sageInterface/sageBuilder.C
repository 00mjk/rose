--- conflicted
+++ resolved
@@ -2898,17 +2898,10 @@
 
 //! Based on the contribution from Pradeep Srinivasa@ LANL
 //Liao, 8/27/2008
-<<<<<<< HEAD
 SgForStatement * SageBuilder::buildForStatement(SgStatement* initialize_stmt, SgStatement * test, SgExpression * increment, SgStatement * loop_body, SgStatement * else_body)
 {
-  SgForStatement * result = new SgForStatement(test,increment, loop_body);
-  ROSE_ASSERT(result);
-=======
-SgForStatement * SageBuilder::buildForStatement(SgStatement* initialize_stmt, SgStatement * test, SgExpression * increment, SgStatement * loop_body)
-   {
      SgForStatement * result = new SgForStatement(test,increment, loop_body);
      ROSE_ASSERT(result);
->>>>>>> a5096e85
 
   // DQ (11/28/2010): Added specification of case insensitivity for Fortran.
      if (symbol_table_case_insensitive_semantics == true)
