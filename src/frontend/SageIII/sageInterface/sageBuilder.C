// tps (01/14/2010) : Switching from rose.h to sage3
// test cases are put into tests/roseTests/astInterfaceTests
// Last modified, by Liao, Jan 10, 2008
#include "sage3basic.h"
#include "roseAdapter.h"
#include "markLhsValues.h"
#include "sageBuilder.h"
#include <fstream>
#include <boost/algorithm/string/trim.hpp>
#include <boost/foreach.hpp>
#include "Outliner.hh"

#define foreach BOOST_FOREACH

using namespace std;
using namespace SageInterface;
//---------------------------------------------
// scope stack interfaces
//   hide actual implementation of the stack
//---------------------------------------------

// DQ (1/18/2008): Added declaration in source file with Liao.
// std::list<SgScopeStatement*> SageBuilder::ScopeStack;
std::list<SgScopeStatement*> SageBuilder::ScopeStack(0);


// DQ (11/30/2010): Added support for building Fortran case insensitive symbol table handling.
//! Support for construction of case sensitive/insensitive symbol table handling in scopes.
bool SageBuilder::symbol_table_case_insensitive_semantics = false;


void SageBuilder::pushScopeStack (SgScopeStatement* stmt)
{
  ROSE_ASSERT(stmt);

// DQ (9/28/2009): This is part of testing for GNU 4.0.x (other versions of g++ work fine).
  ROSE_ASSERT(stmt != NULL);
  if (stmt != NULL)
     {
    // Calling any member function is a way to test the pointer.
       stmt->class_name();
     }

  ScopeStack.push_back(stmt); 
}

void SageBuilder::pushScopeStack (SgNode* node)
{
  SgScopeStatement* stmt = isSgScopeStatement(node);
  pushScopeStack(stmt);
}


void SageBuilder::popScopeStack()
{
// we want to warning users  double freeing happens
//  if (!ScopeStack.empty())
  ScopeStack.pop_back();
}

SgScopeStatement* SageBuilder::topScopeStack()
{
// DQ (9/28/2009): Test if this is an empty stack, and if so return NULL (ScopeStack.back() should be undefined for this case).
   if (ScopeStack.empty() == true)
      return NULL;

// DQ (9/28/2009): This is part of testing for GNU 4.0.x (other versions of g++ work fine).
  SgScopeStatement* tempScope = ScopeStack.back();
  if (tempScope != NULL)
     {
       tempScope->class_name();
     }

//return ScopeStack.back();
  return tempScope;
}

bool SageBuilder::emptyScopeStack()
{
  return ScopeStack.empty();
}

void SageBuilder::clearScopeStack()
{
  ScopeStack.clear();
}

// *******************************************************************************
// *******************************  Build Functions  *****************************
// *******************************************************************************

// Only used to build parameter arguments for function ??
// should be transparently generated for most variable declaration builder
// deferred symbol insertion, scope setting , etc
// do them when it is actually used with the  parameterList!!
SgInitializedName *
SageBuilder::buildInitializedName ( const SgName & name, SgType* type, SgInitializer* init /* = NULL */)
{
#if 0
  // If the scope was not specified, then get it from the scope stack.
     if (scope == NULL)
          scope = SageBuilder::topScopeStack();
//     ROSE_ASSERT(scope != NULL);
#endif 
     //foo(int);  empty name is possible here!!
     //ROSE_ASSERT(name.is_null() == false);
     ROSE_ASSERT(type != NULL);

     SgInitializedName* initializedName = new SgInitializedName(name,type,init);
     ROSE_ASSERT(initializedName);
#if 0
    //TODO prototype parameter has no symbol associated!!
    //TODO  scope is also different: SgFunctionDefinition or scope of SgFunctionDeclaration
    SgVariableSymbol * symbol_1 = new SgVariableSymbol(initializedName);
    ROSE_ASSERT(symbol_1);
    scope->insert_symbol(name, symbol_1);
    initializedName->set_scope(scope);
#endif 
    setSourcePositionForTransformation(initializedName);
    return initializedName;
}

SgInitializedName *
SageBuilder::buildInitializedName ( const std::string & name, SgType* type)
{
  SgName var_name(name);  
  return buildInitializedName(var_name,type);
}

SgInitializedName *
SageBuilder::buildInitializedName ( const char* name, SgType* type)
{
  SgName var_name(name);  
  return buildInitializedName(var_name,type);
}

SgInitializedName *
SageBuilder::buildInitializedName_nfi ( const SgName & name, SgType* type, SgInitializer* init)
{
  ROSE_ASSERT(type != NULL);
  SgInitializedName* initializedName = new SgInitializedName(name,type,init);
  ROSE_ASSERT(initializedName);
  setOneSourcePositionNull(initializedName);
  return initializedName;
}

//-----------------------------------------------
// could have two declarations for a same variable
// extern int i;
//  int i;
SgVariableDeclaration* 
SageBuilder::buildVariableDeclaration (const SgName & name, SgType* type, SgInitializer * varInit, SgScopeStatement* scope)
 //(const SgName & name, SgType* type, SgInitializer * varInit= NULL, SgScopeStatement* scope = NULL)
{
  if (scope == NULL)
    scope = SageBuilder::topScopeStack();
//   ROSE_ASSERT(scope != NULL); // enable bottomup construction: scope can be unknown
   ROSE_ASSERT(name.is_null() == false);
   ROSE_ASSERT(type != NULL);

  SgVariableDeclaration * varDecl = new SgVariableDeclaration(name, type, varInit);
  ROSE_ASSERT(varDecl);

// DQ (8/21/2011): Note that the default is to set the declaration modifier's access modifier to be 
// default (which is the same as public).  So the effect it to set it to be public.  This is ignored
// by the unparser for most languguages in ROSE.

// DQ (8/21/2011): Debugging declarations should have default settings (should not be marked as public).
// ROSE_ASSERT(varDecl->get_declarationModifier().get_accessModifier().isPublic() == false);

  varDecl->set_firstNondefiningDeclaration(varDecl);

  if (scope!=NULL) 
  {
    // Liao 12/13/2010
    // Fortran subroutine/function parameters have corresponding variable declarations in the body
    // For this declaration, it should use the initialized names of the parameters instead of creating new ones
    // The symbol of the init name should be under SgFunctionDefinition, instead of the function body block
    bool isFortranParameter = false; 
    if (SageInterface::is_Fortran_language())
    {
      SgFunctionDefinition * f_def = getEnclosingProcedure (scope);
      if (f_def != NULL)
      {
        SgSymbolTable * st = f_def->get_symbol_table();
        ROSE_ASSERT (st != NULL);
        SgVariableSymbol * v_symbol = st->find_variable(name); 
        if (v_symbol != NULL) // find a function parameter with the same name
        {
          // replace the default one with the one from parameter
          SgInitializedName *default_initName = varDecl->get_decl_item (name);
          ROSE_ASSERT (default_initName != NULL);
          SgInitializedName * new_initName = v_symbol->get_declaration();
          ROSE_ASSERT (new_initName != NULL);
          ROSE_ASSERT (default_initName != new_initName);

          SgInitializedNamePtrList&  n_list= varDecl->get_variables();
          std::replace (n_list.begin(), n_list.end(),default_initName, new_initName );
          ROSE_ASSERT (varDecl->get_decl_item (name)==new_initName); //ensure the new one can be found  

          // change the function argument's old parent to the variable declaration
          SgNode * old_parent = new_initName->get_parent();
          ROSE_ASSERT  (old_parent != NULL);
          ROSE_ASSERT  (isSgFunctionParameterList(old_parent) != NULL);
          new_initName->set_parent(varDecl); // adjust parent from SgFunctionParameterList to SgVariableDeclaration

       // DQ (1/25/2011): Deleting these causes problems if I use this function in the Fortran support...
       // delete (default_initName->get_declptr()); // delete the var definition
          // delete (default_initName->get_declptr()); // relink the var definition
          SgVariableDefinition * var_def = isSgVariableDefinition(default_initName->get_declptr()) ;
          ROSE_ASSERT (var_def != NULL);
          var_def->set_parent(new_initName);
          var_def->set_vardefn(new_initName);
          new_initName->set_declptr(var_def); // it was set to SgProcedureHeaderStatement as a function argument

          delete (default_initName); // must delete the old one to pass AST consistency test
          isFortranParameter = true;
        }
      }
    }
    if (! isFortranParameter) // No need to add symbol to the function body if it is a Fortran parameter
                              // The symbol should already exist under function definition for the parameter
      fixVariableDeclaration(varDecl,scope);
  }
#if 0
  // SgVariableDefinition should be created internally
  SgVariableDefinition * variableDefinition = new SgVariableDefinition(initName,(SgInitializer*)NULL);
  initName->set_declptr(variableDefinition);
  variableDefinition->set_parent(initName);
#endif

  SgInitializedName *initName = varDecl->get_decl_item (name);   
  ROSE_ASSERT(initName != NULL);
  ROSE_ASSERT((initName->get_declptr())!=NULL);

#if 1
  //bug 119, SgVariableDefintion's File_info is needed for deep copy to work
  // AstQuery based setSourcePositionForTransformation() cannot access all child nodes
  // have to set SgVariableDefintion explicitly
  SgDeclarationStatement* variableDefinition_original = initName->get_declptr();
  setOneSourcePositionForTransformation(variableDefinition_original);
  ROSE_ASSERT((variableDefinition_original->get_startOfConstruct()) !=NULL);
  ROSE_ASSERT((variableDefinition_original->get_endOfConstruct())!=NULL);
#endif
  setSourcePositionForTransformation(varDecl);
  //ROSE_ASSERT (isSgVariableDefinition(initName->get_declptr())->get_startOfConstruct()!=NULL);
  return varDecl;
}

//-----------------------------------------------
// could have two declarations for a same variable
// extern int i;
//  int i;
SgVariableDeclaration* 
SageBuilder::buildVariableDeclaration_nfi (const SgName & name, SgType* type, SgInitializer * varInit, SgScopeStatement* scope)
 //(const SgName & name, SgType* type, SgInitializer * varInit= NULL, SgScopeStatement* scope = NULL)
{
  ROSE_ASSERT (scope != NULL);
   ROSE_ASSERT(type != NULL);

  SgVariableDeclaration * varDecl = new SgVariableDeclaration(name, type, varInit);
  ROSE_ASSERT(varDecl);

  varDecl->set_firstNondefiningDeclaration(varDecl);

  if (name != "") { // Anonymous bit fields should not have symbols
    fixVariableDeclaration(varDecl,scope);
  }

  SgInitializedName *initName = varDecl->get_decl_item (name);   
  ROSE_ASSERT(initName); 
  ROSE_ASSERT((initName->get_declptr())!=NULL);

#if 1
  //bug 119, SgVariableDefintion's File_info is needed for deep copy to work
  // AstQuery based setSourcePositionForTransformation() cannot access all child nodes
  // have to set SgVariableDefintion explicitly
  SgVariableDefinition* variableDefinition_original = isSgVariableDefinition(initName->get_declptr());
  setOneSourcePositionNull(variableDefinition_original);
#endif
  setOneSourcePositionNull(varDecl);

#if 0
// DQ (1/2/2010): Set the defining declaration to itself.
  if (varDecl->get_definingDeclaration() == NULL)
       varDecl->set_definingDeclaration(varDecl);
#endif

  //ROSE_ASSERT (varDecl->get_declarationModifier().get_accessModifier().isPublic() == false);
  return varDecl;
}

SgVariableDeclaration*
SageBuilder::buildVariableDeclaration(const std::string & name, SgType* type, SgInitializer * varInit, SgScopeStatement* scope)
{
  SgName name2(name);
  return buildVariableDeclaration(name2,type, varInit,scope);
}

SgVariableDeclaration*
SageBuilder::buildVariableDeclaration(const char* name, SgType* type, SgInitializer * varInit, SgScopeStatement* scope)
{
  SgName name2(name);
  return buildVariableDeclaration(name2,type, varInit,scope);
}

//!Build a typedef declaration, such as: typedef int myint; 
SgTypedefDeclaration* 
SageBuilder::buildTypedefDeclaration(const std::string& name, SgType* base_type, SgScopeStatement* scope /*= NULL*/)
{
  SgTypedefDeclaration* type_decl = buildTypedefDeclaration_nfi(name, base_type, scope);
  setOneSourcePositionForTransformation(type_decl);

// DQ (1/2/2010): Set the defining declaration to itself.
// type_decl->set_definingDeclaration(type_decl);

  return type_decl;
}

//!Build a typedef declaration, such as: typedef int myint; 
// The side effects include: creating SgTypedefType, SgTypedefSymbol, and add SgTypedefType to the base type
SgTypedefDeclaration* 
SageBuilder::buildTypedefDeclaration_nfi(const std::string& name, SgType* base_type,  SgScopeStatement* scope /*= NULL*/)
{
  ROSE_ASSERT (base_type != NULL);
  if (scope == NULL )
    scope = SageBuilder::topScopeStack();

  // We don't yet support bottom up construction for this node yet    
  ROSE_ASSERT(scope!=NULL);

  SgDeclarationStatement * base_decl= NULL;
  if (isSgNamedType(base_type))
  {
    isSgNamedType(base_type)->get_declaration();
  }
  // SgTypedefDeclaration (Sg_File_Info *startOfConstruct, SgName name="", SgType *base_type=NULL, SgTypedefType *type=NULL, SgDeclarationStatement *declaration=NULL, SgSymbol *parent_scope=NULL)
  // SgTypedefDeclaration (SgName name="", SgType *base_type=NULL, SgTypedefType *type=NULL, SgDeclarationStatement *declaration=NULL, SgSymbol *parent_scope=NULL)
  //
  // Create the first nondefining declaration
  SgTypedefDeclaration* type_decl = new SgTypedefDeclaration(SgName(name),base_type,NULL, NULL, NULL);
  ROSE_ASSERT(type_decl);
  type_decl->set_firstNondefiningDeclaration (type_decl);
  type_decl->set_definingDeclaration(NULL);
  setOneSourcePositionNull(type_decl);

  // Symbol and SgTypedefType should be associated with the first nondefining declaration
  // Create SgTypedefType
  // This is already included in the constructor
  // SgTypedefType::createType (type_decl);
  if (scope != NULL)
  {
    SgTypedefSymbol* typedef_symbol = new SgTypedefSymbol(type_decl);
    ROSE_ASSERT(typedef_symbol);
    scope->insert_symbol(SgName(name),typedef_symbol);
    type_decl->set_scope(scope);
    type_decl->set_parent(scope);
  }

  //TODO double check when to create defining declaration
  //I tried two cases so far and the simplest typedef int MYINT will not have defining typedef declaration
  // the complex typedef struct frame {} frame; has a defining typedef declaration
  // base declaration should be associated with defining typedef declaration
  if (base_decl) 
  {
    SgTypedefDeclaration* def_type_decl = new SgTypedefDeclaration(SgName(name),base_type,type_decl->get_type(), base_decl, NULL);
    def_type_decl->set_firstNondefiningDeclaration(type_decl);
    type_decl->set_definingDeclaration(def_type_decl);
    setOneSourcePositionNull(def_type_decl);
  }

#if 0
// DQ (1/2/2010): Set the defining declaration to itself.
  if (type_decl->get_definingDeclaration() == NULL)
       type_decl->set_definingDeclaration(type_decl);
#endif

  return type_decl;
}

//-----------------------------------------------
// Assertion `definingDeclaration != __null || firstNondefiningDeclaration != __null' 
SgFunctionParameterList * 
SageBuilder::buildFunctionParameterList(SgInitializedName* in1, SgInitializedName* in2, SgInitializedName* in3, SgInitializedName* in4, SgInitializedName* in5, SgInitializedName* in6, SgInitializedName* in7, SgInitializedName* in8, SgInitializedName* in9, SgInitializedName* in10)
{
  SgFunctionParameterList *parameterList = new SgFunctionParameterList();
  ROSE_ASSERT (parameterList);

  parameterList->set_definingDeclaration (NULL);
  parameterList->set_firstNondefiningDeclaration (parameterList);

  setOneSourcePositionForTransformation(parameterList);

  if (in1) appendArg(parameterList, in1);
  if (in2) appendArg(parameterList, in2);
  if (in3) appendArg(parameterList, in3);
  if (in4) appendArg(parameterList, in4);
  if (in5) appendArg(parameterList, in5);
  if (in6) appendArg(parameterList, in6);
  if (in7) appendArg(parameterList, in7);
  if (in8) appendArg(parameterList, in8);
  if (in9) appendArg(parameterList, in9);
  if (in10) appendArg(parameterList, in10);

  return parameterList;
}

SgFunctionParameterList * 
SageBuilder::buildFunctionParameterList_nfi() {
  SgFunctionParameterList *parameterList = new SgFunctionParameterList();
  ROSE_ASSERT (parameterList);
  parameterList->set_definingDeclaration (NULL);
  parameterList->set_firstNondefiningDeclaration (parameterList);

  setOneSourcePositionNull(parameterList);

  return parameterList;
}

//-----------------------------------------------
// no type vs. void type ?
SgFunctionParameterTypeList * 
SageBuilder::buildFunctionParameterTypeList(SgFunctionParameterList * paralist)
{
  if (paralist==NULL) 
  return NULL;
  if (paralist->get_args().size()==0)
    return NULL;
  SgFunctionParameterTypeList* typePtrList = new SgFunctionParameterTypeList;
  ROSE_ASSERT(typePtrList);

  SgInitializedNamePtrList args = paralist->get_args();
  SgInitializedNamePtrList::const_iterator i;
  for(i=args.begin(); i!=args.end();i++)
    (typePtrList->get_arguments()).push_back( (*i)->get_type() );
  setSourcePositionForTransformation(typePtrList);
  return typePtrList;
  
}


SgFunctionParameterTypeList *
SageBuilder::buildFunctionParameterTypeList (SgExprListExp * expList)
{
  if (expList ==NULL) return NULL;
  SgExpressionPtrList expPtrList = expList->get_expressions();

  SgFunctionParameterTypeList* typePtrList = new SgFunctionParameterTypeList;
  ROSE_ASSERT(typePtrList);

  SgExpressionPtrList::const_iterator i;
  for (i=expPtrList.begin();i!=expPtrList.end();i++)
  {
    (typePtrList->get_arguments()).push_back( (*i)->get_type() );
  }
  setSourcePositionForTransformation(typePtrList);
  return typePtrList;

}

SgFunctionParameterTypeList * 
SageBuilder::buildFunctionParameterTypeList(SgType* type0, SgType* type1, SgType* type2, SgType* type3,
                                            SgType* type4, SgType* type5, SgType* type6, SgType* type7)
{
  SgFunctionParameterTypeList* typePtrList = new SgFunctionParameterTypeList;
  ROSE_ASSERT(typePtrList);
  SgTypePtrList& types = typePtrList->get_arguments();
  if (type0) types.push_back(type0);
  if (type1) types.push_back(type1);
  if (type2) types.push_back(type2);
  if (type3) types.push_back(type3);
  if (type4) types.push_back(type4);
  if (type5) types.push_back(type5);
  if (type6) types.push_back(type6);
  if (type7) types.push_back(type7);
  return typePtrList;
}

//-----------------------------------------------
// build function type, 
// 
// insert into symbol table when not duplicated
SgFunctionType * 
SageBuilder::buildFunctionType(SgType* return_type, SgFunctionParameterTypeList * typeList)
{
  ROSE_ASSERT(return_type);
  
  SgFunctionTypeTable * fTable = SgNode::get_globalFunctionTypeTable();
  ROSE_ASSERT(fTable);
  
  SgName typeName = SgFunctionType::get_mangled(return_type, typeList);
  
  SgFunctionType * funcType = isSgFunctionType(fTable->lookup_function_type(typeName));
  if (funcType == NULL) {
    funcType = new SgFunctionType(return_type, false);
    ROSE_ASSERT(funcType);

    if (typeList!=NULL)
    {
      funcType->set_argument_list(typeList);
      typeList->set_parent(funcType);
    }
  
    fTable->insert_function_type(typeName,funcType);
  }

  return funcType;
}

#if 1
// DQ (1/4/2009): Need to finish this!!!
//-----------------------------------------------
// build member function type, 
// 
// insert into symbol table when not duplicated
SgMemberFunctionType * 
SageBuilder::buildMemberFunctionType(SgType* return_type, SgFunctionParameterTypeList* typeList, SgClassDefinition *struct_name, /* const, volatile, restrict support */ unsigned int mfunc_specifier)
   {
     ROSE_ASSERT(return_type);

  // SgMemberFunctionType (SgType *return_type=NULL, bool has_ellipses=true, SgClassDefinition *struct_name=NULL, unsigned int mfunc_specifier=0)
     SgMemberFunctionType * funcType = new SgMemberFunctionType(return_type, false);
     ROSE_ASSERT(funcType);

     if (typeList!=NULL)
        {
          funcType->set_argument_list(typeList);
          typeList->set_parent(funcType);
        }
     SgName typeName = funcType->get_mangled_type();
  // maintain the type table 
     SgFunctionTypeTable * fTable = SgNode::get_globalFunctionTypeTable();
     ROSE_ASSERT(fTable);

     SgType* typeInTable = fTable->lookup_function_type(typeName);
     if (typeInTable==NULL)
          fTable->insert_function_type(typeName,funcType);

  //// DQ (1/21/2009): TODO: Need to mark the function type as const, volatile, 
  //// or restrict (assert that none are set for now).
  //   ROSE_ASSERT(mfunc_specifier == 0);

     funcType->set_mfunc_specifier(mfunc_specifier);
     
     return funcType;
   }
#endif

 //----------------------------------------------------
 //! Build an opaque type with a name, useful when a type's details are unknown during transformation, especially for a runtime library's internal type.
 SgType * SageBuilder::buildOpaqueType(std::string const name, SgScopeStatement * scope)
{
  // we require users to specify a target scope
  ROSE_ASSERT(scope);
  SgTypedefDeclaration* type_decl = NULL;
  SgTypedefType* result = NULL;

  // Liao and Greg Bronevetsky , 8/27/2009
  // patch up the symbol  
  // and avoid duplicated creation
  // TODO  a function like fixTypeDeclaration() (similar to SageInterface::fixVariableDeclaration()) for this
  SgTypedefSymbol* type_symbol = scope->lookup_typedef_symbol(name);
  if (type_symbol == NULL)
  {
    type_decl =  new SgTypedefDeclaration(name,buildIntType(),NULL, NULL, NULL);
    ROSE_ASSERT(type_decl);
    type_symbol = new SgTypedefSymbol(type_decl);
    ROSE_ASSERT(type_symbol);
    SgName n = name;
    scope->get_symbol_table()->insert(n, type_symbol); 
    type_decl->set_firstNondefiningDeclaration (type_decl);
    setOneSourcePositionForTransformation(type_decl);
    prependStatement(type_decl,scope);
    // Hide it from unparser
    Sg_File_Info* file_info = type_decl->get_file_info();
    file_info->unsetOutputInCodeGeneration ();
    result = new SgTypedefType(type_decl);
  } 
  else
  {
    type_decl = type_symbol->get_declaration();
    result = type_decl->get_type();
  }
  ROSE_ASSERT(result);
  return result;
}


//----------------- function type------------
// same function declarations (defining or nondefining) should share the same function type!
SgFunctionType *
SageBuilder::buildFunctionType(SgType* return_type, SgFunctionParameterList * argList)
//SageBuilder::buildFunctionType(SgType* return_type, SgFunctionParameterList * argList=NULL)
{
  SgFunctionParameterTypeList * typeList = buildFunctionParameterTypeList(argList);
  SgFunctionType * func_type = buildFunctionType(return_type, typeList);
  return  func_type;
}

//----------------- function declaration------------
// considering
// 1. fresh building
// 2. secondary building after another nondefining functiondeclaration
// 3. secondary building after another defining function declaration
// 4. fortran ?
template <class actualFunction>
actualFunction*
SageBuilder::buildNondefiningFunctionDeclaration_T (const SgName & name, SgType* return_type, SgFunctionParameterList * paralist, bool isMemberFunction, SgScopeStatement* scope, SgExprListExp* decoratorList, unsigned int functionConstVolatileFlags)
   {
#if 0 //FMZ (3/23/2009): We need this for the  coarray translator
     if (SageInterface::is_Fortran_language() == true)
     { // We don't expect this is being called for Fortran
       cerr<<"Building nondefining function in Fortran is not allowed!"<<endl;
       ROSE_ASSERT(false);
     }
#endif
  // argument verification
     if (scope == NULL)
          scope = SageBuilder::topScopeStack();

  // printf ("Building non-defining function for scope = %p in file = %s \n",scope,TransformationSupport::getSourceFile(scope)->getFileName().c_str());

  // DQ (2/25/2009): I think I added this recently but it is overly restrictive.
  // ROSE_ASSERT(scope != NULL);

  // ROSE_ASSERT(scope->containsOnlyDeclarations()); 
  // this function is also called when building a function reference before the function declaration exists.  So, skip the check
     ROSE_ASSERT(name.is_null() == false);
     ROSE_ASSERT(return_type != NULL);
     ROSE_ASSERT(paralist != NULL);

  // tentatively build a function type, since it is shared
  // by all prototypes and defining declarations of a same function!
  // SgFunctionType * func_type = buildFunctionType(return_type,paralist);

     SgFunctionType * func_type = NULL;
     if (isMemberFunction == true)
        {
       // func_type = buildMemberFunctionType(return_type,paralist,NULL,0);
       // func_type = buildFunctionType(return_type,paralist);
          SgClassDefinition *struct_name = isSgClassDefinition(scope);
          ROSE_ASSERT(struct_name != NULL);
          SgFunctionParameterTypeList * typeList = buildFunctionParameterTypeList(paralist);

       // DQ (11/6/2011): Modified function interfaces to support defining const and vaolatile functions (part of function type, but be built before types are shared).
       // func_type = buildMemberFunctionType(return_type,typeList,struct_name,/* const, volatile, restrict support */ 0);
          func_type = buildMemberFunctionType(return_type,typeList,struct_name,/* const, volatile, restrict support */ functionConstVolatileFlags);

       // printf ("Error: SgFunctionType built instead of SgMemberFunctionType \n");
       // ROSE_ASSERT(false);
        }
       else
        {
          func_type = buildFunctionType(return_type,paralist);
        }

  // function declaration
     actualFunction* func = NULL;

  // search before using the function type to create the function declaration 
  // TODO only search current scope or all ancestor scope??
  // We don't have lookup_member_function_symbol  yet
  // SgFunctionSymbol *func_symbol = scope->lookup_function_symbol(name,func_type);
     SgFunctionSymbol *func_symbol = NULL;
     if (scope != NULL)
          func_symbol = scope->lookup_function_symbol(name,func_type);

  // printf ("In SageBuilder::buildNondefiningFunctionDeclaration_T(): scope = %p func_symbol = %p \n",scope,func_symbol);
     if (func_symbol == NULL)
        {
       // first prototype declaration
          func = new actualFunction (name,func_type,NULL);
          ROSE_ASSERT(func != NULL);

       // NOTE: we want to allow the input scope to be NULL (and even the SageBuilder::topScopeStack() == NULL)
       // so that function can be built bottom up style.  However this means that the symbol tables in the 
       // scope of the returned function declaration will have to be setup separately.
          if (scope != NULL)
             {
            // function symbol table
               if (isSgMemberFunctionDeclaration(func))
                    func_symbol = new SgMemberFunctionSymbol(func);
                 else
                    func_symbol = new SgFunctionSymbol(func);

            // printf ("In SageBuilder::buildNondefiningFunctionDeclaration_T(): scope = %p func_symbol = %p = %s = %s \n",scope,func_symbol,func_symbol->class_name().c_str(),SageInterface::get_name(func_symbol).c_str());
               ROSE_ASSERT(func_symbol != NULL);

               scope->insert_symbol(name, func_symbol);

            // ROSE_ASSERT(scope->lookup_function_symbol(name,func_type) != NULL);

            // DQ (2/26/2009): uncommented assertion.
               ROSE_ASSERT(scope->lookup_function_symbol(name) != NULL); // Did not pass for member function? Should we have used the mangled name?
             }

          func->set_firstNondefiningDeclaration(func);
          func->set_definingDeclaration(NULL);

          ROSE_ASSERT(func->get_definingDeclaration() == NULL);
        }
       else 
        {
          ROSE_ASSERT(scope != NULL);

       // 2nd, or 3rd... prototype declaration
       // reuse function type, function symbol of previous declaration

       // std::cout<<"debug:SageBuilder.C: 267: "<<"found func_symbol!"<<std::endl;
       // delete (func_type-> get_argument_list ());
       // delete func_type; // bug 189
   
          func_type = func_symbol->get_declaration()->get_type();
          func = new actualFunction(name,func_type,NULL);
          ROSE_ASSERT(func);
   
       // we don't care if it is member function or function here for a pointer
          SgFunctionDeclaration* prevDecl = NULL;
          prevDecl = func_symbol->get_declaration();
          ROSE_ASSERT(prevDecl != NULL);

       // printf ("In SageBuilder::buildNondefiningFunctionDeclaration_T(): prevDecl = %p \n",prevDecl);

          if (prevDecl == prevDecl->get_definingDeclaration())
             {
            // The symbol points to a defining declaration and now that we have added a non-defining 
            // declaration we should have the symbol point to the new non-defining declaration.
            // printf ("Switching declaration in functionSymbol to point to the non-defining declaration \n");

               func_symbol->set_declaration(func);
             }

       // If this is the first non-defining declaration then set the associated data member.
          SgDeclarationStatement* nondefiningDeclaration = prevDecl->get_firstNondefiningDeclaration();
          if (nondefiningDeclaration == NULL)
             {
               nondefiningDeclaration = func;
             }

          ROSE_ASSERT(nondefiningDeclaration != NULL);

       // func->set_firstNondefiningDeclaration(prevDecl->get_firstNondefiningDeclaration());
          func->set_firstNondefiningDeclaration(nondefiningDeclaration);
          func->set_definingDeclaration(prevDecl->get_definingDeclaration());
        }

  // DQ (2/24/2009): Delete the old parameter list build by the actualFunction (template argument) constructor.
     ROSE_ASSERT(func->get_parameterList() != NULL);
     delete func->get_parameterList();
     func->set_parameterList(NULL);

  // parameter list
     setParameterList(func, paralist);

     SgInitializedNamePtrList argList = paralist->get_args();
     Rose_STL_Container<SgInitializedName*>::iterator argi;
     for(argi=argList.begin(); argi!=argList.end(); argi++)
        {
       // std::cout<<"patching argument's scope.... "<<std::endl;
          (*argi)->set_scope(scope);

       // DQ (2/23/2009): Also set the declptr (to NULL)
       // (*argi)->set_declptr(NULL);
        }
  // TODO double check if there are exceptions
     func->set_scope(scope);

     // DQ (1/5/2009): This is not always true (should likely use SageBuilder::topScopeStack() instead)
     if (SageBuilder::topScopeStack()!= NULL) // This comparison only makes sense when topScopeStack() returns non-NULL value
       // since  stack scope is totally optional in SageBuilder.
       if (scope != SageBuilder::topScopeStack())
       {
         printf ("Warning: SageBuilder::buildNondefiningFunctionDeclaration_T(): scope parameter may not be the same as the topScopeStack() (e.g. for member functions) \n");
       }

     func->set_parent(scope);

  // DQ (2/21/2009): We can't assert that this is always NULL or non-NULL.
  // ROSE_ASSERT(func->get_definingDeclaration() == NULL);

  // DQ (2/21/2009): Added assertion
     ROSE_ASSERT(func->get_firstNondefiningDeclaration() != NULL);

  // mark as a forward declartion
     func->setForward();

  // handle decorators
     if (decoratorList != NULL) {
         func->set_decoratorList(decoratorList);
         decoratorList->set_parent(func);
     }

  // set File_Info as transformation generated
     setSourcePositionForTransformation(func);

  // printf ("In SageBuilder::buildNondefiningFunctionDeclaration_T(): generated function func = %p \n",func);

  // Liao 12/2/2010, special handling for Fortran functions and subroutines
     if (SageInterface::is_Fortran_language() )
     {
       SgProcedureHeaderStatement * f_func = isSgProcedureHeaderStatement(func);
       ROSE_ASSERT (f_func != NULL);
       if (return_type == buildVoidType())
         f_func->set_subprogram_kind(SgProcedureHeaderStatement::e_subroutine_subprogram_kind);
       else
         f_func->set_subprogram_kind(SgProcedureHeaderStatement::e_function_subprogram_kind);
       
       // hide it from the unparser since fortran prototype func declaration is internally used by ROSE AST 
       f_func->get_startOfConstruct()->unsetOutputInCodeGeneration();
       f_func->get_endOfConstruct()->unsetOutputInCodeGeneration();
       ROSE_ASSERT(f_func->get_startOfConstruct()->isOutputInCodeGeneration() == false);
       ROSE_ASSERT(f_func->get_endOfConstruct()->isOutputInCodeGeneration() == false);
     }
     return func;  
   }


//! Build a prototype for an existing function declaration (defining or nondefining ) 
SgFunctionDeclaration *
SageBuilder::buildNondefiningFunctionDeclaration (const SgFunctionDeclaration* funcdecl, SgScopeStatement* scope/*=NULL*/, SgExprListExp* decoratorList)
{
  ROSE_ASSERT(funcdecl!=NULL);
  SgName name=funcdecl->get_name(); 
  SgFunctionType * funcType = funcdecl->get_type();
  SgType* return_type = funcType->get_return_type();
  SgFunctionParameterList* paralist = deepCopy<SgFunctionParameterList>(funcdecl->get_parameterList());

// DQ (2/19/2009): Fixed to handle extern "C" state in input "funcdecl"
// return buildNondefiningFunctionDeclaration(name,return_type,paralist,scope);
  SgFunctionDeclaration* returnFunction = buildNondefiningFunctionDeclaration(name,return_type,paralist,scope,decoratorList);

  returnFunction->set_linkage(funcdecl->get_linkage());

  if (funcdecl->get_declarationModifier().get_storageModifier().isExtern() == true)
     {
       returnFunction->get_declarationModifier().get_storageModifier().setExtern();
     }

// DQ (2/22/2009): I think this can be null or valid
// ROSE_ASSERT(returnFunction->get_definingDeclaration() == NULL);
  ROSE_ASSERT(returnFunction->get_firstNondefiningDeclaration() != NULL);

  // Make sure that internal referneces are to the same file (else the symbol table information will not be consistant).
     if (scope != NULL)
        {
       // ROSE_ASSERT(returnFunction->get_parent() != NULL);
          ROSE_ASSERT(returnFunction->get_firstNondefiningDeclaration() != NULL);
          ROSE_ASSERT(TransformationSupport::getSourceFile(returnFunction) == TransformationSupport::getSourceFile(returnFunction->get_firstNondefiningDeclaration()));
          ROSE_ASSERT(TransformationSupport::getSourceFile(returnFunction->get_scope()) == TransformationSupport::getSourceFile(returnFunction->get_firstNondefiningDeclaration()));
        }

  return returnFunction;
}

SgFunctionDeclaration*
SageBuilder::buildNondefiningFunctionDeclaration (const SgName & name, SgType* return_type, SgFunctionParameterList * paralist, SgScopeStatement* scope, SgExprListExp* decoratorList)
{
  SgFunctionDeclaration * result = NULL;
  if (SageInterface::is_Fortran_language())
  {
      result = buildNondefiningFunctionDeclaration_T <SgProcedureHeaderStatement> (name,return_type,paralist, /* isMemberFunction = */ false, scope, decoratorList);
  }
  else
    result = buildNondefiningFunctionDeclaration_T <SgFunctionDeclaration> (name,return_type,paralist, /* isMemberFunction = */ false, scope, decoratorList);
  return result;
}

//! Build a prototype for an existing member function declaration (defining or nondefining ) 
SgMemberFunctionDeclaration *
SageBuilder::buildNondefiningMemberFunctionDeclaration (const SgMemberFunctionDeclaration* funcdecl, SgScopeStatement* scope/*=NULL*/, SgExprListExp* decoratorList, unsigned int functionConstVolatileFlags)
{
  ROSE_ASSERT(funcdecl!=NULL);
  SgName name=funcdecl->get_name(); 
  SgFunctionType * funcType = funcdecl->get_type();
  SgType* return_type = funcType->get_return_type();
  SgFunctionParameterList* paralist = deepCopy<SgFunctionParameterList>(funcdecl->get_parameterList());

// DQ (2/19/2009): Fixed to handle extern "C" state in input "funcdecl"
// return buildNondefiningFunctionDeclaration(name,return_type,paralist,scope);
// SgMemberFunctionDeclaration* returnFunction = buildNondefiningMemberFunctionDeclaration(name,return_type,paralist,scope,decoratorList);
  SgMemberFunctionDeclaration* returnFunction = buildNondefiningMemberFunctionDeclaration(name,return_type,paralist,scope,decoratorList,functionConstVolatileFlags);

  returnFunction->set_linkage(funcdecl->get_linkage());

  if (funcdecl->get_declarationModifier().get_storageModifier().isExtern() == true)
     {
       returnFunction->get_declarationModifier().get_storageModifier().setExtern();
     }

// DQ (2/26/2009): Make this consistant with the non-member functions.
// ROSE_ASSERT(returnFunction->get_definingDeclaration() == NULL);
  ROSE_ASSERT(returnFunction->get_firstNondefiningDeclaration() != NULL);

  return returnFunction;
}

SgMemberFunctionDeclaration* SageBuilder::buildNondefiningMemberFunctionDeclaration (const SgName & name, SgType* return_type, SgFunctionParameterList * paralist, SgScopeStatement* scope, SgExprListExp* decoratorList, unsigned int functionConstVolatileFlags)
{
  SgMemberFunctionDeclaration * result = buildNondefiningFunctionDeclaration_T <SgMemberFunctionDeclaration> (name,return_type,paralist, /* isMemberFunction = */ true,scope,decoratorList,functionConstVolatileFlags);
  // set definingdecl for SgCtorInitializerList
  SgCtorInitializerList * ctor= result-> get_CtorInitializerList ();
  ROSE_ASSERT(ctor != NULL);
  //required ty AstConsistencyTests.C:TestAstForProperlySetDefiningAndNondefiningDeclarations()
  ctor->set_definingDeclaration(ctor);
  ctor->set_firstNondefiningDeclaration(ctor);

// DQ (1/4/2009): Error checking
  ROSE_ASSERT(result->get_associatedClassDeclaration() != NULL);

  if (result->get_associatedClassDeclaration() == NULL)
     {
       printf ("Warning, must set the SgMemberFunctionDeclaration::associatedClassDeclaration \n");

       ROSE_ASSERT(scope != NULL);
       SgClassDefinition* classDefinition = isSgClassDefinition(scope);
       ROSE_ASSERT(classDefinition != NULL);
       SgDeclarationStatement* associatedDeclaration = classDefinition->get_declaration();
       ROSE_ASSERT(associatedDeclaration != NULL);
       SgClassDeclaration* associatedClassDeclaration = isSgClassDeclaration(associatedDeclaration);

    // DQ (1/4/2009): This needs to be set, checked in AstConsistencyTests.C!
       result->set_associatedClassDeclaration(associatedClassDeclaration);
     }

  return result;
}

#if 0
SgMemberFunctionDeclaration*
SageBuilder::buildNondefiningMemberFunctionDeclaration (const SgName & name, SgMemberFunctionType* func_type, SgFunctionParameterList* paralist, SgScopeStatement* scope)
   {
     if (scope == NULL)
          scope = SageBuilder::topScopeStack();

     ROSE_ASSERT(name.is_null() == false);
     ROSE_ASSERT(func_type != NULL);

     SgClassDefinition *struct_name = isSgClassDefinition(scope);
     ROSE_ASSERT(struct_name != NULL);


  // function declaration
     SgMemberFunctionDeclaration* func = NULL;

  // search before using the function type to create the function declaration 
  // TODO only search current scope or all ancestor scope??
  // We don't have lookup_member_function_symbol  yet
  // SgFunctionSymbol *func_symbol = scope->lookup_function_symbol(name,func_type);
     SgFunctionSymbol *func_symbol = NULL;
     if (scope != NULL)
          func_symbol = scope->lookup_function_symbol(name,func_type);

  // printf ("In SageBuilder::buildNondefiningFunctionDeclaration_T(): scope = %p func_symbol = %p \n",scope,func_symbol);
     if (func_symbol == NULL)
        {
       // first prototype declaration
          func = new SgMemberFunctionDeclaration (name,func_type,NULL);
          ROSE_ASSERT(func != NULL);

       // NOTE: we want to allow the input scope to be NULL (and even the SageBuilder::topScopeStack() == NULL)
       // so that function can be built bottom up style.  However this means that the symbol tables in the 
       // scope of the returned function declaration will have to be setup separately.
          if (scope != NULL)
             {
            // function symbol table
               func_symbol = new SgMemberFunctionSymbol(func);

            // printf ("In SageBuilder::buildNondefiningFunctionDeclaration_T(): scope = %p func_symbol = %p = %s = %s \n",scope,func_symbol,func_symbol->class_name().c_str(),SageInterface::get_name(func_symbol).c_str());
               ROSE_ASSERT(func_symbol != NULL);

               scope->insert_symbol(name, func_symbol);

            // ROSE_ASSERT(scope->lookup_function_symbol(name,func_type) != NULL);

            // DQ (2/26/2009): uncommented assertion.
               ROSE_ASSERT(scope->lookup_function_symbol(name) != NULL); // Did not pass for member function? Should we have used the mangled name?
             }

          func->set_firstNondefiningDeclaration(func);
          func->set_definingDeclaration(NULL);

          ROSE_ASSERT(func->get_definingDeclaration() == NULL);
        }
       else 
        {
          ROSE_ASSERT(scope != NULL);

       // 2nd, or 3rd... prototype declaration
       // reuse function type, function symbol of previous declaration

       // std::cout<<"debug:SageBuilder.C: 267: "<<"found func_symbol!"<<std::endl;
       // delete (func_type-> get_argument_list ());
       // delete func_type; // bug 189
   
          func_type = isSgMemberFunctionType(func_symbol->get_declaration()->get_type());
          func = new SgMemberFunctionDeclaration(name,func_type,NULL);
          ROSE_ASSERT(func);
   
       // we don't care if it is member function or function here for a pointer
          SgFunctionDeclaration* prevDecl = NULL;
          prevDecl = func_symbol->get_declaration();
          ROSE_ASSERT(prevDecl != NULL);

       // printf ("In SageBuilder::buildNondefiningFunctionDeclaration_T(): prevDecl = %p \n",prevDecl);

          if (prevDecl == prevDecl->get_definingDeclaration())
             {
            // The symbol points to a defining declaration and now that we have added a non-defining 
            // declaration we should have the symbol point to the new non-defining declaration.
            // printf ("Switching declaration in functionSymbol to point to the non-defining declaration \n");

               func_symbol->set_declaration(func);
             }

       // If this is the first non-defining declaration then set the associated data member.
          SgDeclarationStatement* nondefiningDeclaration = prevDecl->get_firstNondefiningDeclaration();
          if (nondefiningDeclaration == NULL)
             {
               nondefiningDeclaration = func;
             }

          ROSE_ASSERT(nondefiningDeclaration != NULL);

       // func->set_firstNondefiningDeclaration(prevDecl->get_firstNondefiningDeclaration());
          func->set_firstNondefiningDeclaration(nondefiningDeclaration);
          func->set_definingDeclaration(prevDecl->get_definingDeclaration());
        }

  // parameter list
     //SgFunctionParameterList* paralist = buildFunctionParameterList(func_type->get_argument_list());
     setParameterList(func, paralist);

     SgInitializedNamePtrList argList = paralist->get_args();
     Rose_STL_Container<SgInitializedName*>::iterator argi;
     for(argi=argList.begin(); argi!=argList.end(); argi++)
        {
       // std::cout<<"patching argument's scope.... "<<std::endl;
          (*argi)->set_scope(scope);

       // DQ (2/23/2009): Also set the declptr (to NULL)
       // (*argi)->set_declptr(NULL);
        }
  // TODO double check if there are exceptions
     func->set_scope(scope);

     // DQ (1/5/2009): This is not always true (should likely use SageBuilder::topScopeStack() instead)
     if (SageBuilder::topScopeStack()!= NULL) // This comparison only makes sense when topScopeStack() returns non-NULL value
       // since  stack scope is totally optional in SageBuilder.
       if (scope != SageBuilder::topScopeStack())
       {
         printf ("Warning: SageBuilder::buildNondefiningFunctionDeclaration_T(): scope parameter may not be the same as the topScopeStack() (e.g. for member functions) \n");
       }

     func->set_parent(scope);

  // DQ (2/21/2009): We can't assert that this is always NULL or non-NULL.
  // ROSE_ASSERT(func->get_definingDeclaration() == NULL);

  // DQ (2/21/2009): Added assertion
     ROSE_ASSERT(func->get_firstNondefiningDeclaration() != NULL);

  // mark as a forward declartion
     func->setForward();

  // set File_Info as transformation generated
     setSourcePositionForTransformation(func);

     return func;  
   }
#endif

SgMemberFunctionDeclaration*
SageBuilder::buildDefiningMemberFunctionDeclaration (const SgName & name, SgMemberFunctionType* func_type, SgScopeStatement* scope, SgExprListExp* decoratorList)
{
    SgType* return_type = func_type->get_return_type();
    SgFunctionParameterList* paralist = buildFunctionParameterList(func_type->get_argument_list());

    return SageBuilder::buildDefiningMemberFunctionDeclaration(name, return_type, paralist, scope, decoratorList);
}

SgMemberFunctionDeclaration*
SageBuilder::buildDefiningMemberFunctionDeclaration (const SgName & name, SgMemberFunctionType* func_type, SgFunctionParameterList* paralist, SgScopeStatement* scope, SgExprListExp* decoratorList)
{
  if (scope == NULL)
    scope = SageBuilder::topScopeStack();
  ROSE_ASSERT(scope != NULL);
  ROSE_ASSERT(name.is_null() == false);
  ROSE_ASSERT(func_type != NULL);

  SgMemberFunctionDeclaration * func;

 //  symbol table and non-defining 
  SgMemberFunctionSymbol *func_symbol = 
      isSgMemberFunctionSymbol(scope->lookup_function_symbol(name,func_type));
  if (func_symbol ==NULL)
  {
    // new defining declaration
//    func = new SgFunctionDeclaration(name,func_type,NULL);
    func = new SgMemberFunctionDeclaration(name,func_type,NULL);
    ROSE_ASSERT(func);
    SgMemberFunctionSymbol *func_symbol = new SgMemberFunctionSymbol(func);
    scope->insert_symbol(name, func_symbol);
    func->set_firstNondefiningDeclaration(NULL);
  } else
  {
    // defining declaration after nondefining declaration
    //reuse function type, function symbol

//    delete func_type;// bug 189

    // Cong (10/25/2010): Make sure in this situation there is no defining declaration for this symbol.
    //ROSE_ASSERT(func_symbol->get_declaration()->get_definingDeclaration() == NULL);

    func_type = isSgMemberFunctionType(func_symbol->get_declaration()->get_type());
    //func = new SgFunctionDeclaration(name,func_type,NULL);
    func = new SgMemberFunctionDeclaration(name,func_type,NULL);
    ROSE_ASSERT(func);

    func->set_firstNondefiningDeclaration(func_symbol->get_declaration()->get_firstNondefiningDeclaration());

    // fix up defining declarations before current statement
    func_symbol->get_declaration()->set_definingDeclaration(func);
    //for the rare case that two or more prototype declaration exist
    // cannot do anything until append/prepend_statment() is invoked
  }

  // handle decorators
  if (decoratorList != NULL)
  {
      func->set_decoratorList(decoratorList);
      decoratorList->set_parent(func);
  }

  // definingDeclaration 
  func->set_definingDeclaration(func);

  // function body and definition are created before setting argument list 
  SgBasicBlock * func_body = new SgBasicBlock();
  ROSE_ASSERT(func_body);
  SgFunctionDefinition * func_def = new SgFunctionDefinition(func,func_body);
  ROSE_ASSERT(func_def);

  // DQ (11/28/2010): Added specification of case insensitivity (e.g. Fortran).
  if (symbol_table_case_insensitive_semantics == true)
     {
       func_def->setCaseInsensitive(true);
       func_body->setCaseInsensitive(true);
     }

  func_def->set_parent(func);
  func_def->set_body(func_body);
  func_body->set_parent(func_def);

   // parameter list,
   //TODO consider the difference between C++ and Fortran
  //SgFunctionParameterList* paralist = buildFunctionParameterList(func_type->get_argument_list());
  setParameterList(func,paralist);
         // fixup the scope and symbol of arguments,
  SgInitializedNamePtrList& argList = paralist->get_args();
  Rose_STL_Container<SgInitializedName*>::iterator argi;
  for(argi=argList.begin(); argi!=argList.end(); argi++)
  {
//    std::cout<<"patching defining function argument's scope and symbol.... "<<std::endl;
    (*argi)->set_scope(func_def);
    func_def->insert_symbol((*argi)->get_name(), new SgVariableSymbol(*argi) );
  }

  func->set_parent(scope);
  func->set_scope(scope);

  // set File_Info as transformation generated
  setSourcePositionForTransformation(func);
  return func;
}

SgMemberFunctionDeclaration*
SageBuilder::buildDefiningMemberFunctionDeclaration (const SgName & name, SgType* return_type, SgFunctionParameterList * paralist, SgScopeStatement* scope, SgExprListExp* decoratorList)
{
  SgMemberFunctionDeclaration * result = buildDefiningFunctionDeclaration_T <SgMemberFunctionDeclaration> (name,return_type,paralist,scope,decoratorList);
  // set definingdecl for SgCtorInitializerList
  SgCtorInitializerList * ctor= result-> get_CtorInitializerList ();
  ROSE_ASSERT(ctor);
  //required ty AstConsistencyTests.C:TestAstForProperlySetDefiningAndNondefiningDeclarations()
  ctor->set_definingDeclaration(ctor);
  ctor->set_firstNondefiningDeclaration(ctor);

// DQ (1/4/2009): Error checking
  ROSE_ASSERT(result->get_associatedClassDeclaration() != NULL);

  return result;
}


//----------------- defining function declaration------------
// a template builder for all kinds of defining SgFunctionDeclaration
// handle common chores for function type, symbol, paramter etc.

template <class actualFunction>
actualFunction *
SageBuilder::buildDefiningFunctionDeclaration_T(const SgName & name, SgType* return_type, SgFunctionParameterList * paralist,SgScopeStatement* scope, SgExprListExp* decoratorList)
//      (const SgName & name, SgType* return_type, SgScopeStatement* scope=NULL)
{
  if (scope == NULL)
    scope = SageBuilder::topScopeStack();
  ROSE_ASSERT(scope != NULL);
  ROSE_ASSERT(name.is_null() == false);
  ROSE_ASSERT(return_type != NULL);

  if (SageInterface::is_Python_language() == false) {
      ROSE_ASSERT(scope->containsOnlyDeclarations());
  }

  // build function type, manage function type symbol internally
  SgFunctionType * func_type = buildFunctionType(return_type,paralist);
  actualFunction * func;

 //  symbol table and non-defining 
  SgFunctionSymbol *func_symbol = scope->lookup_function_symbol(name,func_type);
  if (func_symbol ==NULL)
  {
    // new defining declaration
//    func = new SgFunctionDeclaration(name,func_type,NULL);
    func = new actualFunction(name,func_type,NULL);
    ROSE_ASSERT(func);
    SgFunctionSymbol *func_symbol = new SgFunctionSymbol(func);
    scope->insert_symbol(name, func_symbol);
    func->set_firstNondefiningDeclaration(NULL);
  } else
  {
    // defining declaration after nondefining declaration
    //reuse function type, function symbol

//    delete func_type;// bug 189

    // Cong (10/25/2010): Make sure in this situation there is no defining declaration for this symbol.
    //ROSE_ASSERT(func_symbol->get_declaration()->get_definingDeclaration() == NULL);

    func_type = func_symbol->get_declaration()->get_type();
    //func = new SgFunctionDeclaration(name,func_type,NULL);
    func = new actualFunction(name,func_type,NULL);
    ROSE_ASSERT(func);

    func->set_firstNondefiningDeclaration(func_symbol->get_declaration()->get_firstNondefiningDeclaration());

    // fix up defining declarations before current statement
    func_symbol->get_declaration()->set_definingDeclaration(func);
    //for the rare case that two or more prototype declaration exist
    // cannot do anything until append/prepend_statment() is invoked
  }

  // handle decorators
  if (decoratorList != NULL)
      {
          func->set_decoratorList(decoratorList);
          decoratorList->set_parent(func);
      }

  // definingDeclaration 
  func->set_definingDeclaration(func);

  // function body and definition are created before setting argument list 
  SgBasicBlock * func_body = new SgBasicBlock();
  ROSE_ASSERT(func_body);
  SgFunctionDefinition * func_def = new SgFunctionDefinition(func,func_body);
  ROSE_ASSERT(func_def);

  // DQ (11/28/2010): Added specification of case insensitivity (e.g. Fortran).
  if (symbol_table_case_insensitive_semantics == true)
     {
       func_def->setCaseInsensitive(true);
       func_body->setCaseInsensitive(true);
     }

  func_def->set_parent(func);
  func_def->set_body(func_body);
  func_body->set_parent(func_def);

   // parameter list,
   //TODO consider the difference between C++ and Fortran
  setParameterList(func,paralist);
         // fixup the scope and symbol of arguments,
  SgInitializedNamePtrList& argList = paralist->get_args();
  Rose_STL_Container<SgInitializedName*>::iterator argi;
  for(argi=argList.begin(); argi!=argList.end(); argi++)
  {
//    std::cout<<"patching defining function argument's scope and symbol.... "<<std::endl;
    (*argi)->set_scope(func_def);
    func_def->insert_symbol((*argi)->get_name(), new SgVariableSymbol(*argi) );
  }

  func->set_parent(scope);
  func->set_scope(scope);

  // set File_Info as transformation generated
  setSourcePositionForTransformation(func);
  return func;
}

SgFunctionDeclaration *
SageBuilder::buildDefiningFunctionDeclaration(const SgName& name, SgType* return_type, SgFunctionParameterList* paralist,
                                              SgScopeStatement* scope, SgExprListExp* decoratorList)
{
  SgFunctionDeclaration * func= buildDefiningFunctionDeclaration_T<SgFunctionDeclaration>(name,return_type,paralist,scope,decoratorList);
  return func;
}


//! Build a Fortran subroutine or procedure
SgProcedureHeaderStatement*
SageBuilder::buildProcedureHeaderStatement(const char* name, SgType* return_type, SgFunctionParameterList * paralist, SgProcedureHeaderStatement::subprogram_kind_enum kind, SgScopeStatement* scope/*=NULL*/)
{
  if (kind == SgProcedureHeaderStatement::e_subroutine_subprogram_kind)
  {
    ROSE_ASSERT(return_type == buildVoidType());
  }
   else if (kind != SgProcedureHeaderStatement::e_function_subprogram_kind)
   {
     cerr<<"unhandled subprogram kind for Fortran function unit:"<<kind<<endl;
     ROSE_ASSERT(false);
   }

   SgProcedureHeaderStatement* func= buildDefiningFunctionDeclaration_T<SgProcedureHeaderStatement> (name,return_type,paralist,scope);
  ROSE_ASSERT(func != NULL);
   func->set_subprogram_kind(kind) ;
  return func;
}

SgFunctionDeclaration *
SageBuilder::buildDefiningFunctionDeclaration(const std::string & name, SgType* return_type, SgFunctionParameterList * paralist,SgScopeStatement* scope, SgExprListExp* decoratorList)
{
  SgName sg_name(name);
  return buildDefiningFunctionDeclaration(sg_name,return_type, paralist,scope,decoratorList);
}

SgFunctionDeclaration *
SageBuilder::buildDefiningFunctionDeclaration(const char* name, SgType* return_type, SgFunctionParameterList * paralist,SgScopeStatement* scope, SgExprListExp* decoratorList)
{
  SgName sg_name(name);
  return buildDefiningFunctionDeclaration(sg_name,return_type, paralist,scope,decoratorList);
}


//------------------build value expressions -------------------
//-------------------------------------------------------------
SgBoolValExp* SageBuilder::buildBoolValExp(int value /*=0*/)
{
  //TODO does valueString matter here?
  SgBoolValExp* boolValue= new SgBoolValExp(value);
  ROSE_ASSERT(boolValue);
  setOneSourcePositionForTransformation(boolValue);
  return boolValue;
}
SgBoolValExp* SageBuilder::buildBoolValExp(bool value /*=0*/)
{
  return buildBoolValExp(int(value));
}
SgBoolValExp* SageBuilder::buildBoolValExp_nfi(int value)
{
  SgBoolValExp* boolValue= new SgBoolValExp(value);
  ROSE_ASSERT(boolValue);
  setOneSourcePositionNull(boolValue);
  return boolValue;
}

SgCharVal* SageBuilder::buildCharVal(char value /*= 0*/)
{
  SgCharVal* result = new SgCharVal(value, "");
  ROSE_ASSERT(result);
  setOneSourcePositionForTransformation(result);
  return result;
}

SgCharVal* SageBuilder::buildCharVal_nfi(char value, const string& str)
{
  SgCharVal* result = new SgCharVal(value, str);
  ROSE_ASSERT(result);
  setOneSourcePositionNull(result);
  return result;
}

SgWcharVal* SageBuilder::buildWcharVal(wchar_t value /*= 0*/)
{
  SgWcharVal* result = new SgWcharVal(value, "");
  ROSE_ASSERT(result);
  setOneSourcePositionForTransformation(result);
  return result;
}

SgWcharVal* SageBuilder::buildWcharVal_nfi(wchar_t value, const string& str)
{
  SgWcharVal* result = new SgWcharVal(value, str);
  ROSE_ASSERT(result);
  setOneSourcePositionNull(result);
  return result;
}

SgComplexVal* SageBuilder::buildComplexVal(SgValueExp* real_value, SgValueExp* imaginary_value)
{
  SgComplexVal* result = new SgComplexVal(real_value,imaginary_value,imaginary_value->get_type(),"");
  ROSE_ASSERT(result);

// DQ (12/31/2008): set and test the parents
  if (real_value != NULL)
       real_value->set_parent(result);

  if (imaginary_value != NULL)
       imaginary_value->set_parent(result);

  ROSE_ASSERT(real_value == NULL || real_value->get_parent() != NULL);
  ROSE_ASSERT(imaginary_value == NULL || imaginary_value->get_parent() != NULL);

  setOneSourcePositionForTransformation(result);
  return result;
}

SgComplexVal* SageBuilder::buildComplexVal_nfi(SgValueExp* real_value, SgValueExp* imaginary_value, const std::string& str)
{
  SgComplexVal* result = new SgComplexVal(real_value,imaginary_value,imaginary_value->get_type(),str);
  ROSE_ASSERT(result);

// DQ (12/31/2008): set and test the parents
  if (real_value != NULL)
       real_value->set_parent(result);

  if (imaginary_value != NULL)
       imaginary_value->set_parent(result);

  ROSE_ASSERT(real_value == NULL || real_value->get_parent() != NULL);
  ROSE_ASSERT(imaginary_value == NULL || imaginary_value->get_parent() != NULL);

  setOneSourcePositionNull(result);
  return result;
}

SgComplexVal* SageBuilder::buildImaginaryVal(long double imaginary_value /*= 0.0*/ )
{
  SgComplexVal* result = new SgComplexVal(NULL,buildLongDoubleVal(imaginary_value),SgTypeLongDouble::createType(),"");
  ROSE_ASSERT(result);

// DQ (12/31/2008): set and test the parents
  result->get_imaginary_value()->set_parent(result);
  ROSE_ASSERT(result->get_imaginary_value()->get_parent() != NULL);

  setOneSourcePositionForTransformation(result);
  return result;
}

SgComplexVal* SageBuilder::buildImaginaryVal(SgValueExp* imaginary_value)
{
  ROSE_ASSERT(imaginary_value != NULL);

  SgComplexVal* result = new SgComplexVal(NULL,imaginary_value,imaginary_value->get_type(),"");
  ROSE_ASSERT(result);

// DQ (12/31/2008): set and test the parents
  imaginary_value->set_parent(result);
  ROSE_ASSERT(imaginary_value->get_parent() != NULL);

  setOneSourcePositionForTransformation(result);
  return result;
}

SgComplexVal* SageBuilder::buildImaginaryVal_nfi(SgValueExp* imaginary_value, const std::string& str)
{
  ROSE_ASSERT(imaginary_value != NULL);

  SgComplexVal* result = new SgComplexVal(NULL,imaginary_value,imaginary_value->get_type(),str);
  imaginary_value->set_parent(result);
  ROSE_ASSERT(result);

// DQ (12/31/2008): set and test the parents
  ROSE_ASSERT(imaginary_value->get_parent() != NULL);

  setOneSourcePositionNull(result);
  return result;
}

SgDoubleVal* SageBuilder::buildDoubleVal(double t)
{
  SgDoubleVal* value = new SgDoubleVal(t,"");
  ROSE_ASSERT(value);
  setOneSourcePositionForTransformation(value);
  return value;
}

SgDoubleVal* SageBuilder::buildDoubleVal_nfi(double t, const string& str)
{
  SgDoubleVal* value = new SgDoubleVal(t,str);
  ROSE_ASSERT(value);
  setOneSourcePositionNull(value);
  return value;
}

SgFloatVal* SageBuilder::buildFloatVal(float value /*= 0.0*/)
{
  SgFloatVal* result = new SgFloatVal(value,"");
  ROSE_ASSERT(result);
  setOneSourcePositionForTransformation(result);
  return result;
}

SgFloatVal* SageBuilder::buildFloatVal_nfi(float value, const string& str)
{
  SgFloatVal* result = new SgFloatVal(value,str);
  ROSE_ASSERT(result);
  setOneSourcePositionNull(result);
  return result;
}

SgIntVal* SageBuilder::buildIntVal(int value)
{
  SgIntVal* intValue= new SgIntVal(value,"");
  ROSE_ASSERT(intValue);
  setOneSourcePositionForTransformation(intValue);
  return intValue;
}

SgIntVal* SageBuilder::buildIntValHex(int value)
{
  SgIntVal* intValue= new SgIntVal(value, (value >= 0 ? StringUtility::intToHex((unsigned int)value) : "-" + StringUtility::intToHex((unsigned int)(-value))));
  ROSE_ASSERT(intValue);
  setOneSourcePositionForTransformation(intValue);
  return intValue;
}

SgIntVal* SageBuilder::buildIntVal_nfi(int value, const string& str)
{
  SgIntVal* intValue= new SgIntVal(value,str);
  ROSE_ASSERT(intValue);
  setOneSourcePositionNull(intValue);
  return intValue;
}

SgLongIntVal* SageBuilder::buildLongIntVal(long value)
{
  SgLongIntVal* intValue= new SgLongIntVal(value,"");
  ROSE_ASSERT(intValue);
  setOneSourcePositionForTransformation(intValue);
  return intValue;
}

SgLongIntVal* SageBuilder::buildLongIntVal_nfi(long value, const string& str)
{
  SgLongIntVal* intValue= new SgLongIntVal(value,str);
  ROSE_ASSERT(intValue);
  setOneSourcePositionNull(intValue);
  return intValue;
}

SgLongLongIntVal* SageBuilder::buildLongLongIntVal(long long value)
{
  SgLongLongIntVal* intValue= new SgLongLongIntVal(value,"");
  ROSE_ASSERT(intValue);
  setOneSourcePositionForTransformation(intValue);
  return intValue;
}

SgLongLongIntVal* SageBuilder::buildLongLongIntVal_nfi(long long value, const string& str)
{
  SgLongLongIntVal* intValue= new SgLongLongIntVal(value,str);
  ROSE_ASSERT(intValue);
  setOneSourcePositionNull(intValue);
  return intValue;
}

SgEnumVal* SageBuilder::buildEnumVal_nfi(int value, SgEnumDeclaration* decl, SgName name)
{
  SgEnumVal* enumVal= new SgEnumVal(value,decl,name);
  ROSE_ASSERT(enumVal);
  setOneSourcePositionNull(enumVal);
  return enumVal;
}

SgLongDoubleVal* SageBuilder::buildLongDoubleVal(long double value /*= 0.0*/)
{
  SgLongDoubleVal* result = new SgLongDoubleVal(value,"");
  ROSE_ASSERT(result);
  setOneSourcePositionForTransformation(result);
  return result;
}

SgLongDoubleVal* SageBuilder::buildLongDoubleVal_nfi(long double value, const string& str)
{
  SgLongDoubleVal* result = new SgLongDoubleVal(value,str);
  ROSE_ASSERT(result);
  setOneSourcePositionNull(result);
  return result;
}

SgStringVal* SageBuilder::buildStringVal(std::string value /*=""*/)
{
  SgStringVal* result = new SgStringVal(value);
  ROSE_ASSERT(result);   
  setOneSourcePositionForTransformation(result);
  return result;
}

SgStringVal* SageBuilder::buildStringVal_nfi(std::string value)
{
  SgStringVal* result = new SgStringVal(value);
  ROSE_ASSERT(result);   
  setOneSourcePositionNull(result);
  return result;
}

SgUnsignedCharVal* SageBuilder::buildUnsignedCharVal(unsigned char v)
{
  SgUnsignedCharVal* result = new SgUnsignedCharVal(v,"");
  ROSE_ASSERT(result);
  setOneSourcePositionForTransformation(result);
  return result;
}

SgUnsignedCharVal* SageBuilder::buildUnsignedCharValHex(unsigned char v)
{
  SgUnsignedCharVal* result = new SgUnsignedCharVal(v,StringUtility::intToHex(v));
  ROSE_ASSERT(result);
  setOneSourcePositionForTransformation(result);
  return result;
}

SgUnsignedCharVal* SageBuilder::buildUnsignedCharVal_nfi(unsigned char v, const string& str)
{
  SgUnsignedCharVal* result = new SgUnsignedCharVal(v,str);
  ROSE_ASSERT(result);
  setOneSourcePositionNull(result);
  return result;
}

SgShortVal* SageBuilder::buildShortVal(short v)
{
  SgShortVal* result = new SgShortVal(v,"");
  ROSE_ASSERT(result);
  setOneSourcePositionForTransformation(result);
  return result;
}

SgShortVal* SageBuilder::buildShortValHex(short v)
{
  SgShortVal* result = new SgShortVal(v, (v >= 0 ? StringUtility::intToHex((unsigned int)v) : "-" + StringUtility::intToHex((unsigned int)(-v))));
  ROSE_ASSERT(result);
  setOneSourcePositionForTransformation(result);
  return result;
}

SgShortVal* SageBuilder::buildShortVal_nfi(short v, const string& str)
{
  SgShortVal* result = new SgShortVal(v,str);
  ROSE_ASSERT(result);
  setOneSourcePositionNull(result);
  return result;
}

SgUnsignedShortVal* SageBuilder::buildUnsignedShortVal(unsigned short v)
{
  SgUnsignedShortVal* result = new SgUnsignedShortVal(v,"");
  ROSE_ASSERT(result);
  setOneSourcePositionForTransformation(result);
  return result;
}

SgUnsignedShortVal* SageBuilder::buildUnsignedShortValHex(unsigned short v)
{
  SgUnsignedShortVal* result = new SgUnsignedShortVal(v,StringUtility::intToHex(v));
  ROSE_ASSERT(result);
  setOneSourcePositionForTransformation(result);
  return result;
}

SgUnsignedShortVal* SageBuilder::buildUnsignedShortVal_nfi(unsigned short v, const string& str)
{
  SgUnsignedShortVal* result = new SgUnsignedShortVal(v,str);
  ROSE_ASSERT(result);
  setOneSourcePositionNull(result);
  return result;
}

SgUnsignedIntVal* SageBuilder::buildUnsignedIntVal(unsigned int v)
{
  SgUnsignedIntVal* result = new SgUnsignedIntVal(v,"");
  ROSE_ASSERT(result);
  setOneSourcePositionForTransformation(result);
  return result;
}

SgUnsignedIntVal* SageBuilder::buildUnsignedIntValHex(unsigned int v)
{
  SgUnsignedIntVal* result = new SgUnsignedIntVal(v,StringUtility::intToHex(v) + "U");
  ROSE_ASSERT(result);
  setOneSourcePositionForTransformation(result);
  return result;
}

SgUnsignedIntVal* SageBuilder::buildUnsignedIntVal_nfi(unsigned int v, const string& str)
{
  SgUnsignedIntVal* result = new SgUnsignedIntVal(v,str);
  ROSE_ASSERT(result);
  setOneSourcePositionNull(result);
  return result;
}

SgUnsignedLongVal* SageBuilder::buildUnsignedLongVal(unsigned long v)
{
  SgUnsignedLongVal* result = new SgUnsignedLongVal(v,"");
  ROSE_ASSERT(result);
  setOneSourcePositionForTransformation(result);
  return result;
}

SgUnsignedLongVal* SageBuilder::buildUnsignedLongValHex(unsigned long v)
{
  SgUnsignedLongVal* result = new SgUnsignedLongVal(v,StringUtility::intToHex(v) + "UL");
  ROSE_ASSERT(result);
  setOneSourcePositionForTransformation(result);
  return result;
}

SgUnsignedLongVal* SageBuilder::buildUnsignedLongVal_nfi(unsigned long v, const string& str)
{
  SgUnsignedLongVal* result = new SgUnsignedLongVal(v,str);
  ROSE_ASSERT(result);
  setOneSourcePositionNull(result);
  return result;
}

SgUnsignedLongLongIntVal* SageBuilder::buildUnsignedLongLongIntVal(unsigned long long v)
{
  SgUnsignedLongLongIntVal* result = new SgUnsignedLongLongIntVal(v,"");
  ROSE_ASSERT(result);
  setOneSourcePositionForTransformation(result);
  return result;
}

SgUnsignedLongLongIntVal* SageBuilder::buildUnsignedLongLongIntValHex(unsigned long long v)
{
  SgUnsignedLongLongIntVal* result = new SgUnsignedLongLongIntVal(v,StringUtility::intToHex(v) + "ULL");
  ROSE_ASSERT(result);
  setOneSourcePositionForTransformation(result);
  return result;
}

SgUnsignedLongLongIntVal* SageBuilder::buildUnsignedLongLongIntVal_nfi(unsigned long long v, const string& str)
{
  SgUnsignedLongLongIntVal* result = new SgUnsignedLongLongIntVal(v,str);
  ROSE_ASSERT(result);
  setOneSourcePositionNull(result);
  return result;
}

//! Build UPC THREADS (integer expression)
SgUpcThreads* SageBuilder::buildUpcThreads()
{
  SgUpcThreads* result = new SgUpcThreads(0,"");
  ROSE_ASSERT(result);
  setOneSourcePositionForTransformation(result);
  return result;
}

//! Build UPC THREADS (integer expression)
SgUpcThreads* SageBuilder::buildUpcThreads_nfi()
{
  SgUpcThreads* result = new SgUpcThreads(0,"");
  ROSE_ASSERT(result);
  setOneSourcePositionNull(result);
  return result;
}

//! Build UPC  MYTHREAD (integer expression)
SgUpcMythread* SageBuilder::buildUpcMythread()
{
  SgUpcMythread* result = new SgUpcMythread(0,"");
  ROSE_ASSERT(result);
  setOneSourcePositionForTransformation(result);
  return result;
}

//! Build UPC  MYTHREAD (integer expression)
SgUpcMythread* SageBuilder::buildUpcMythread_nfi()
{
  SgUpcMythread* result = new SgUpcMythread(0,"");
  ROSE_ASSERT(result);
  setOneSourcePositionNull(result);
  return result;
}

SgThisExp* SageBuilder::buildThisExp(SgClassSymbol* sym)
{
  SgThisExp* result = new SgThisExp(sym, 0);
  ROSE_ASSERT(result);
  setOneSourcePositionForTransformation(result);
  return result;
}

SgThisExp* SageBuilder::buildThisExp_nfi(SgClassSymbol* sym)
{
  SgThisExp* result = new SgThisExp(sym, 0);
  ROSE_ASSERT(result);
  setOneSourcePositionNull(result);
  return result;
}

SgTupleExp*
SageBuilder::buildTupleExp(SgExpression * elt1, SgExpression* elt2, SgExpression* elt3, SgExpression* elt4, SgExpression* elt5, SgExpression* elt6, SgExpression* elt7, SgExpression* elt8, SgExpression* elt9, SgExpression* elt10)
{
  SgTupleExp* tuple = new SgTupleExp();
  ROSE_ASSERT(tuple);
  if (elt1) appendExpression(tuple, elt1);
  if (elt2) appendExpression(tuple, elt2);
  if (elt3) appendExpression(tuple, elt3);
  if (elt4) appendExpression(tuple, elt4);
  if (elt5) appendExpression(tuple, elt5);
  if (elt6) appendExpression(tuple, elt6);
  if (elt7) appendExpression(tuple, elt7);
  if (elt8) appendExpression(tuple, elt8);
  if (elt9) appendExpression(tuple, elt9);
  if (elt10) appendExpression(tuple, elt10);

  setOneSourcePositionForTransformation(tuple);
  return tuple;
}

SgTupleExp*
SageBuilder::buildTupleExp(const std::vector<SgExpression*>& elts)
{
  SgTupleExp* expList = SageBuilder::buildTupleExp();
  appendExpressionList(expList, elts);
  return expList;
}

SgTupleExp*
SageBuilder::buildTupleExp_nfi()
{
  SgTupleExp* tuple = new SgTupleExp();
  ROSE_ASSERT(tuple);
  setOneSourcePositionNull(tuple);
  return tuple;
}

SgTupleExp*
SageBuilder::buildTupleExp_nfi(const std::vector<SgExpression*>& elts)
{
  SgTupleExp* tuple = SageBuilder::buildTupleExp_nfi();
  appendExpressionList(tuple, elts);
  return tuple;
}

SgListExp*
SageBuilder::buildListExp(SgExpression * elt1, SgExpression* elt2, SgExpression* elt3, SgExpression* elt4, SgExpression* elt5, SgExpression* elt6, SgExpression* elt7, SgExpression* elt8, SgExpression* elt9, SgExpression* elt10)
{
  SgListExp* tuple = new SgListExp();
  ROSE_ASSERT(tuple);
  if (elt1) appendExpression(tuple, elt1);
  if (elt2) appendExpression(tuple, elt2);
  if (elt3) appendExpression(tuple, elt3);
  if (elt4) appendExpression(tuple, elt4);
  if (elt5) appendExpression(tuple, elt5);
  if (elt6) appendExpression(tuple, elt6);
  if (elt7) appendExpression(tuple, elt7);
  if (elt8) appendExpression(tuple, elt8);
  if (elt9) appendExpression(tuple, elt9);
  if (elt10) appendExpression(tuple, elt10);

  setOneSourcePositionForTransformation(tuple);
  return tuple;
}

SgListExp*
SageBuilder::buildListExp(const std::vector<SgExpression*>& elts)
{
  SgListExp* expList = SageBuilder::buildListExp();
  appendExpressionList(expList, elts);
  return expList;
}

SgListExp*
SageBuilder::buildListExp_nfi()
{
  SgListExp* tuple = new SgListExp();
  ROSE_ASSERT(tuple);
  setOneSourcePositionNull(tuple);
  return tuple;
}

SgListExp*
SageBuilder::buildListExp_nfi(const std::vector<SgExpression*>& elts)
{
  SgListExp* tuple = SageBuilder::buildListExp_nfi();
  appendExpressionList(tuple, elts);
  return tuple;
}

//----------------------build unary expressions----------------------
template <class T>
T* SageBuilder::buildUnaryExpression(SgExpression* operand)
{ 
  SgExpression* myoperand=operand;
  
#if 0
 // it is very tempting to reuse expressions during translation,
  // so try to catch such a mistake here
  if (operand!=NULL)
    if (operand->get_parent()!=NULL)
    {
      cout<<"Warning! Found an illegal attempt to reuse operand of type "
          << operand->class_name() << 
        " when building a unary expression . Operand is being copied."<<endl;
     ROSE_ABORT();// remind user the issue
      myoperand = isSgExpression(deepCopy(operand));
    }
#endif
  T* result = new T(myoperand, NULL);
  ROSE_ASSERT(result);   
  if (myoperand!=NULL) 
  { 
    myoperand->set_parent(result);
  // set lvalue, it asserts operand!=NULL 
    markLhsValues(result);
  }
  setOneSourcePositionForTransformation(result);
  return result; 
}

template <class T>
T* SageBuilder::buildUnaryExpression_nfi(SgExpression* operand) {
  SgExpression* myoperand=operand;
  T* result = new T(myoperand, NULL);
  ROSE_ASSERT(result);   
  if (myoperand!=NULL) 
  { 
    myoperand->set_parent(result);
  // set lvalue, it asserts operand!=NULL 
    markLhsValues(result);
  }
  result->set_startOfConstruct(NULL);
  result->set_endOfConstruct(NULL);
  result->set_operatorPosition(NULL);
  result->set_need_paren(false);
  return result; 
}

#define BUILD_UNARY_DEF(suffix) \
  Sg##suffix* SageBuilder::build##suffix##_nfi(SgExpression* op) \
  { \
     return SageBuilder::buildUnaryExpression_nfi<Sg##suffix>(op); \
  } \
  Sg##suffix* SageBuilder::build##suffix(SgExpression* op) \
  { \
     return SageBuilder::buildUnaryExpression<Sg##suffix>(op); \
  }

BUILD_UNARY_DEF(AddressOfOp)
BUILD_UNARY_DEF(BitComplementOp)
BUILD_UNARY_DEF(MinusOp)
BUILD_UNARY_DEF(NotOp)
BUILD_UNARY_DEF(PointerDerefExp)
BUILD_UNARY_DEF(UnaryAddOp)
BUILD_UNARY_DEF(MinusMinusOp)
BUILD_UNARY_DEF(PlusPlusOp)
BUILD_UNARY_DEF(RealPartOp)
BUILD_UNARY_DEF(ImagPartOp)
BUILD_UNARY_DEF(ConjugateOp)
BUILD_UNARY_DEF(VarArgStartOneOperandOp)
BUILD_UNARY_DEF(VarArgEndOp)

#undef BUILD_UNARY_DEF

SgCastExp * SageBuilder::buildCastExp(SgExpression *  operand_i,
                SgType * expression_type,
                SgCastExp::cast_type_enum cast_type)
{
  SgCastExp* result = new SgCastExp(operand_i, expression_type, cast_type);
  ROSE_ASSERT(result);
  if (operand_i) {operand_i->set_parent(result); markLhsValues(result);}
  setOneSourcePositionForTransformation(result);
  return result;
}

SgNewExp * SageBuilder::buildNewExp(SgType* type, 
                                    SgExprListExp* exprListExp, 
                                    SgConstructorInitializer* constInit, 
                                    SgExpression* expr, 
                                    short int val, 
                                    SgFunctionDeclaration* funcDecl)
{
  SgNewExp* result = new SgNewExp(type, exprListExp, constInit, expr, val, funcDecl);
  ROSE_ASSERT(result);
  setOneSourcePositionForTransformation(result);
  return result;
}

SgDeleteExp* SageBuilder::buildDeleteExp(SgExpression* variable,
                                         short is_array,
                                         short need_global_specifier,
                                         SgFunctionDeclaration* deleteOperatorDeclaration)
{
  SgDeleteExp* result = new SgDeleteExp(variable, is_array, 
          need_global_specifier, deleteOperatorDeclaration);
  ROSE_ASSERT(result);
  setOneSourcePositionForTransformation(result);
  return result;
}

SgCastExp * SageBuilder::buildCastExp_nfi(SgExpression *  operand_i,
                SgType * expression_type,
                SgCastExp::cast_type_enum cast_type)
{
  SgCastExp* result = new SgCastExp(operand_i, expression_type, cast_type);
  ROSE_ASSERT(result);
  if (operand_i) {operand_i->set_parent(result); markLhsValues(result);}
  setOneSourcePositionNull(result);
  return result;
}

SgVarArgOp * SageBuilder::buildVarArgOp_nfi(SgExpression *  operand_i, SgType * expression_type) {
  SgVarArgOp* result = new SgVarArgOp(operand_i, expression_type);
  ROSE_ASSERT(result);
  if (operand_i) {operand_i->set_parent(result); markLhsValues(result);}
  setOneSourcePositionNull(result);
  return result;
}

SgMinusMinusOp *SageBuilder::buildMinusMinusOp(SgExpression* operand_i, SgUnaryOp::Sgop_mode  a_mode)
{
  SgMinusMinusOp* result = buildUnaryExpression<SgMinusMinusOp>(operand_i);
  ROSE_ASSERT(result);
  result->set_mode(a_mode);
  return result;
}

SgMinusMinusOp *SageBuilder::buildMinusMinusOp_nfi(SgExpression* operand_i, SgUnaryOp::Sgop_mode  a_mode)
{
  SgMinusMinusOp* result = buildUnaryExpression_nfi<SgMinusMinusOp>(operand_i);
  ROSE_ASSERT(result);
  result->set_mode(a_mode);
  return result;
}

SgPlusPlusOp *SageBuilder::buildPlusPlusOp(SgExpression* operand_i, SgUnaryOp::Sgop_mode  a_mode)
{
  SgPlusPlusOp* result = buildUnaryExpression<SgPlusPlusOp>(operand_i);
  ROSE_ASSERT(result);
  result->set_mode(a_mode);
  return result;
}


SgPlusPlusOp *SageBuilder::buildPlusPlusOp_nfi(SgExpression* operand_i, SgUnaryOp::Sgop_mode  a_mode)
{
  SgPlusPlusOp* result = buildUnaryExpression_nfi<SgPlusPlusOp>(operand_i);
  ROSE_ASSERT(result);
  result->set_mode(a_mode);
  return result;
}

SgThrowOp *SageBuilder::buildThrowOp(SgExpression *operand_i, SgThrowOp::e_throw_kind throwKind)
   {
  // DQ (11/8/2011): operand_i is allowed to be NULL.

  // SgThrowOp* result = new SgThrowOp(operand_i, operand_i -> get_type(), throwKind);
     SgThrowOp* result = new SgThrowOp(operand_i, (operand_i != NULL) ? operand_i->get_type() : NULL, throwKind);

     if (operand_i != NULL)
        {
          markLhsValues(result);
        }

     setOneSourcePositionForTransformation(result);

     if (operand_i != NULL)
          operand_i -> set_parent(result);

     ROSE_ASSERT(result);

     return result;
   }


//---------------------binary expressions-----------------------

template <class T>
T* SageBuilder::buildBinaryExpression(SgExpression* lhs, SgExpression* rhs)
{
  SgExpression* mylhs, *myrhs;
  mylhs = lhs;
  myrhs = rhs;

#if 0 // Jeremiah complained this, sometimes users just move expressions around
 // it is very tempting to reuse expressions during translation,
  // so try to catch such a mistake here
  if (lhs!=NULL)
    if (lhs->get_parent()!=NULL)
    {
      cout<<"Warning! Found an illegal attempt to reuse lhs of type "
          << lhs->class_name() <<
        " when building a binary expression . lhs is being copied."<<endl;
     ROSE_ABORT();
      mylhs = isSgExpression(deepCopy(lhs));
    }

  if (rhs!=NULL)
    if (rhs->get_parent()!=NULL)
    {
      cout<<"Warning! Found an illegal attempt to reuse rhs of type "
          << rhs->class_name() <<
        " when building a binary expression . rhs is being copied."<<endl;
     ROSE_ABORT();
      myrhs = isSgExpression(deepCopy(rhs));
    }
#endif
  T* result = new T(mylhs,myrhs, NULL);
  ROSE_ASSERT(result);
  if (mylhs!=NULL) 
  {
   mylhs->set_parent(result);
  // set lvalue
    markLhsValues(result);
  }
  if (myrhs!=NULL) myrhs->set_parent(result);
  setOneSourcePositionForTransformation(result);
  return result;

}
template <class T>
T* SageBuilder::buildBinaryExpression_nfi(SgExpression* lhs, SgExpression* rhs)
{
  SgExpression* mylhs, *myrhs;
  mylhs = lhs;
  myrhs = rhs;
  T* result = new T(mylhs,myrhs, NULL);
  ROSE_ASSERT(result);
  if (mylhs!=NULL) 
  {
   mylhs->set_parent(result);
  // set lvalue
    markLhsValues(result);
  }
  if (myrhs!=NULL) myrhs->set_parent(result);
  result->set_startOfConstruct(NULL);
  result->set_endOfConstruct(NULL);
  result->set_operatorPosition(NULL);
  result->set_need_paren(false);
  return result;

}
#define BUILD_BINARY_DEF(suffix) \
  Sg##suffix* SageBuilder::build##suffix##_nfi(SgExpression* lhs, SgExpression* rhs) \
  { \
     return buildBinaryExpression_nfi<Sg##suffix>(lhs, rhs); \
  } \
  Sg##suffix* SageBuilder::build##suffix(SgExpression* lhs, SgExpression* rhs) \
  { \
     return buildBinaryExpression<Sg##suffix>(lhs, rhs); \
  }

BUILD_BINARY_DEF(AddOp)
BUILD_BINARY_DEF(AndAssignOp)
BUILD_BINARY_DEF(AndOp)
BUILD_BINARY_DEF(ArrowExp)
BUILD_BINARY_DEF(ArrowStarOp)
BUILD_BINARY_DEF(AssignOp)
BUILD_BINARY_DEF(BitAndOp)
BUILD_BINARY_DEF(BitOrOp)
BUILD_BINARY_DEF(BitXorOp)

BUILD_BINARY_DEF(CommaOpExp)
BUILD_BINARY_DEF(ConcatenationOp)
BUILD_BINARY_DEF(DivAssignOp)
BUILD_BINARY_DEF(DivideOp)
BUILD_BINARY_DEF(DotExp)
BUILD_BINARY_DEF(DotStarOp)
BUILD_BINARY_DEF(EqualityOp)

BUILD_BINARY_DEF(ExponentiationOp)
BUILD_BINARY_DEF(ExponentiationAssignOp)
BUILD_BINARY_DEF(GreaterOrEqualOp)
BUILD_BINARY_DEF(GreaterThanOp)
BUILD_BINARY_DEF(IntegerDivideOp)
BUILD_BINARY_DEF(IntegerDivideAssignOp)
BUILD_BINARY_DEF(IorAssignOp)
BUILD_BINARY_DEF(IsOp)
BUILD_BINARY_DEF(IsNotOp)

BUILD_BINARY_DEF(LessOrEqualOp)
BUILD_BINARY_DEF(LessThanOp)
BUILD_BINARY_DEF(LshiftAssignOp)
BUILD_BINARY_DEF(LshiftOp)

BUILD_BINARY_DEF(MembershipOp)
BUILD_BINARY_DEF(MinusAssignOp)
BUILD_BINARY_DEF(ModAssignOp)
BUILD_BINARY_DEF(ModOp)
BUILD_BINARY_DEF(MultAssignOp)
BUILD_BINARY_DEF(MultiplyOp)

BUILD_BINARY_DEF(NotEqualOp)
BUILD_BINARY_DEF(NonMembershipOp)
BUILD_BINARY_DEF(OrOp)
BUILD_BINARY_DEF(PlusAssignOp)
BUILD_BINARY_DEF(PntrArrRefExp)
BUILD_BINARY_DEF(RshiftAssignOp)
BUILD_BINARY_DEF(JavaUnsignedRshiftAssignOp)

BUILD_BINARY_DEF(RshiftOp)
BUILD_BINARY_DEF(JavaUnsignedRshiftOp)
BUILD_BINARY_DEF(ScopeOp)
BUILD_BINARY_DEF(SubtractOp)
BUILD_BINARY_DEF(XorAssignOp)

BUILD_BINARY_DEF(VarArgCopyOp)
BUILD_BINARY_DEF(VarArgStartOp)

#undef BUILD_BINARY_DEF



SgArrayType* SageBuilder::buildArrayType(SgType* base_type/*=NULL*/, SgExpression* index/*=NULL*/)
{
  SgArrayType* result = new SgArrayType(base_type,index);
  ROSE_ASSERT(result); 
  if (index!=NULL) index->set_parent(result); // important!
  return result;
}

SgConditionalExp* SageBuilder::buildConditionalExp(SgExpression* test, SgExpression* a, SgExpression* b)
{
  SgConditionalExp* result = new SgConditionalExp(test, a, b, NULL);
  if (test) test->set_parent(result);
  if (a) a->set_parent(result);
  if (b) b->set_parent(result);
  setOneSourcePositionForTransformation(result);
  return result;
}

SgConditionalExp* SageBuilder::buildConditionalExp_nfi(SgExpression* test, SgExpression* a, SgExpression* b, SgType* t)
{
  SgConditionalExp* result = new SgConditionalExp(test, a, b, t);
  if (test) test->set_parent(result);
  if (a) {a->set_parent(result); markLhsValues(a);}
  if (b) {b->set_parent(result); markLhsValues(b);}
  setOneSourcePositionNull(result);
  return result;
}
SgVariantExpression * SageBuilder::buildVariantExpression()
{
  SgVariantExpression * result =  new SgVariantExpression();
  ROSE_ASSERT(result);
  setOneSourcePositionForTransformation(result);
  return result; 
}

SgNullExpression* SageBuilder::buildNullExpression_nfi()
{
  SgNullExpression* ne= new SgNullExpression();
  ROSE_ASSERT(ne);
  setOneSourcePositionNull(ne);
  return ne;
}

SgNullExpression* SageBuilder::buildNullExpression() {
  SgNullExpression* e = buildNullExpression_nfi();
  setOneSourcePositionForTransformation(e);
  return e;
}

SgAssignInitializer * SageBuilder::buildAssignInitializer(SgExpression * operand_i /*= NULL*/, SgType * expression_type /* = NULL */)
{
  SgAssignInitializer* result = new SgAssignInitializer(operand_i, expression_type);
  ROSE_ASSERT(result);   
  if (operand_i!=NULL) 
  { 
    operand_i->set_parent(result);
  // set lvalue, it asserts operand!=NULL 
    markLhsValues(result);
  }
  setOneSourcePositionForTransformation(result);
  return result; 
}

SgAssignInitializer * SageBuilder::buildAssignInitializer_nfi(SgExpression * operand_i /*= NULL*/, SgType * expression_type /* = UNLL */)
{
  SgAssignInitializer* result = new SgAssignInitializer(operand_i, expression_type);
  ROSE_ASSERT(result);   
  if (operand_i!=NULL) 
  { 
    operand_i->set_parent(result);
  // set lvalue, it asserts operand!=NULL 
    markLhsValues(result);
  }
  result->set_startOfConstruct(NULL);
  result->set_endOfConstruct(NULL);
  result->set_operatorPosition(NULL);
  result->set_need_paren(false);
  return result; 
}

//! Build an aggregate initializer
SgAggregateInitializer * SageBuilder::buildAggregateInitializer(SgExprListExp * initializers/* = NULL*/, SgType *type/* = NULL */)
{
  SgAggregateInitializer* result = new SgAggregateInitializer(initializers, type);
  ROSE_ASSERT(result);
  if (initializers!=NULL)
  {
    initializers->set_parent(result);
  }
  result->set_need_explicit_braces(true);
  setOneSourcePositionForTransformation(result);
  return result;
}

//! Build an aggregate initializer
SgAggregateInitializer * SageBuilder::buildAggregateInitializer_nfi(SgExprListExp * initializers/* = NULL*/, SgType *type/* = NULL */)
{
  SgAggregateInitializer* result = new SgAggregateInitializer(initializers, type);
  ROSE_ASSERT(result);
  if (initializers!=NULL)
  {
    initializers->set_parent(result);
  }
  result->set_need_explicit_braces(true);
  setOneSourcePositionNull(result);
  return result;
}

// DQ (1/4/2009): Added support for SgConstructorInitializer
SgConstructorInitializer *
SageBuilder::buildConstructorInitializer(
   SgMemberFunctionDeclaration *declaration/* = NULL*/,
   SgExprListExp *args/* = NULL*/,
   SgType *expression_type/* = NULL*/,
   bool need_name /*= false*/,
   bool need_qualifier /*= false*/,
   bool need_parenthesis_after_name /*= false*/,
   bool associated_class_unknown /*= false*/)
   {
  // Prototype:
  // SgConstructorInitializer (SgMemberFunctionDeclaration *declaration, SgExprListExp *args, SgType *expression_type, 
  //    bool need_name, bool need_qualifier, bool need_parenthesis_after_name, bool associated_class_unknown);

     //George Vulov (05/24/2011) Modified this assertion to allow for a NULL declaration (in case of implicit constructors)
     ROSE_ASSERT(declaration == NULL || declaration->get_associatedClassDeclaration() != NULL);

     SgConstructorInitializer* result = new SgConstructorInitializer( declaration, args, expression_type, need_name, 
                                        need_qualifier, need_parenthesis_after_name, associated_class_unknown );
     ROSE_ASSERT(result != NULL);
     if (args != NULL)
        {
          args->set_parent(result);
          setOneSourcePositionForTransformation(args);
        }

     setOneSourcePositionForTransformation(result);

     return result;
   }

// DQ (1/4/2009): Added support for SgConstructorInitializer
SgConstructorInitializer *
SageBuilder::buildConstructorInitializer_nfi(
   SgMemberFunctionDeclaration *declaration/* = NULL*/,
   SgExprListExp *args/* = NULL*/,
   SgType *expression_type/* = NULL*/,
   bool need_name /*= false*/,
   bool need_qualifier /*= false*/,
   bool need_parenthesis_after_name /*= false*/,
   bool associated_class_unknown /*= false*/)
   {
  // Prototype:
  // SgConstructorInitializer (SgMemberFunctionDeclaration *declaration, SgExprListExp *args, SgType *expression_type, bool need_name, bool need_qualifier, bool need_parenthesis_after_name, bool associated_class_unknown);

  // DQ (11/7/2011): Added additional error checking.
  // ROSE_ASSERT(declaration != NULL);
  // DQ (1/4/2009): Error checking
  // ROSE_ASSERT(declaration->get_associatedClassDeclaration() != NULL);

  // DQ (11/7/2011): Fix symetric to the way George did it above.
     ROSE_ASSERT(declaration == NULL || declaration->get_associatedClassDeclaration() != NULL);

     SgConstructorInitializer* result = new SgConstructorInitializer( declaration, args, expression_type, need_name, need_qualifier, need_parenthesis_after_name, associated_class_unknown );
     ROSE_ASSERT(result != NULL);
     if (args != NULL)
        {
          args->set_parent(result);
        }

     setOneSourcePositionNull(result);

     return result;
   }



//! Build sizeof() expression with an expression parameter
SgSizeOfOp* SageBuilder::buildSizeOfOp(SgExpression* exp/*= NULL*/)
{
  SgType* exp_type =NULL;
  if (exp) exp_type = exp->get_type();

  SgSizeOfOp* result = new SgSizeOfOp(exp,NULL, NULL);
  //SgSizeOfOp* result = new SgSizeOfOp(exp,NULL, exp_type);
  ROSE_ASSERT(result);
  if (exp)
  {
    exp->set_parent(result);
    markLhsValues(result);
  }
  setOneSourcePositionForTransformation(result);
  return result;
}

//! Build sizeof() expression with an expression parameter
SgSizeOfOp* SageBuilder::buildSizeOfOp_nfi(SgExpression* exp/*= NULL*/)
{
  SgType* exp_type =NULL;
  if (exp) exp_type = exp->get_type();

  SgSizeOfOp* result = new SgSizeOfOp(exp,NULL, NULL);
  //SgSizeOfOp* result = new SgSizeOfOp(exp,NULL, exp_type);
  ROSE_ASSERT(result);
  if (exp)
  {
    exp->set_parent(result);
    markLhsValues(result);
  }
  setOneSourcePositionNull(result);
  return result;
}

//! Build sizeof() expression with a type parameter
SgSizeOfOp* SageBuilder::buildSizeOfOp(SgType* type /* = NULL*/)
{
  SgSizeOfOp* result = new SgSizeOfOp((SgExpression*)NULL,type,NULL);
  //SgSizeOfOp* result = new SgSizeOfOp((SgExpression*)NULL,type,type);
  ROSE_ASSERT(result);
  setOneSourcePositionForTransformation(result);
  return result;
}

//! Build sizeof() expression with a type parameter
SgSizeOfOp* SageBuilder::buildSizeOfOp_nfi(SgType* type /* = NULL*/)
{
  SgSizeOfOp* result = new SgSizeOfOp((SgExpression*)NULL,type,NULL);
  //SgSizeOfOp* result = new SgSizeOfOp((SgExpression*)NULL,type,type);
  ROSE_ASSERT(result);
  setOneSourcePositionNull(result);
  return result;
}



// DQ (7/18/2011): Added support for SgJavaInstanceOfOp
//! This is part of Java specific operator support.
SgJavaInstanceOfOp* SageBuilder::buildJavaInstanceOfOp(SgExpression* exp, SgType* type)
   {
  // Not sure what should be the correct type of the SgJavaInstanceOfOp expression...
     SgType* exp_type = NULL;

  // I think this should evaluate to be a boolean type (typically used in conditionals).
  // if (exp != NULL) exp_type = exp->get_type();

  // Warn that this support in not finished.
     printf ("WARNING: Support for SgJavaInstanceOfOp is incomplete, expression type not specified, should it be SgTypeBool? \n");

     SgJavaInstanceOfOp* result = new SgJavaInstanceOfOp(exp,type, exp_type);
     ROSE_ASSERT(result);
     if (exp != NULL)
        {
          exp->set_parent(result);
          markLhsValues(result);
        }

     setOneSourcePositionForTransformation(result);
     return result;
   }



SgExprListExp * SageBuilder::buildExprListExp(SgExpression * expr1, SgExpression* expr2, SgExpression* expr3, SgExpression* expr4, SgExpression* expr5, SgExpression* expr6, SgExpression* expr7, SgExpression* expr8, SgExpression* expr9, SgExpression* expr10)
{
  SgExprListExp* expList = new SgExprListExp();
  ROSE_ASSERT(expList);
  setOneSourcePositionForTransformation(expList);
  if (expr1) appendExpression(expList, expr1);
  if (expr2) appendExpression(expList, expr2);
  if (expr3) appendExpression(expList, expr3);
  if (expr4) appendExpression(expList, expr4);
  if (expr5) appendExpression(expList, expr5);
  if (expr6) appendExpression(expList, expr6);
  if (expr7) appendExpression(expList, expr7);
  if (expr8) appendExpression(expList, expr8);
  if (expr9) appendExpression(expList, expr9);
  if (expr10) appendExpression(expList, expr10);
  return expList;
}

// CH (5/11/2010): Seems that this function is useful.
SgExprListExp * SageBuilder::buildExprListExp(const std::vector<SgExpression*>& exprs)
{
  SgExprListExp* expList = new SgExprListExp();
  ROSE_ASSERT(expList);
  setOneSourcePositionForTransformation(expList);
  for (size_t i = 0; i < exprs.size(); ++i) {
    appendExpression(expList, exprs[i]);
  }
  return expList;
}

SgExprListExp * SageBuilder::buildExprListExp_nfi()
{
  SgExprListExp* expList = new SgExprListExp();
  ROSE_ASSERT(expList);
  setOneSourcePositionNull(expList);
  return expList;
}

SgExprListExp * SageBuilder::buildExprListExp_nfi(const std::vector<SgExpression*>& exprs)
{
  SgExprListExp* expList = new SgExprListExp();
  ROSE_ASSERT(expList);
  setOneSourcePositionNull(expList);
  for (size_t i = 0; i < exprs.size(); ++i) {
    appendExpression(expList, exprs[i]);
  }
  return expList;
}

SgVarRefExp *
SageBuilder::buildVarRefExp(SgInitializedName* initname, SgScopeStatement* scope)
{
  ROSE_ASSERT(initname);
  if (scope == NULL)
    scope = SageBuilder::topScopeStack();
  // ROSE_ASSERT(scope != NULL); // we allow to build a dangling ref without symbol

  SgVarRefExp *varRef = NULL;
  // there is assertion for get_scope() != NULL in get_symbol_from_symbol_table()
  SgSymbol* symbol = NULL;
  if (initname->get_scope()!=NULL)
    symbol = initname->get_symbol_from_symbol_table ();
  
  if (symbol)
  {
    varRef = new SgVarRefExp(isSgVariableSymbol(symbol));
    setOneSourcePositionForTransformation(varRef);
    ROSE_ASSERT(varRef);
  }
  else
   varRef = buildVarRefExp(initname->get_name(), scope);

 return varRef;
}

SgVarRefExp *
SageBuilder::buildVarRefExp(const char* varName, SgScopeStatement* scope) 
{
   SgName name(varName);   
   return buildVarRefExp(name,scope); 
} 

SgVarRefExp *
SageBuilder::buildVarRefExp(const std::string& varName, SgScopeStatement* scope)
//SageBuilder::buildVarRefExp(std::string& varName, SgScopeStatement* scope=NULL)
{
  SgName name(varName);
  return buildVarRefExp(name,scope);
}

SgVarRefExp *
SageBuilder::buildVarRefExp(const SgName& name, SgScopeStatement* scope/*=NULL*/)
   {
     if (scope == NULL)
          scope = SageBuilder::topScopeStack();

  // ROSE_ASSERT(scope != NULL); // we allow to build a dangling ref without symbol
     SgSymbol*         symbol    = NULL;
     SgVariableSymbol* varSymbol = NULL;

     if (scope != NULL)
        {
          symbol = lookupSymbolInParentScopes(name,scope); 
       // printf ("In SageBuilder::buildVarRefExp(): scope = %p = %s symbpl = %p \n",scope,scope->class_name().c_str(),symbol);
        }

     if (symbol != NULL) 
        {
          varSymbol= isSgVariableSymbol(symbol); 
        }
       else
        {
       // if not found: put fake init name and symbol here and 
       // waiting for a postProcessing phase to clean it up
       // two features: no scope and unknown type for initializedName
          SgInitializedName * name1 = buildInitializedName(name,SgTypeUnknown::createType());
          name1->set_scope(scope); //buildInitializedName() does not set scope for various reasons
          varSymbol= new SgVariableSymbol(name1);
        }
     ROSE_ASSERT(varSymbol); 

     SgVarRefExp *varRef = new SgVarRefExp(varSymbol);
     setOneSourcePositionForTransformation(varRef);
     ROSE_ASSERT(varRef);
     return varRef; 
   }

//! Build a variable reference from an existing variable declaration. The assumption is a SgVariableDeclartion only declares one variable in the ROSE AST.
SgVarRefExp *
SageBuilder::buildVarRefExp(SgVariableDeclaration* vardecl)
{
  SgVariableSymbol* symbol = getFirstVarSym(vardecl);
  ROSE_ASSERT(symbol);
  return buildVarRefExp(symbol);
}


SgVarRefExp *
SageBuilder::buildVarRefExp(SgVariableSymbol* sym)
{
  SgVarRefExp *varRef = new SgVarRefExp(sym);
  setOneSourcePositionForTransformation(varRef);
  ROSE_ASSERT(varRef);
  return varRef; 
}

SgVarRefExp *
SageBuilder::buildVarRefExp_nfi(SgVariableSymbol* sym)
{
  SgVarRefExp *varRef = new SgVarRefExp(sym);
  setOneSourcePositionNull(varRef);
  ROSE_ASSERT(varRef);
  return varRef; 
}

//!Build a variable reference expression at scope to an opaque variable which has unknown information except for its name.  Used when referring to an internal variable defined in some headers of runtime libraries.(The headers are not yet inserted into the file during translation). Similar to buildOpaqueType(); 
/*! It will declare a hidden int varName  at the specified scope to cheat the AST consistence tests.
 */
SgVarRefExp*
SageBuilder::buildOpaqueVarRefExp(const std::string& name,SgScopeStatement* scope/* =NULL */)
{
  SgVarRefExp *result = NULL;

  if (scope == NULL)
    scope = SageBuilder::topScopeStack();
  ROSE_ASSERT(scope != NULL);

  SgSymbol * symbol = lookupSymbolInParentScopes(name,scope); 
  if (symbol)
  {
    // Can be the same opaque var ref built before
  //  cerr<<"Error: trying to build an opaque var ref when the variable is actual explicit!"<<endl;
   //    ROSE_ASSERT(false);
     ROSE_ASSERT(isSgVariableSymbol(symbol));
     result = buildVarRefExp(isSgVariableSymbol(symbol));  
  }
  else
  {
    SgVariableDeclaration* fakeVar = buildVariableDeclaration(name, buildIntType(),NULL, scope);
    Sg_File_Info* file_info = fakeVar->get_file_info();
    file_info->unsetOutputInCodeGeneration ();
    SgVariableSymbol *  fakeSymbol = getFirstVarSym (fakeVar);   
    result = buildVarRefExp(fakeSymbol);
  } // if
  return result;
} // buildOpaqueVarRefExp()

//! Build a Fortran numeric label ref exp
SgLabelRefExp * SageBuilder::buildLabelRefExp(SgLabelSymbol * s)
{
   SgLabelRefExp * result= NULL;
   ROSE_ASSERT (s!= NULL);
   result = new SgLabelRefExp(s);
   ROSE_ASSERT (result != NULL);
   setOneSourcePositionForTransformation(result);
   return result;
}

SgFunctionParameterList*
SageBuilder::buildFunctionParameterList(SgFunctionParameterTypeList * paraTypeList)
{
  SgFunctionParameterList* paraList = buildFunctionParameterList();
  if (paraTypeList==NULL) return paraList;

  SgTypePtrList typeList = paraTypeList->get_arguments();
  SgTypePtrList::iterator i;
  for (i=typeList.begin();i!=typeList.end();i++)
  {
    SgInitializedName* arg = buildInitializedName(SgName(""),(*i));
    appendArg(paraList,arg);
  }

  return paraList;
}

SgFunctionParameterList*
SageBuilder::buildFunctionParameterList_nfi(SgFunctionParameterTypeList * paraTypeList)
{
  SgFunctionParameterList* paraList = buildFunctionParameterList();
  ROSE_ASSERT (paraList);
  SgTypePtrList typeList = paraTypeList->get_arguments();
  SgTypePtrList::iterator i;
  for (i=typeList.begin();i!=typeList.end();i++)
  {
    SgInitializedName* arg = buildInitializedName_nfi(SgName(""),(*i),NULL);
    appendArg(paraList,arg);
  }
  return paraList;
}

// lookup function symbol to create a reference to it
SgFunctionRefExp *
SageBuilder::buildFunctionRefExp(const SgName& name,const SgType* funcType, SgScopeStatement* scope /*=NULL*/)
{
  ROSE_ASSERT(funcType); // function type cannot be NULL
  SgFunctionType* func_type = isSgFunctionType(const_cast<SgType*>(funcType));
  ROSE_ASSERT(func_type);

  if (scope == NULL)
    scope = SageBuilder::topScopeStack();
  ROSE_ASSERT(scope != NULL);
  SgFunctionSymbol* symbol = lookupFunctionSymbolInParentScopes(name,func_type,scope);
  if (symbol==NULL) 
    // in rare cases when function calls are inserted before any prototypes exist
  {
#if 0
    // MiddleLevelRewrite::insert() does not merge content of headers into current AST
    symbol = lookupFunctionSymbolInParentScopes(name,scope); //TODO relax the matching
    if (symbol==NULL) {
      // we require the declaration must exist before building a reference to it, or 
      // at least user should insert the header containing the prototype information first
      // using MiddleLevelRewrite::insert()
      cout<<"Error! building a reference to function: "<<name.getString()<<" before it is being declared before!"<<endl;
      ROSE_ASSERT(false);
    }
#else 
    // MiddleLevelRewrite::insert() might conflict this part by generating a dangling function symbol 
    SgType* return_type = func_type->get_return_type();
    SgFunctionParameterTypeList * paraTypeList = func_type->get_argument_list();
    SgFunctionParameterList *parList = buildFunctionParameterList(paraTypeList);

    SgGlobal* globalscope = getGlobalScope(scope);
    SgFunctionDeclaration * funcDecl= buildNondefiningFunctionDeclaration(name,return_type,parList,globalscope);
    funcDecl->get_declarationModifier().get_storageModifier().setExtern();

    // This will conflict with prototype in a header
    // prepend_statement(globalscope,funcDecl);
    // Prepend a function prototype declaration in current scope, hide it from the unparser
    // prependStatement(funcDecl,scope);
    // Sg_File_Info* file_info = funcDecl->get_file_info();
    // file_info->unsetOutputInCodeGeneration ();

    symbol = lookupFunctionSymbolInParentScopes(name,func_type,scope);
    ROSE_ASSERT(symbol);
#endif
  }
  SgFunctionRefExp* func_ref = new SgFunctionRefExp(symbol,func_type);
  setOneSourcePositionForTransformation(func_ref);

  ROSE_ASSERT(func_ref);
  return func_ref;
}

SgFunctionRefExp *
SageBuilder::buildFunctionRefExp(const char* name,const SgType* funcType, SgScopeStatement* scope /*=NULL*/)
{
  SgName name2(name);
  return buildFunctionRefExp(name2,funcType,scope);
}

// lookup function symbol to create a reference to it
SgFunctionRefExp *
SageBuilder::buildFunctionRefExp(const SgFunctionDeclaration* func_decl)
{
  ROSE_ASSERT(func_decl != NULL);
  SgDeclarationStatement* nondef_func = func_decl->get_firstNondefiningDeclaration ();
  SgDeclarationStatement* def_func = func_decl->get_definingDeclaration ();
  SgSymbol* symbol = NULL; 
  if (nondef_func != NULL)
  {
    ROSE_ASSERT(nondef_func!= NULL);
    symbol = nondef_func->get_symbol_from_symbol_table();
  }
  // Liao 12/1/2010. It is possible that there is no prototype declarations at all
  else if (def_func != NULL)
  {
    symbol = def_func->get_symbol_from_symbol_table();
  }
  else
  {
    cerr<<"Fatal error: SageBuilder::buildFunctionRefExp():defining and nondefining declarations for a function cannot be both NULL"<<endl;
    ROSE_ASSERT (false);
  }
  ROSE_ASSERT( symbol != NULL);
  return buildFunctionRefExp( isSgFunctionSymbol (symbol));
}


// lookup function symbol to create a reference to it
SgFunctionRefExp *
SageBuilder::buildFunctionRefExp(SgFunctionSymbol* sym)
{
  SgFunctionRefExp* func_ref = new SgFunctionRefExp(sym, NULL);
  setOneSourcePositionForTransformation(func_ref);
  ROSE_ASSERT(func_ref);
  return func_ref;
}

// lookup function symbol to create a reference to it
SgFunctionRefExp *
SageBuilder::buildFunctionRefExp_nfi(SgFunctionSymbol* sym)
{
  SgFunctionRefExp* func_ref = new SgFunctionRefExp(sym, NULL);
  setOneSourcePositionNull(func_ref);
  ROSE_ASSERT(func_ref);
  return func_ref;
}

// lookup member function symbol to create a reference to it
SgMemberFunctionRefExp *
SageBuilder::buildMemberFunctionRefExp_nfi(SgMemberFunctionSymbol* sym, bool virtual_call, bool need_qualifier)
{
  SgMemberFunctionRefExp* func_ref = new SgMemberFunctionRefExp(sym, virtual_call, NULL, need_qualifier);
  setOneSourcePositionNull(func_ref);
  ROSE_ASSERT(func_ref);
  return func_ref;
}

// lookup member function symbol to create a reference to it
SgMemberFunctionRefExp *
SageBuilder::buildMemberFunctionRefExp(SgMemberFunctionSymbol* sym, bool virtual_call, bool need_qualifier)
{
  SgMemberFunctionRefExp* func_ref = new SgMemberFunctionRefExp(sym, virtual_call, NULL, need_qualifier);
  setOneSourcePositionForTransformation(func_ref);
  ROSE_ASSERT(func_ref);
  return func_ref;
}

// lookup class symbol to create a reference to it
SgClassNameRefExp *
SageBuilder::buildClassNameRefExp_nfi(SgClassSymbol* sym)
{
  SgClassNameRefExp* class_ref = new SgClassNameRefExp(sym);
  setOneSourcePositionNull(class_ref);
  ROSE_ASSERT(class_ref);
  return class_ref;
}

SgClassNameRefExp *
SageBuilder::buildClassNameRefExp(SgClassSymbol* sym)
{
  SgClassNameRefExp* class_ref = new SgClassNameRefExp(sym);
  setOneSourcePositionForTransformation(class_ref);
  ROSE_ASSERT(class_ref);
  return class_ref;
}

//! Lookup a C style function symbol to create a function reference expression to it
SgFunctionRefExp *
SageBuilder::buildFunctionRefExp(const SgName& name, SgScopeStatement* scope /*=NULL*/)
{
  if (scope == NULL)
     scope = SageBuilder::topScopeStack();
  ROSE_ASSERT(scope != NULL);
  SgFunctionSymbol* symbol = lookupFunctionSymbolInParentScopes(name,scope);


  if (symbol==NULL) 
// in rare cases when function calls are inserted before any prototypes exist
  {
// assume int return type, and empty parameter list
    SgType* return_type = buildIntType();
    SgFunctionParameterList *parList = buildFunctionParameterList();

    SgGlobal* globalscope = getGlobalScope(scope);
    SgFunctionDeclaration * funcDecl= buildNondefiningFunctionDeclaration(name,return_type,parList,globalscope);
     funcDecl->get_declarationModifier().get_storageModifier().setExtern();

   
    symbol = lookupFunctionSymbolInParentScopes(name,scope);
    ROSE_ASSERT(symbol);
  }

  SgFunctionRefExp* func_ref = buildFunctionRefExp(symbol);
  setOneSourcePositionForTransformation(func_ref);

  ROSE_ASSERT(func_ref);
  return func_ref;
}

SgFunctionRefExp *
SageBuilder::buildFunctionRefExp(const char* name, SgScopeStatement* scope /*=NULL*/)
{
  SgName name2(name); 
  return buildFunctionRefExp(name2,scope);
}


SgExprStatement*
SageBuilder::buildExprStatement(SgExpression*  exp)
{
  SgExprStatement* expStmt = new SgExprStatement(exp);
  ROSE_ASSERT(expStmt);
  if (exp) exp->set_parent(expStmt);
  setOneSourcePositionForTransformation(expStmt);
  return expStmt;
}

SgExprStatement*
SageBuilder::buildExprStatement_nfi(SgExpression*  exp)
{
  SgExprStatement* expStmt = new SgExprStatement(exp);
  ROSE_ASSERT(expStmt);
  if (exp) exp->set_parent(expStmt);
  setOneSourcePositionNull(expStmt);
  return expStmt;
}

SgFunctionCallExp* 
SageBuilder::buildFunctionCallExp(const SgName& name, 
                                                SgType* return_type, 
                                                SgExprListExp* parameters/*=NULL*/, 
                                             SgScopeStatement* scope/*=NULL*/)
{
  if (scope == NULL)    
    scope = SageBuilder::topScopeStack();
  ROSE_ASSERT(scope != NULL); 
 if (parameters == NULL)
     parameters = buildExprListExp();
  SgFunctionParameterTypeList * typeList= buildFunctionParameterTypeList(parameters); 
  SgFunctionType * func_type = buildFunctionType(return_type,typeList); 
  SgFunctionRefExp* func_ref = buildFunctionRefExp(name,func_type,scope);
  SgFunctionCallExp * func_call_expr = new SgFunctionCallExp(func_ref,parameters,func_ref->get_type());
  parameters->set_parent(func_call_expr);
  setOneSourcePositionForTransformation(func_call_expr);
  ROSE_ASSERT(func_call_expr);
  return func_call_expr;  
}

SgFunctionCallExp* 
SageBuilder::buildFunctionCallExp(SgFunctionSymbol* sym, 
                                  SgExprListExp* parameters/*=NULL*/)
   {
     ROSE_ASSERT (sym);
     if (parameters == NULL)
          parameters = buildExprListExp();
     ROSE_ASSERT (parameters);

  // DQ (8/21/2011): We want to preserve the support for member functions to be built as SgMemberFunctionRefExp.
  // This is important for the Java support and the C++ support else we will be lowering all mmember function calls
  // to function calls which will be a proble for eht analysis of object oriented languages.
  // SgFunctionRefExp* func_ref = buildFunctionRefExp(sym);
  // SgFunctionCallExp * func_call_expr = new SgFunctionCallExp(func_ref,parameters,func_ref->get_type());
  // func_ref->set_parent(func_call_expr);
     SgFunctionCallExp * func_call_expr = NULL;
     SgMemberFunctionSymbol* memberFunctionSymbol = isSgMemberFunctionSymbol(sym);
     if (memberFunctionSymbol != NULL)
        {
       // Note that we can't at this point be sure this is not a virtual function.
          bool virtual_call = false;

       // Name qualificaiton is handled separately from the setting of this variable (old API).
          bool need_qualifier = false;

          SgMemberFunctionRefExp* member_func_ref = buildMemberFunctionRefExp(memberFunctionSymbol,virtual_call,need_qualifier);
          func_call_expr = new SgFunctionCallExp(member_func_ref,parameters,member_func_ref->get_type());
          member_func_ref->set_parent(func_call_expr);
        }
       else
        {
          SgFunctionRefExp * func_ref = buildFunctionRefExp(sym);
          func_call_expr = new SgFunctionCallExp(func_ref,parameters,func_ref->get_type());
          func_ref->set_parent(func_call_expr);
        }


     parameters->set_parent(func_call_expr);

     setOneSourcePositionForTransformation(func_call_expr);

     ROSE_ASSERT(func_call_expr);
     return func_call_expr;  
   }

SgFunctionCallExp* 
SageBuilder::buildFunctionCallExp_nfi(SgExpression* f, SgExprListExp* parameters /*=NULL*/)
{
  SgFunctionCallExp * func_call_expr = new SgFunctionCallExp(f,parameters,f->get_type());
  if (f) f->set_parent(func_call_expr);
  if (parameters) parameters->set_parent(func_call_expr);
  setOneSourcePositionNull(func_call_expr);
  ROSE_ASSERT(func_call_expr);
  return func_call_expr;  
}

SgFunctionCallExp* 
SageBuilder::buildFunctionCallExp(SgExpression* f, SgExprListExp* parameters/*=NULL*/)
{
  SgFunctionCallExp * func_call_expr = new SgFunctionCallExp(f,parameters,f->get_type());
  if (f) f->set_parent(func_call_expr);
  if (parameters) parameters->set_parent(func_call_expr);
  setOneSourcePositionForTransformation(func_call_expr);
  ROSE_ASSERT(func_call_expr);
  return func_call_expr;  
}

SgExprStatement*
SageBuilder::buildFunctionCallStmt(const SgName& name, 
                      SgType* return_type, 
                      SgExprListExp* parameters /*= NULL*/, 
                      SgScopeStatement* scope /*=NULL*/)
{
  if (scope == NULL)
    scope = SageBuilder::topScopeStack();
  ROSE_ASSERT(scope != NULL);
  SgFunctionCallExp* func_call_expr = buildFunctionCallExp(name,return_type,parameters,scope);
  SgExprStatement * expStmt = buildExprStatement(func_call_expr);
  return expStmt;
}

//! Build a function call statement using function expression and argument list only, like (*funcPtr)(args);
SgExprStatement*
SageBuilder::buildFunctionCallStmt(SgExpression* function_exp, SgExprListExp* parameters/*=NULL*/)
{
  SgFunctionCallExp* func_call_expr = buildFunctionCallExp(function_exp, parameters);
  SgExprStatement * expStmt = buildExprStatement(func_call_expr);
  return expStmt;
}

//! Build a CUDA kernel call expression (kernel<<<config>>>(parameters))
SgCudaKernelCallExp * SageBuilder::buildCudaKernelCallExp_nfi(SgExpression * kernel, SgExprListExp* parameters, SgCudaKernelExecConfig * config) {
  ROSE_ASSERT(kernel);
  ROSE_ASSERT(parameters);
  ROSE_ASSERT(config);

  SgFunctionRefExp * func_ref_exp = isSgFunctionRefExp(kernel);
  if (!func_ref_exp) {
    std::cerr << "SgCudaKernelCallExp accept only direct reference to a function." << std::endl;
    ROSE_ASSERT(false);
  }
  if (!(func_ref_exp->get_symbol_i()->get_declaration()->get_functionModifier().isCudaKernel())) {
    std::cerr << "To build a SgCudaKernelCallExp the callee need to be a kernel (having \"__global__\" attribute)." << std::endl;
    ROSE_ASSERT(false);
  }

  SgCudaKernelCallExp * kernel_call_expr = new SgCudaKernelCallExp(kernel, parameters, config);

  kernel->set_parent(kernel_call_expr);
  parameters->set_parent(kernel_call_expr);
  config->set_parent(kernel_call_expr);

  setOneSourcePositionNull(kernel_call_expr);

  ROSE_ASSERT(kernel_call_expr);

  return kernel_call_expr;  
}

//! Build a CUDA kernel execution configuration (<<<grid, blocks, shared, stream>>>)
SgCudaKernelExecConfig * SageBuilder::buildCudaKernelExecConfig_nfi(SgExpression *grid, SgExpression *blocks, SgExpression *shared, SgExpression *stream) {
  if (!grid || !blocks) {
     std::cerr << "SgCudaKernelExecConfig need fields 'grid' and 'blocks' to be set." << std::endl;
     ROSE_ASSERT(false);
  }

  // TODO-CUDA check types

  SgCudaKernelExecConfig * config = new SgCudaKernelExecConfig (grid, blocks, shared, stream);

  grid->set_parent(config);
  blocks->set_parent(config);
  if (shared)
    shared->set_parent(config);
  if (stream)
    stream->set_parent(config);

  setOneSourcePositionNull(config);
  
  ROSE_ASSERT(config);
  
  return config;
}

SgExprStatement*
SageBuilder::buildAssignStatement(SgExpression* lhs,SgExpression* rhs)
//SageBuilder::buildAssignStatement(SgExpression* lhs,SgExpression* rhs, SgScopeStatement* scope=NULL)
{
  ROSE_ASSERT(lhs != NULL); 
  ROSE_ASSERT(rhs != NULL); 
  
  //SgAssignOp* assignOp = new SgAssignOp(lhs,rhs,lhs->get_type());
// SgBinaryOp::get_type() assume p_expression_type is not set
  SgAssignOp* assignOp = new SgAssignOp(lhs,rhs,NULL);
  ROSE_ASSERT(assignOp);
  setOneSourcePositionForTransformation(assignOp);
  lhs->set_parent(assignOp);
  rhs->set_parent(assignOp);
  
  lhs->set_lvalue (true);
  SgExprStatement* exp = new SgExprStatement(assignOp);
  ROSE_ASSERT(exp);
   // some child nodes are transparently generated, using recursive setting is safer
  setSourcePositionForTransformation(exp);
  //setOneSourcePositionForTransformation(exp);
  assignOp->set_parent(exp);
  return exp;
}

// DQ (8/16/2011): This is an AST translate specific version (see note below). 
// We would like to phase out the version above if possible (but we want to 
// test this later).
SgExprStatement*
SageBuilder::buildAssignStatement_ast_translate(SgExpression* lhs,SgExpression* rhs)
{
  ROSE_ASSERT(lhs != NULL); 
  ROSE_ASSERT(rhs != NULL); 
  
  //SgAssignOp* assignOp = new SgAssignOp(lhs,rhs,lhs->get_type());
// SgBinaryOp::get_type() assume p_expression_type is not set
  SgAssignOp* assignOp = new SgAssignOp(lhs,rhs,NULL);
  ROSE_ASSERT(assignOp);
  setOneSourcePositionForTransformation(assignOp);
  lhs->set_parent(assignOp);
  rhs->set_parent(assignOp);
  
  lhs->set_lvalue (true);
  SgExprStatement* exp = new SgExprStatement(assignOp);
  ROSE_ASSERT(exp);

// DQ (8/16/2011): Modified to avoid recursive call to reset source position information 
// (this version is required for the Java support where we have set source code position
// information on the lhs and rhs and we don't want it to be reset as a transformation.
// some child nodes are transparently generated, using recursive setting is safer
// setSourcePositionForTransformation(exp);
  setOneSourcePositionForTransformation(exp);
  assignOp->set_parent(exp);
  return exp;
}


SgLabelStatement * SageBuilder::buildLabelStatement(const SgName& name,  SgStatement * stmt/*=NULL*/, SgScopeStatement* scope /*=NULL*/)
{
  if (scope == NULL)
    scope = SageBuilder::topScopeStack();
 //  ROSE_ASSERT(scope != NULL); // We support bottom up building of label statements now
 
   // should including current scope when searching for the function definition
   // since users can only pass FunctionDefinition when the function body is not yet attached
  SgLabelStatement * labelstmt = new SgLabelStatement(name,stmt);
  ROSE_ASSERT(labelstmt);
  setOneSourcePositionForTransformation(labelstmt);
  
 if(stmt!=NULL) 
   stmt->set_parent(labelstmt);
 #if 0  // moved to fixLabelStatement()
  SgFunctionDefinition * label_scope = getEnclosingFunctionDefinition(scope,true);
  ROSE_ASSERT (label_scope);
  labelstmt->set_scope(label_scope);
  SgLabelSymbol* lsymbol= new SgLabelSymbol(labelstmt);
  ROSE_ASSERT(lsymbol); 
  // TODO should we prevent duplicated insertion ?
  label_scope->insert_symbol(lsymbol->get_name(), lsymbol);
 #endif 

  // Liao 1/7/2010
  // SgLabelStatement is used for CONTINUE statement in Fortran
  // In this case , it has no inherent association with a Label symbol.
  // It is up to the SageInterface::setNumericalLabel(SgStatement*) to handle label symbol
  if (!SageInterface::is_Fortran_language() &&scope)
    fixLabelStatement(labelstmt,scope);
  // we don't want to set parent here yet
  // delay it until append_statement() or alike
  return labelstmt;
}

SgLabelStatement * SageBuilder::buildLabelStatement_nfi(const SgName& name,  SgStatement * stmt/*=NULL*/, SgScopeStatement* scope /*=NULL*/)
{
  SgLabelStatement * labelstmt = new SgLabelStatement(name,stmt);
  ROSE_ASSERT(labelstmt);
  setOneSourcePositionForTransformation(labelstmt);
  
 if(stmt!=NULL) 
   stmt->set_parent(labelstmt);
  if (scope)
    fixLabelStatement(labelstmt,scope);
  // we don't want to set parent here yet
  // delay it until append_statement() or alike
  return labelstmt;
}

SgIfStmt * SageBuilder::buildIfStmt(SgStatement* conditional, SgStatement * true_body, SgStatement * false_body)
{
  ROSE_ASSERT(conditional);
  ROSE_ASSERT(true_body);
  // ROSE_ASSERT(false_body); -- this is not required anymore
  SgIfStmt *ifstmt = new SgIfStmt(conditional, true_body, false_body);
  ROSE_ASSERT(ifstmt);

 // DQ (11/28/2010): Added specification of case insensitivity for Fortran.
  if (symbol_table_case_insensitive_semantics == true)
       ifstmt->setCaseInsensitive(true);

  setOneSourcePositionForTransformation(ifstmt);
  conditional->set_parent(ifstmt);
  true_body->set_parent(ifstmt);
  if (false_body != NULL) false_body->set_parent(ifstmt);

  if (SageInterface::is_Fortran_language() )
  {
    // Liao 1/20/2010
    // According to Fortran 77 standard Chapter 11.5 to 11.9, 
    // this is a Fortran Block IF statement, if the true body is:
    // 1. A block of statement under SgBasicBlock
    // 2. DO, block if, or another logical if
    // Otherwise it is a logical if statement
    if (isSgBasicBlock(true_body)|| isSgFortranDo(true_body)|| isSgIfStmt(true_body)) 
    {
      ifstmt->set_use_then_keyword(true);
      ifstmt->set_has_end_statement(true);
    } 
  }

  return ifstmt;
}

SgIfStmt * SageBuilder::buildIfStmt_nfi(SgStatement* conditional, SgStatement * true_body, SgStatement * false_body)
{
  SgIfStmt *ifstmt = new SgIfStmt(conditional, true_body, false_body);
  ROSE_ASSERT(ifstmt);

 // DQ (11/28/2010): Added specification of case insensitivity for Fortran.
  if (symbol_table_case_insensitive_semantics == true)
       ifstmt->setCaseInsensitive(true);

  setOneSourcePositionNull(ifstmt);
  if (conditional) conditional->set_parent(ifstmt);
  if (true_body) true_body->set_parent(ifstmt);
  if (false_body) false_body->set_parent(ifstmt);
  return ifstmt;
}

// charles4 10/14/2011:  Vanilla allocation. Use prepend_init_stmt and append_init_stmt to populate afterward.
SgForInitStatement * SageBuilder::buildForInitStatement() {
  return new SgForInitStatement();
}

SgForInitStatement * SageBuilder::buildForInitStatement(const SgStatementPtrList & statements) 
{
  SgForInitStatement * result = new SgForInitStatement();
  result->get_init_stmt() = statements;

  for (SgStatementPtrList::iterator it = result->get_init_stmt().begin(); it != result->get_init_stmt().end(); it++)
    (*it)->set_parent(result);

  setOneSourcePositionForTransformation(result);
  return result;
}

SgForInitStatement * SageBuilder::buildForInitStatement_nfi(SgStatementPtrList & statements) {
  SgForInitStatement * result = new SgForInitStatement();

  result->get_init_stmt() = statements;

  for (SgStatementPtrList::iterator it = result->get_init_stmt().begin(); it != result->get_init_stmt().end(); it++)
    (*it)->set_parent(result);

  return result;
}

//! Based on the contribution from Pradeep Srinivasa@ LANL
//Liao, 8/27/2008
SgForStatement * SageBuilder::buildForStatement(SgStatement* initialize_stmt, SgStatement * test, SgExpression * increment, SgStatement * loop_body, SgStatement * else_body)
{
     SgForStatement * result = new SgForStatement(test,increment, loop_body);
     ROSE_ASSERT(result);

  // DQ (11/28/2010): Added specification of case insensitivity for Fortran.
     if (symbol_table_case_insensitive_semantics == true)
          result->setCaseInsensitive(true);

     setOneSourcePositionForTransformation(result);
     if (test) 
          test->set_parent(result);
     if (loop_body) 
          loop_body->set_parent(result);
     if (increment) 
          increment->set_parent(result);

  if (else_body)
    else_body->set_parent(result);
  result->set_else_body(else_body);

  // CH (5/13/2010): If the initialize_stmt is an object of SgForInitStatement, we can directly put it 
  // into for statement. Or else, there will be two semicolons after unparsing.
     if (SgForInitStatement* for_init_stmt = isSgForInitStatement(initialize_stmt))
        {
          printf ("Handled a proper SgForInitStatement as input! \n");
       // DQ (7/30/2011): We have to delete the the SgForInitStatement build within the SgForStatement::post_constructor_initialization()
       // to avoid causing errors in the AST consistancy checking later.
          if (result->get_for_init_stmt() != NULL)
             {
               printf ("Deleting the old one build in SgForStatement::post_constructor_initialization() \n");
               delete result->get_for_init_stmt();
               result->set_for_init_stmt(NULL);
             }

          result->set_for_init_stmt(for_init_stmt);
          for_init_stmt->set_parent(result);
          return result;
        }

     SgForInitStatement* init_stmt = new SgForInitStatement();
     ROSE_ASSERT(init_stmt);
     setOneSourcePositionForTransformation(init_stmt);

  // DQ (7/30/2011): We have to delete the the SgForInitStatement build within the SgForStatement::post_constructor_initialization().
  // to avoid causeing errors in the AST consistancy checking later.
     if (result->get_for_init_stmt() != NULL)
        {
          delete result->get_for_init_stmt();
          result->set_for_init_stmt(NULL);
        }

     result->set_for_init_stmt(init_stmt);
     init_stmt->set_parent(result);

     if (initialize_stmt) 
        {
          init_stmt->append_init_stmt(initialize_stmt);
       // Support for "for (int i=0; )", Liao, 3/11/2009
       // The symbols are inserted into the symbol table attached to SgForStatement
          if (isSgVariableDeclaration(initialize_stmt))
             {
               fixVariableDeclaration(isSgVariableDeclaration(initialize_stmt),result);
            // fix varRefExp to the index variable used in increment, conditional expressions
               fixVariableReferences(result);
             }
        }

     return result;
   }


//! Based on the contribution from Pradeep Srinivasa@ LANL
//Liao, 8/27/2008
SgForStatement * SageBuilder::buildForStatement_nfi(SgStatement* initialize_stmt, SgStatement * test, SgExpression * increment, SgStatement * loop_body, SgStatement * else_body)
{
  SgForStatement * result = new SgForStatement(test,increment, loop_body);
  ROSE_ASSERT(result);

 // DQ (11/28/2010): Added specification of case insensitivity for Fortran.
  if (symbol_table_case_insensitive_semantics == true)
       result->setCaseInsensitive(true);

  setOneSourcePositionNull(result);
  if (test) test->set_parent(result);
  if (loop_body) loop_body->set_parent(result);
  if (increment) increment->set_parent(result);

  if (else_body) else_body->set_parent(result);
  result->set_else_body(else_body);

  if (initialize_stmt != NULL) {
    SgForInitStatement* init_stmt = result->get_for_init_stmt();
    ROSE_ASSERT(init_stmt);
    setOneSourcePositionNull(init_stmt);
    init_stmt->append_init_stmt(initialize_stmt);
    initialize_stmt->set_parent(init_stmt);
  }

  return result;
}

SgForStatement * SageBuilder::buildForStatement_nfi(SgForInitStatement * init_stmt, SgStatement * test, SgExpression * increment, SgStatement * loop_body, SgStatement * else_body)
{
  SgForStatement * result = new SgForStatement(init_stmt, test, increment, loop_body);
  ROSE_ASSERT(result);

 // DQ (11/28/2010): Added specification of case insensitivity for Fortran.
  if (symbol_table_case_insensitive_semantics == true)
       result->setCaseInsensitive(true);

  setOneSourcePositionNull(result);
  if (test)           test->set_parent(result);
  if (loop_body) loop_body->set_parent(result);
  if (increment) increment->set_parent(result);
  if (init_stmt) init_stmt->set_parent(result);

  if (else_body) init_stmt->set_parent(result);
  result->set_else_body(else_body);

  return result;
}

//! Based on the contribution from Pradeep Srinivasa@ LANL
//Liao, 8/27/2008
SgUpcForAllStatement * SageBuilder::buildUpcForAllStatement_nfi(SgStatement* initialize_stmt, SgStatement * test, SgExpression * increment, SgExpression* affinity, SgStatement * loop_body)
{
  SgUpcForAllStatement * result = new SgUpcForAllStatement(test,increment, affinity, loop_body);
  ROSE_ASSERT(result);
  setOneSourcePositionNull(result);
  if (test) test->set_parent(result);
  if (loop_body) loop_body->set_parent(result);
  if (increment) increment->set_parent(result);
  if (affinity) affinity->set_parent(result);

  if (initialize_stmt != NULL) {
    SgForInitStatement* init_stmt = result->get_for_init_stmt();
    ROSE_ASSERT(init_stmt);
    setOneSourcePositionNull(init_stmt);
    init_stmt->append_init_stmt(initialize_stmt);
    initialize_stmt->set_parent(init_stmt);
  }

  return result;
}

SgUpcForAllStatement * SageBuilder::buildUpcForAllStatement_nfi(SgForInitStatement * init_stmt, SgStatement * test, SgExpression * increment, SgExpression* affinity, SgStatement * loop_body)
{
  SgUpcForAllStatement * result = new SgUpcForAllStatement(init_stmt, test, increment, affinity, loop_body);
  ROSE_ASSERT(result);

 // DQ (11/28/2010): Added specification of case insensitivity for Fortran.
  if (symbol_table_case_insensitive_semantics == true)
       result->setCaseInsensitive(true);

  setOneSourcePositionNull(result);
  if (test)           test->set_parent(result);
  if (loop_body) loop_body->set_parent(result);
  if (increment) increment->set_parent(result);
  if (affinity)   affinity->set_parent(result);
  if (init_stmt) init_stmt->set_parent(result);

  return result;
}

SgWhileStmt * SageBuilder::buildWhileStmt(SgStatement *  condition, SgStatement *body, SgStatement* else_body)
{
  ROSE_ASSERT(condition);
  ROSE_ASSERT(body);
  SgWhileStmt * result = new SgWhileStmt(condition,body);
  ROSE_ASSERT(result);

 // DQ (11/28/2010): Added specification of case insensitivity for Fortran.
  if (symbol_table_case_insensitive_semantics == true)
       result->setCaseInsensitive(true);

  setOneSourcePositionForTransformation(result);
  condition->set_parent(result);
  body->set_parent(result);

// DQ (8/10/2011): This is added by Michael to support a Python specific feature.
  if (else_body != NULL) {
      result->set_else_body(else_body);
      else_body->set_parent(result);
  }

  return result;
}

SgWhileStmt * SageBuilder::buildWhileStmt_nfi(SgStatement *  condition, SgStatement *body, SgStatement *else_body)
{
  SgWhileStmt * result = new SgWhileStmt(condition,body);
  ROSE_ASSERT(result);

 // DQ (11/28/2010): Added specification of case insensitivity for Fortran.
  if (symbol_table_case_insensitive_semantics == true)
       result->setCaseInsensitive(true);

  setOneSourcePositionNull(result);
  if (condition) condition->set_parent(result);
  if (body) body->set_parent(result);

// DQ (8/10/2011): This is added by Michael to support a Python specific feature.
  if (else_body != NULL) {
      result->set_else_body(else_body);
      else_body->set_parent(result);
  }

  return result;
}

SgWithStatement* SageBuilder::buildWithStatement(SgExpression* expr, SgStatement *body)
{
  ROSE_ASSERT(expr != NULL && body != NULL);
  SgWithStatement* result = new SgWithStatement(expr, body);
  expr->set_parent(result);
  body->set_parent(result);

  setOneSourcePositionForTransformation(result);
  return result;
}

SgWithStatement* SageBuilder::buildWithStatement_nfi(SgExpression* expr, SgStatement *body)
{
  ROSE_ASSERT(expr != NULL && body != NULL);
  SgWithStatement* result = new SgWithStatement(expr, body);
  expr->set_parent(result);
  body->set_parent(result);

  setOneSourcePositionNull(result);
  return result;
}

SgDoWhileStmt * SageBuilder::buildDoWhileStmt(SgStatement *  body, SgStatement *condition)
{
  ROSE_ASSERT(condition);
  ROSE_ASSERT(body);
  SgDoWhileStmt * result = new SgDoWhileStmt(body, condition);
  ROSE_ASSERT(result);
  setOneSourcePositionForTransformation(result);
  condition->set_parent(result);
  body->set_parent(result);
  return result;
}

SgDoWhileStmt * SageBuilder::buildDoWhileStmt_nfi(SgStatement *  body, SgStatement *condition)
{
  SgDoWhileStmt * result = new SgDoWhileStmt(body, condition);
  ROSE_ASSERT(result);
  setOneSourcePositionNull(result);
  if (condition) condition->set_parent(result);
  if (body) body->set_parent(result);
  return result;
}

SgBreakStmt * SageBuilder::buildBreakStmt()
{
  SgBreakStmt* result = new SgBreakStmt();
  ROSE_ASSERT(result);
  setOneSourcePositionForTransformation(result);
  return result;
}

SgBreakStmt * SageBuilder::buildBreakStmt_nfi()
{
  SgBreakStmt* result = new SgBreakStmt();
  ROSE_ASSERT(result);
  setOneSourcePositionNull(result);
  return result;
}

SgContinueStmt * SageBuilder::buildContinueStmt()
{
  SgContinueStmt* result = new SgContinueStmt();
  ROSE_ASSERT(result);
  setOneSourcePositionForTransformation(result);
  return result;
}

SgContinueStmt * SageBuilder::buildContinueStmt_nfi()
{
  SgContinueStmt* result = new SgContinueStmt();
  ROSE_ASSERT(result);
  setOneSourcePositionNull(result);
  return result;
}

SgPassStatement * SageBuilder::buildPassStatement()
{
  SgPassStatement* result = new SgPassStatement();
  ROSE_ASSERT(result);
  setOneSourcePositionForTransformation(result);
  return result;
}

SgPassStatement * SageBuilder::buildPassStatement_nfi()
{
  SgPassStatement* result = new SgPassStatement();
  ROSE_ASSERT(result);
  setOneSourcePositionNull(result);
  return result;
}

SgDeleteExp* SageBuilder::buildDeleteExp(SgExpression *target, bool is_array, bool need_global_specifier, SgFunctionDeclaration *deleteOperatorDeclaration)
{
    SgDeleteExp *result = new SgDeleteExp(target, is_array, need_global_specifier, deleteOperatorDeclaration);
    target->set_parent(result);
    setOneSourcePositionForTransformation(result);
    return result;
}

SgDeleteExp* SageBuilder::buildDeleteExp_nfi(SgExpression *target, bool is_array, bool need_global_specifier, SgFunctionDeclaration *deleteOperatorDeclaration)
{
    SgDeleteExp *result = new SgDeleteExp(target, is_array, need_global_specifier, deleteOperatorDeclaration);
    target->set_parent(result);
    setOneSourcePositionNull(result);
    return result;
}

SgAssertStmt* SageBuilder::buildAssertStmt(SgExpression* test)
{
  SgAssertStmt* result = new SgAssertStmt(test);
  ROSE_ASSERT(test != NULL);
  test->set_parent(result);
  setOneSourcePositionForTransformation(result);
  return result;
}

SgAssertStmt* SageBuilder::buildAssertStmt(SgExpression* test, SgExpression* exceptionArgument)
{
  SgAssertStmt* result = new SgAssertStmt(test);
  ROSE_ASSERT(test != NULL);
  test->set_parent(result);
  if (exceptionArgument != NULL) {
<<<<<<< HEAD
      result -> set_exception_argument(exceptionArgument);
      exceptionArgument->set_parent(result);
=======
    result -> set_exception_argument(exceptionArgument);
    exceptionArgument->set_parent(result);
>>>>>>> f8649a50
  }
  setOneSourcePositionForTransformation(result);
  return result;
}

SgAssertStmt* SageBuilder::buildAssertStmt_nfi(SgExpression* test)
{
  SgAssertStmt* result = new SgAssertStmt(test);
  ROSE_ASSERT(test != NULL);
  test->set_parent(result);
  setOneSourcePositionNull(result);
  return result;
}

SgYieldExpression* SageBuilder::buildYieldExpression(SgExpression* value)
{
  ROSE_ASSERT(value != NULL);
  SgYieldExpression* result = new SgYieldExpression(value);
  value->set_parent(result);
  setOneSourcePositionForTransformation(result);
  return result;
}

SgYieldExpression* SageBuilder::buildYieldExpression_nfi(SgExpression* value)
{
  ROSE_ASSERT(value != NULL);
  SgYieldExpression* result = new SgYieldExpression(value);
  value->set_parent(result);
  setOneSourcePositionNull(result);
  return result;
}

SgKeyDatumPair* SageBuilder::buildKeyDatumPair(SgExpression* key, SgExpression* datum)
{
    ROSE_ASSERT(key != NULL && datum != NULL);
    SgKeyDatumPair *result = new SgKeyDatumPair(key, datum);
    key->set_parent(result);
    datum->set_parent(result);
    setOneSourcePositionForTransformation(result);
    return result;
}

SgKeyDatumPair* SageBuilder::buildKeyDatumPair_nfi(SgExpression* key, SgExpression* datum)
{
    ROSE_ASSERT(key != NULL && datum != NULL);
    SgKeyDatumPair *result = new SgKeyDatumPair(key, datum);
    key->set_parent(result);
    datum->set_parent(result);
    setOneSourcePositionNull(result);
    return result;
}

SgDictionaryExp* SageBuilder::buildDictionaryExp(std::vector<SgKeyDatumPair*> pairs)
{
    SgDictionaryExp *result = new SgDictionaryExp();
    ROSE_ASSERT(result);
    for (size_t i = 0; i < pairs.size(); ++i)
        result->append_pair(pairs[i]);
    setOneSourcePositionForTransformation(result);
    return result;
}

SgDictionaryExp* SageBuilder::buildDictionaryExp_nfi(std::vector<SgKeyDatumPair*> pairs)
{
    SgDictionaryExp *result = new SgDictionaryExp();
    ROSE_ASSERT(result);
    for (size_t i = 0; i < pairs.size(); ++i)
        result->append_pair(pairs[i]);
    setOneSourcePositionNull(result);
    return result;
}

SgComprehension*
SageBuilder::buildComprehension(SgExpression *target, SgExpression *iter, SgExprListExp *ifs)
{
    ROSE_ASSERT(target != NULL);
    ROSE_ASSERT(iter != NULL);
    SgComprehension *result = new SgComprehension(target, iter, ifs);
    ROSE_ASSERT(result);

    target->set_parent(result);
    iter->set_parent(result);
    if (ifs != NULL) ifs->set_parent(result);

    setOneSourcePositionForTransformation(result);
    return result;
}

SgComprehension*
SageBuilder::buildComprehension_nfi(SgExpression *target, SgExpression *iter, SgExprListExp *ifs)
{
    ROSE_ASSERT(target != NULL);
    ROSE_ASSERT(iter != NULL);
    SgComprehension *result = new SgComprehension(target, iter, ifs);
    ROSE_ASSERT(result);

    target->set_parent(result);
    iter->set_parent(result);
    if (ifs != NULL) ifs->set_parent(result);

    setOneSourcePositionNull(result);
    return result;
}

SgListComprehension*
SageBuilder::buildListComprehension(SgExpression *elt, SgExprListExp *generators)
{
    ROSE_ASSERT(elt != NULL);
    ROSE_ASSERT(generators != NULL);
    SgListComprehension* result = new SgListComprehension(elt, generators);
    elt->set_parent(result);
    generators->set_parent(result);
    setOneSourcePositionNull(result);
    return result;
}

SgListComprehension*
SageBuilder::buildListComprehension_nfi(SgExpression *elt, SgExprListExp *generators)
{
    ROSE_ASSERT(elt != NULL);
    ROSE_ASSERT(generators != NULL);
    SgListComprehension* result = new SgListComprehension(elt, generators);
    elt->set_parent(result);
    generators->set_parent(result);
    setOneSourcePositionForTransformation(result);
    return result;
}

SgSetComprehension*
SageBuilder::buildSetComprehension(SgExpression *elt, SgExprListExp *generators)
{
    ROSE_ASSERT(elt != NULL);
    ROSE_ASSERT(generators != NULL);
    SgSetComprehension* result = new SgSetComprehension(elt, generators);
    elt->set_parent(result);
    generators->set_parent(result);
    setOneSourcePositionForTransformation(result);
    return result;
}

SgSetComprehension*
SageBuilder::buildSetComprehension_nfi(SgExpression *elt, SgExprListExp *generators)
{
    ROSE_ASSERT(elt != NULL);
    ROSE_ASSERT(generators != NULL);
    SgSetComprehension* result = new SgSetComprehension(elt, generators);
    elt->set_parent(result);
    generators->set_parent(result);
    setOneSourcePositionNull(result);
    return result;
}

SgDictionaryComprehension*
SageBuilder::buildDictionaryComprehension(SgKeyDatumPair *kd_pair, SgExprListExp *generators)
{
    ROSE_ASSERT(kd_pair != NULL);
    ROSE_ASSERT(generators != NULL);
    SgDictionaryComprehension* result = new SgDictionaryComprehension(kd_pair, generators);
    kd_pair->set_parent(result);
    generators->set_parent(result);
    setOneSourcePositionForTransformation(result);
    return result;
}

SgDictionaryComprehension*
SageBuilder::buildDictionaryComprehension_nfi(SgKeyDatumPair *kd_pair, SgExprListExp *generators)
{
    ROSE_ASSERT(kd_pair != NULL);
    ROSE_ASSERT(generators != NULL);
    SgDictionaryComprehension* result = new SgDictionaryComprehension(kd_pair, generators);
    kd_pair->set_parent(result);
    generators->set_parent(result);
    setOneSourcePositionNull(result);
    return result;
}

SgActualArgumentExpression*
SageBuilder::buildActualArgumentExpression(SgName arg_name, SgExpression* arg) {
    ROSE_ASSERT(arg != NULL);
    SgActualArgumentExpression* result = new SgActualArgumentExpression(arg_name, arg);
    arg->set_parent(result);
    setOneSourcePositionForTransformation(result);
    return result;
}

SgActualArgumentExpression*
SageBuilder::buildActualArgumentExpression_nfi(SgName arg_name, SgExpression* arg) {
    ROSE_ASSERT(arg != NULL);
    SgActualArgumentExpression* result = new SgActualArgumentExpression(arg_name, arg);
    arg->set_parent(result);
    setOneSourcePositionNull(result);
    return result;
}

SgPragmaDeclaration * SageBuilder::buildPragmaDeclaration(const string& name, SgScopeStatement* scope)
{
  if (scope == NULL)
      scope = SageBuilder::topScopeStack();
  SgPragma* pragma = new SgPragma(name);
  ROSE_ASSERT(pragma);
  setOneSourcePositionForTransformation(pragma);

  SgPragmaDeclaration* result = new SgPragmaDeclaration(pragma);
  ROSE_ASSERT(result);
  setOneSourcePositionForTransformation(result);
  result->set_definingDeclaration (result);
  result->set_firstNondefiningDeclaration(result);
  pragma->set_parent(result);

  return result;
}

//!Build SgPragma
SgPragma* SageBuilder::buildPragma(const std::string & name)
{
  SgPragma* result= new SgPragma(name);
  ROSE_ASSERT(result);
  setOneSourcePositionForTransformation(result);
  return result;
}

SgBasicBlock * SageBuilder::buildBasicBlock(SgStatement * stmt1, SgStatement* stmt2, SgStatement* stmt3, SgStatement* stmt4, SgStatement* stmt5, SgStatement* stmt6, SgStatement* stmt7, SgStatement* stmt8, SgStatement* stmt9, SgStatement* stmt10)
{
  SgBasicBlock* result = new SgBasicBlock();
  ROSE_ASSERT(result);

// DQ (11/28/2010): Added specification of case insensitivity for Fortran.
  if (symbol_table_case_insensitive_semantics == true)
       result->setCaseInsensitive(true);

  setOneSourcePositionForTransformation(result);
  if (stmt1) SageInterface::appendStatement(stmt1, result);
  if (stmt2) SageInterface::appendStatement(stmt2, result);
  if (stmt3) SageInterface::appendStatement(stmt3, result);
  if (stmt4) SageInterface::appendStatement(stmt4, result);
  if (stmt5) SageInterface::appendStatement(stmt5, result);
  if (stmt6) SageInterface::appendStatement(stmt6, result);
  if (stmt7) SageInterface::appendStatement(stmt7, result);
  if (stmt8) SageInterface::appendStatement(stmt8, result);
  if (stmt9) SageInterface::appendStatement(stmt9, result);
  if (stmt10) SageInterface::appendStatement(stmt10, result);
  return result;
}

SgBasicBlock * SageBuilder::buildBasicBlock_nfi()
{
  SgBasicBlock* result = new SgBasicBlock();
  ROSE_ASSERT(result);

// DQ (11/28/2010): Added specification of case insensitivity for Fortran.
  if (symbol_table_case_insensitive_semantics == true)
       result->setCaseInsensitive(true);

  setOneSourcePositionNull(result);
  return result;
}

SgBasicBlock* SageBuilder::buildBasicBlock_nfi(const vector<SgStatement*>& stmts) {
  SgBasicBlock* result = buildBasicBlock_nfi();
  appendStatementList(stmts, result);
  return result;
}

SgGotoStatement * 
SageBuilder::buildGotoStatement(SgLabelStatement *  label)
{
  SgGotoStatement* result = new SgGotoStatement(label);
  ROSE_ASSERT(result);
  setOneSourcePositionForTransformation(result);
  return result;
}

SgGotoStatement * 
SageBuilder::buildGotoStatement(SgLabelSymbol*  symbol)
{
  SgGotoStatement* result = NULL;
  ROSE_ASSERT (symbol != NULL);
  if (SageInterface::is_Fortran_language())
  {  // Fortran case
    result = buildGotoStatement((SgLabelStatement *)NULL);
    SgLabelRefExp* l_exp = buildLabelRefExp(symbol);
    l_exp->set_parent(result);
    result->set_label_expression(l_exp);
  }  
  else  // C/C++ case 
  {
    SgLabelStatement* l_stmt = isSgLabelStatement(symbol->get_declaration());
    ROSE_ASSERT (l_stmt != NULL);
    result = buildGotoStatement(l_stmt);
  }  
  ROSE_ASSERT(result);
  return result;
}

SgGotoStatement * 
SageBuilder::buildGotoStatement_nfi(SgLabelStatement *  label)
{
  SgGotoStatement* result = new SgGotoStatement(label);
  ROSE_ASSERT(result);
  setOneSourcePositionNull(result);
  return result;
}

//! Build a return statement
SgReturnStmt* SageBuilder::buildReturnStmt(SgExpression* expression /* = NULL */)
{
  SgReturnStmt * result = new SgReturnStmt(expression);
  ROSE_ASSERT(result);
  if (expression != NULL) expression->set_parent(result);
  setOneSourcePositionForTransformation(result);
  return result;
}

//! Build a return statement
SgReturnStmt* SageBuilder::buildReturnStmt_nfi(SgExpression* expression /* = NULL */)
{
  SgReturnStmt * result = new SgReturnStmt(expression);
  ROSE_ASSERT(result);
  if (expression != NULL) expression->set_parent(result);
  setOneSourcePositionNull(result);
  return result;
}

SgCaseOptionStmt * SageBuilder::buildCaseOptionStmt( SgExpression * key,SgStatement *body)
{
  SgCaseOptionStmt* result = new SgCaseOptionStmt(key,body);
  ROSE_ASSERT(result);
  setOneSourcePositionForTransformation(result);
  if (key) key->set_parent(result);
  if (body) body->set_parent(result);
  return result;
}

SgCaseOptionStmt * SageBuilder::buildCaseOptionStmt_nfi( SgExpression * key,SgStatement *body)
{
  SgCaseOptionStmt* result = new SgCaseOptionStmt(key,body);
  ROSE_ASSERT(result);
  setOneSourcePositionNull(result);
  if (key) key->set_parent(result);
  if (body) body->set_parent(result);
  return result;
}

SgDefaultOptionStmt * SageBuilder::buildDefaultOptionStmt( SgStatement *body)
{
  SgDefaultOptionStmt* result = new SgDefaultOptionStmt(body);
  ROSE_ASSERT(result);
  setOneSourcePositionForTransformation(result);
  if (body) body->set_parent(result);
  return result;
}

SgDefaultOptionStmt * SageBuilder::buildDefaultOptionStmt_nfi( SgStatement *body)
{
  SgDefaultOptionStmt* result = new SgDefaultOptionStmt(body);
  ROSE_ASSERT(result);
  setOneSourcePositionNull(result);
  if (body) body->set_parent(result);
  return result;
}

SgSwitchStatement* SageBuilder::buildSwitchStatement(SgStatement *item_selector,SgStatement *body)
{
  SgSwitchStatement* result = new SgSwitchStatement(item_selector,body);
  ROSE_ASSERT(result);

 // DQ (11/28/2010): Added specification of case insensitivity for Fortran.
  if (symbol_table_case_insensitive_semantics == true)
       result->setCaseInsensitive(true);

  setOneSourcePositionForTransformation(result);
  if (item_selector) item_selector->set_parent(result);
  if (body) body->set_parent(result);
  return result;
}

SgSwitchStatement* SageBuilder::buildSwitchStatement_nfi(SgStatement *item_selector,SgStatement *body)
{
  SgSwitchStatement* result = new SgSwitchStatement(item_selector,body);
  ROSE_ASSERT(result);

 // DQ (11/28/2010): Added specification of case insensitivity for Fortran.
  if (symbol_table_case_insensitive_semantics == true)
       result->setCaseInsensitive(true);

  setOneSourcePositionNull(result);
  if (item_selector) item_selector->set_parent(result);
  if (body) body->set_parent(result);
  return result;
}

//! Build a NULL statement
SgNullStatement* SageBuilder::buildNullStatement()
{
  SgNullStatement* result = NULL;
  result = new SgNullStatement();
  ROSE_ASSERT(result);
  setOneSourcePositionForTransformation(result);
  return result;
}

//! Build a NULL statement
SgNullStatement* SageBuilder::buildNullStatement_nfi()
{
  SgNullStatement* result = NULL;
  result = new SgNullStatement();
  ROSE_ASSERT(result);
  setOneSourcePositionNull(result);
  return result;
}

//! Build an exec stmt
SgExecStatement* SageBuilder::buildExecStatement(SgExpression* executable,
                                                 SgExpression* globals,
                                                 SgExpression* locals) {
    if (locals != NULL && globals == NULL)
        ROSE_ASSERT(!"buildExecStatement with non-NULL locals requires non-NULL globals");
    ROSE_ASSERT(executable != NULL);

    SgExecStatement* result = new SgExecStatement(executable, globals, locals);
    executable->set_parent(result);
    if (globals != NULL) globals->set_parent(result);
    if (locals != NULL) locals->set_parent(result);

    setOneSourcePositionForTransformation(result);
    return result;
}

//! Build an exec stmt
SgExecStatement* SageBuilder::buildExecStatement_nfi(SgExpression* executable,
                                                     SgExpression* globals,
                                                     SgExpression* locals) {
    if (locals != NULL && globals == NULL)
        ROSE_ASSERT(!"buildExecStatement with non-NULL locals requires non-NULL globals");
    ROSE_ASSERT(executable != NULL);

    SgExecStatement* result = new SgExecStatement(executable, globals, locals);
    executable->set_parent(result);
    if (globals != NULL) globals->set_parent(result);
    if (locals != NULL) locals->set_parent(result);

    setOneSourcePositionNull(result);
    return result;
}

//! Build a try statement
SgTryStmt* SageBuilder::buildTryStmt(SgStatement* body,
                                     SgCatchOptionStmt* catch0,
                                     SgCatchOptionStmt* catch1,
                                     SgCatchOptionStmt* catch2,
                                     SgCatchOptionStmt* catch3,
                                     SgCatchOptionStmt* catch4
                                     ) {
    ROSE_ASSERT(body != NULL);
    SgTryStmt* try_stmt = new SgTryStmt(body);
    body->set_parent(try_stmt);

    if (catch0 != NULL) try_stmt->append_catch_statement(catch0);
    if (catch1 != NULL) try_stmt->append_catch_statement(catch1);
    if (catch2 != NULL) try_stmt->append_catch_statement(catch2);
    if (catch3 != NULL) try_stmt->append_catch_statement(catch3);
    if (catch4 != NULL) try_stmt->append_catch_statement(catch4);

    return try_stmt;
}

// charles4 09/16/2011
//! Build a try statement (used for Java)
SgTryStmt *SageBuilder::buildTryStmt(SgBasicBlock *try_body, SgBasicBlock *finally_body) {
    //
    // charles4 09/23/2011 - Note that when an SgTryStmt is allocated, its constructor
    // preallocates a SgCatchStementSeq for the field p_catch_statement_sequence_root.
    // So, although the method set_catch_statement_seq_root(catch_statement_sequence) is
    // available, it should not be used to set the catch_statement_sequence_root as that 
    // would leave the one that was allocated by the constructor dangling!
    //
    ROSE_ASSERT(try_body != NULL);
    SgTryStmt* try_stmt = new SgTryStmt(try_body);
    try_body -> set_parent(try_stmt);

    if (finally_body) {
        try_stmt -> set_finally_body(finally_body);
        finally_body -> set_parent(try_stmt);
    }

    return try_stmt;
}

// charles4 09/16/2011
// ! Build an initial sequence of Catch blocks containing 0 or 1 element.
SgCatchStatementSeq *SageBuilder::buildCatchStatementSeq(SgCatchOptionStmt *catch_option_stmt) {
    SgCatchStatementSeq *catch_statement_sequence = new SgCatchStatementSeq();

    if (catch_option_stmt) {
        catch_statement_sequence -> append_catch_statement(catch_option_stmt);
        catch_option_stmt -> set_parent(catch_statement_sequence);
    }

    return catch_statement_sequence;
}

// charles4 09/21/2011 - Make condition and body arguments optional.
//! Build a catch statement
SgCatchOptionStmt* SageBuilder::buildCatchOptionStmt(SgVariableDeclaration* condition, SgStatement* body) {
    SgCatchOptionStmt* result = new SgCatchOptionStmt(condition, body, /* SgTryStmt*= */ NULL);
    if (condition) condition->set_parent(result);
    if (body) body->set_parent(result);
    setOneSourcePositionForTransformation(result);
    return result;
}

SgJavaSynchronizedStatement *SageBuilder::buildJavaSynchronizedStatement(SgExpression *expression, SgBasicBlock *body)
{
  ROSE_ASSERT(expression);
  ROSE_ASSERT(body);
  SgJavaSynchronizedStatement *sync_stmt = new SgJavaSynchronizedStatement(expression, body);
  ROSE_ASSERT(sync_stmt);

  expression->set_parent(sync_stmt);
  body->set_parent(sync_stmt);

  return sync_stmt;
}

SgJavaThrowStatement *SageBuilder::buildJavaThrowStatement(SgThrowOp *op)
{
  ROSE_ASSERT(op);
  SgJavaThrowStatement *throw_stmt = new SgJavaThrowStatement(op);
  ROSE_ASSERT(throw_stmt);

  op->set_parent(throw_stmt);

  return throw_stmt;
}

// DQ (9/3/2011): Changed the API to conform to the Java grammar.
// SgJavaForEachStatement *SageBuilder::buildJavaForEachStatement(SgInitializedName *variable, SgExpression *collection, SgStatement *body)
SgJavaForEachStatement *SageBuilder::buildJavaForEachStatement(SgVariableDeclaration *variable, SgExpression *collection, SgStatement *body)
{
  SgJavaForEachStatement *foreach_stmt = new SgJavaForEachStatement(variable, collection, body);
  ROSE_ASSERT(foreach_stmt);
  if (variable) variable -> set_parent(foreach_stmt);
  if (collection) collection -> set_parent(foreach_stmt);
  if (body) body -> set_parent(foreach_stmt);

  return foreach_stmt;
}

SgJavaLabelStatement *SageBuilder::buildJavaLabelStatement(const SgName& name,  SgStatement *stmt /* = NULL */)
{
    SgJavaLabelStatement *label_stmt = new SgJavaLabelStatement(name, stmt);
    ROSE_ASSERT(label_stmt);
    setOneSourcePositionForTransformation(label_stmt);
  
    if (stmt != NULL) 
        stmt -> set_parent(label_stmt);

    SgJavaLabelSymbol *lsymbol = label_stmt -> lookup_java_label_symbol(name);
    if (! lsymbol) // Should be an Assertion - always true!
    {
        lsymbol= new SgJavaLabelSymbol(label_stmt);
        ROSE_ASSERT(lsymbol);
        label_stmt -> insert_symbol(lsymbol -> get_name(), lsymbol);
    }

    return label_stmt;
}

SgPythonPrintStmt*
SageBuilder::buildPythonPrintStmt(SgExpression* dest, SgExprListExp* values) {
    SgPythonPrintStmt* result = new SgPythonPrintStmt(dest, values);
    if (dest) dest->set_parent(result);
    if (values) values->set_parent(result);
    setOneSourcePositionForTransformation(result);
    return result;
}

SgPythonPrintStmt*
SageBuilder::buildPythonPrintStmt_nfi(SgExpression* dest, SgExprListExp* values) {
    SgPythonPrintStmt* result = new SgPythonPrintStmt(dest, values);
    if (dest) dest->set_parent(result);
    if (values) values->set_parent(result);
    setOneSourcePositionNull(result);
    return result;
}

SgPythonGlobalStmt*
SageBuilder::buildPythonGlobalStmt(SgInitializedNamePtrList& names) {
    SgPythonGlobalStmt* result = new SgPythonGlobalStmt();
    foreach (SgInitializedName* name, names)
        result->append_name(name);
    setOneSourcePositionForTransformation(result);
    return result;
}

SgPythonGlobalStmt*
SageBuilder::buildPythonGlobalStmt_nfi(SgInitializedNamePtrList& names) {
    SgPythonGlobalStmt* result = new SgPythonGlobalStmt();
    foreach (SgInitializedName* name, names)
        result->append_name(name);
    setOneSourcePositionNull(result);
    return result;
}

// DQ (4/30/2010): Added support for building asm statements.
//! Build an asm statement
SgAsmStmt* SageBuilder::buildAsmStatement( std::string s )
{
  SgAsmStmt* result = NULL;
  result = new SgAsmStmt();
  ROSE_ASSERT(result);
  result->set_assemblyCode(s);
  setOneSourcePositionForTransformation(result);
  return result;
}

// DQ (4/30/2010): Added support for building asm statements.
//! Build an asm statement
SgAsmStmt* SageBuilder::buildAsmStatement_nfi( std::string s )
{
  SgAsmStmt* result = NULL;
  result = new SgAsmStmt();
  ROSE_ASSERT(result);
  result->set_assemblyCode(s);
  setOneSourcePositionNull(result);
  return result;
}

SgAsmStmt*
SageBuilder::buildMultibyteNopStatement( int n )
   {
// Multi-byte NOP instructions.
// Note: I can't seem to get the memonic versions to work properly
#define NOP_1_BYTE_STRING "nop"
#define NOP_2_BYTE_STRING ".byte 0x66,0x90"
#define NOP_3_BYTE_STRING "nopl (%eax)"
#define NOP_4_BYTE_STRING "nopl 0x01(%eax)"
#define NOP_5_BYTE_STRING ".byte 0x0f,0x1f,0x44,0x00,0x00"
#define NOP_6_BYTE_STRING ".byte 0x66,0x0f,0x1f,0x44,0x00,0x00"
#define NOP_7_BYTE_STRING ".byte 0x0f,0x1f,0x80,0x00,0x00,0x00,0x00"
#define NOP_8_BYTE_STRING ".byte 0x0f,0x1f,0x84,0x00,0x00,0x00,0x00,0x00"
#define NOP_9_BYTE_STRING ".byte 0x66,0x0f,0x1f,0x84,0x00,0x00,0x00,0x00,0x00"

     ROSE_ASSERT(n > 0);

     SgAsmStmt* nopStatement = NULL;

     switch (n)
        {
          case 1: nopStatement = buildAsmStatement(NOP_1_BYTE_STRING); break;
          case 2: nopStatement = buildAsmStatement(NOP_2_BYTE_STRING); break;
          case 3: nopStatement = buildAsmStatement(NOP_3_BYTE_STRING); break;
          case 4: nopStatement = buildAsmStatement(NOP_4_BYTE_STRING); break;
          case 5: nopStatement = buildAsmStatement(NOP_5_BYTE_STRING); break;
          case 6: nopStatement = buildAsmStatement(NOP_6_BYTE_STRING); break;
          case 7: nopStatement = buildAsmStatement(NOP_7_BYTE_STRING); break;
          case 8: nopStatement = buildAsmStatement(NOP_8_BYTE_STRING); break;
          case 9: nopStatement = buildAsmStatement(NOP_9_BYTE_STRING); break;

          default:
             {
               printf ("Only supporting values of multi-byte nop's up to 9 bytes long. \n");
               ROSE_ASSERT(false);
             }
        }

     return nopStatement;
   }



//! Build a statement from an arbitrary string, used for irregular statements with macros, platform-specified attributes etc.
// This does not work properly since the global scope expects declaration statement, not just SgNullStatement
#if 0    
SgStatement* SageBuilder::buildStatementFromString(std::string str)
{ 
  SgStatement* result = NULL;
  
    return result;
     
} //buildStatementFromString()
#endif

SgPointerType* SageBuilder::buildPointerType(SgType * base_type /*= NULL*/)
   {
  // DQ (7/26/2010): This needs to call the SgPointerType::createType() function so that we can properly abstract the creation of types into the type table.
  // printf ("ERROR: This function needs to call the SgPointerType::createType() function so that we can properly abstract the creation of types into the type table. \n");
  // ROSE_ASSERT(false);

  // DQ (7/29/2010): This function needs to call the SgPointerType::createType() function to support the new type table.
  // SgPointerType* result = new SgPointerType(base_type);
     SgPointerType* result = SgPointerType::createType(base_type);
     ROSE_ASSERT(result != NULL);

     return result;
   }

SgReferenceType* SageBuilder::buildReferenceType(SgType * base_type /*= NULL*/)
   {
  // DQ (7/26/2010): This needs to call the SgReferenceType::createType() function so that we can properly abstract the creation of types into the type table.
  // printf ("ERROR: This function needs to call the SgReferenceType::createType() function so that we can properly abstract the creation of types into the type table. \n");
  // ROSE_ASSERT(false);

  // DQ (7/29/2010): This function needs to call the SgPointerType::createType() function to support the new type table.
  // SgReferenceType* result= new SgReferenceType(base_type);
     SgReferenceType* result = SgReferenceType::createType(base_type);
     ROSE_ASSERT(result != NULL);

     return result;
   }

#if 0    // Liao, 8/16/2010, This function is being phased out. Please don't call this!!
SgModifierType* SageBuilder::buildModifierType(SgType * base_type /*= NULL*/)
   {
  // DQ (7/30/2010): Note that this is called by the outline test: tests/roseTests/astOutliningTests/moreTest3.cpp
  // DQ (7/28/2010): Now we want to make calling this function an error, the functions buildConst() will return SgModifierType objects instead.
     printf ("Error: this function SageBuilder::buildModifierType() should not be called! (call the buildConst() function (or whatever other function is required) directly \n");
   ROSE_ASSERT(false); 
   // Liao, 8/13/2010, This function is being phased out. Please don't call this!!

  // DQ (7/26/2010): This needs to call the SgModifierType::createType() function so that we can properly abstract the creation of types into the type table.
     SgModifierType* result = new SgModifierType(base_type);
  // SgModifierType* result = SgModifierType::createType(base_type);
     ROSE_ASSERT(result != NULL);

  // DQ (7/28/2010): Insert result type into type table and return it, or 
  // replace the result type, if already available in the type table, with 
  // the type from type table.
     result = SgModifierType::insertModifierTypeIntoTypeTable(result);

     return result;
   }
#endif

SgTypeBool * SageBuilder::buildBoolType() { 
  SgTypeBool * result =SgTypeBool::createType(); 
  ROSE_ASSERT(result); 
  return result;
}

SgTypeChar * SageBuilder::buildCharType() 
{ 
  SgTypeChar * result =SgTypeChar::createType(); 
  ROSE_ASSERT(result); 
  return result;
}

#if 0 // did not work, build##itemType would be expanded correctly
#define BUILD_SGTYPE_DEF(item) \
  SgType##item * SageBuilder::build##itemType() { \
  SgType##item * result =SgType##item::createType(); \
  ROSE_ASSERT(result); \
  return result; \
  }  

  BUILD_SGTYPE_DEF(Bool)
  BUILD_SGTYPE_DEF(Char)
  BUILD_SGTYPE_DEF(Double)
  BUILD_SGTYPE_DEF(Float)
  BUILD_SGTYPE_DEF(Int)
  BUILD_SGTYPE_DEF(Long)
  BUILD_SGTYPE_DEF(LongDouble)
  BUILD_SGTYPE_DEF(LongLong)
  BUILD_SGTYPE_DEF(Short)
  BUILD_SGTYPE_DEF(Void)

  BUILD_SGTYPE_DEF(Wchar)
  BUILD_SGTYPE_DEF(SignedChar)
  BUILD_SGTYPE_DEF(SignedInt)
  BUILD_SGTYPE_DEF(SignedLong)
  BUILD_SGTYPE_DEF(SignedShort)
  BUILD_SGTYPE_DEF(UnsignedChar)
  BUILD_SGTYPE_DEF(UnsignedInt)
  BUILD_SGTYPE_DEF(UnsignedLong)
  BUILD_SGTYPE_DEF(UnsignedLongLong)
  BUILD_SGTYPE_DEF(UnsignedShort)
#undef BUILD_SGTYPE_DEF
#endif 
SgTypeLongLong * SageBuilder::buildLongLongType() 
{ 
  SgTypeLongLong * result =SgTypeLongLong::createType(); 
  ROSE_ASSERT(result); 
  return result;
}

SgTypeLongDouble * SageBuilder::buildLongDoubleType() 
{ 
  SgTypeLongDouble * result =SgTypeLongDouble::createType(); 
  ROSE_ASSERT(result); 
  return result;
}

SgTypeUnsignedLongLong * SageBuilder::buildUnsignedLongLongType() 
{ 
  SgTypeUnsignedLongLong * result =SgTypeUnsignedLongLong::createType(); 
  ROSE_ASSERT(result); 
  return result;
}

SgTypeUnsignedLong * SageBuilder::buildUnsignedLongType() 
{ 
  SgTypeUnsignedLong * result =SgTypeUnsignedLong::createType(); 
  ROSE_ASSERT(result); 
  return result;
}

SgTypeUnsignedInt * SageBuilder::buildUnsignedIntType() 
{ 
  SgTypeUnsignedInt * result =SgTypeUnsignedInt::createType(); 
  ROSE_ASSERT(result); 
  return result;
}

SgTypeSignedShort * SageBuilder::buildSignedShortType() 
{ 
  SgTypeSignedShort * result =SgTypeSignedShort::createType(); 
  ROSE_ASSERT(result); 
  return result;
}

SgTypeSignedInt * SageBuilder::buildSignedIntType() 
{ 
  SgTypeSignedInt * result =SgTypeSignedInt::createType(); 
  ROSE_ASSERT(result); 
  return result;
}

SgTypeUnsignedChar * SageBuilder::buildUnsignedCharType() 
{ 
  SgTypeUnsignedChar * result =SgTypeUnsignedChar::createType(); 
  ROSE_ASSERT(result); 
  return result;
}

SgTypeSignedLong * SageBuilder::buildSignedLongType() 
{ 
  SgTypeSignedLong * result =SgTypeSignedLong::createType(); 
  ROSE_ASSERT(result); 
  return result;
}

SgTypeSignedLongLong * SageBuilder::buildSignedLongLongType() 
{ 
  SgTypeSignedLongLong * result =SgTypeSignedLongLong::createType(); 
  ROSE_ASSERT(result); 
  return result;
}

SgTypeWchar * SageBuilder::buildWcharType() 
{ 
  SgTypeWchar * result =SgTypeWchar::createType(); 
  ROSE_ASSERT(result); 
  return result;
}

SgTypeSignedChar * SageBuilder::buildSignedCharType() 
{ 
  SgTypeSignedChar * result =SgTypeSignedChar::createType(); 
  ROSE_ASSERT(result); 
  return result;
}

SgTypeVoid * SageBuilder::buildVoidType() 
{ 
  SgTypeVoid * result =SgTypeVoid::createType(); 
  ROSE_ASSERT(result); 
  return result;
}

SgTypeUnknown * SageBuilder::buildUnknownType() 
{ 
  SgTypeUnknown * result =SgTypeUnknown::createType(); 
  ROSE_ASSERT(result); 
  return result;
}

SgTypeShort * SageBuilder::buildShortType() 
{ 
  SgTypeShort * result =SgTypeShort::createType(); 
  ROSE_ASSERT(result); 
  return result;
}

SgTypeUnsignedShort * SageBuilder::buildUnsignedShortType()
{
  SgTypeUnsignedShort * result = SgTypeUnsignedShort::createType();
  ROSE_ASSERT(result);
  return result;
}

SgTypeLong * SageBuilder::buildLongType() 
{ 
  SgTypeLong * result =SgTypeLong::createType(); 
  ROSE_ASSERT(result); 
  return result;
}

SgTypeString * SageBuilder::buildStringType() 
   {
  // DQ (8/17/2010): This function needs to use a different API to handle a literal 
  // value for the string size (typical) or an expression for the string size (rare).
  // For now we will make it an error to call this function.

  // SgTypeString * result =SgTypeString::createType(); 
     SgTypeString * result = NULL;
     ROSE_ASSERT(result != NULL); 
     return result;
   }

// SgTypeString * SageBuilder::buildStringType( SgExpression* stringLengthExpression, size_t stringLengthLiteral ) 
SgTypeString * SageBuilder::buildStringType( SgExpression* stringLengthExpression ) 
   {
  // DQ (8/21/2010): This is a new API for this function.  This type is specific to Fortran use,
  // in C/C++ a string is just an array of char. We could have a consistant handling between
  // C/C++ and Fortrna, but we have just corrected the implementation in Fortran to use this IR 
  // node and we would have to add such support to C/C++.  The current implementation reflects 
  // the grammar of the two languages.

  // This function needs to use a different API to handle a literal 
  // value for the string size (typical) or an expression for the string size (rare).

  // SgTypeString* result = SgTypeString::createType(stringLengthExpression,stringLengthLiteral); 
     SgTypeString* result = SgTypeString::createType(stringLengthExpression);
     ROSE_ASSERT(result != NULL); 
     return result;
   }

SgTypeInt * SageBuilder::buildIntType() 
{ 
  SgTypeInt * result =SgTypeInt::createType(); 
  ROSE_ASSERT(result); 
  return result;
}
SgTypeDouble * SageBuilder::buildDoubleType() 
{ 
  SgTypeDouble * result =SgTypeDouble::createType(); 
  ROSE_ASSERT(result); 
  return result;
}
SgTypeFloat * SageBuilder::buildFloatType() 
{ 
  SgTypeFloat * result =SgTypeFloat::createType(); 
  ROSE_ASSERT(result); 
  return result;
}

// DQ (7/29/2010): Changed return type from SgType to SgModifierType
//! Build a modifier type.
SgModifierType* SageBuilder::buildModifierType(SgType* base_type /* = NULL*/)
   {
  // DQ (7/28/2010): New (similar) approach using type table support.
     SgModifierType *result = new SgModifierType(base_type);
     ROSE_ASSERT(result!=NULL);

  // DQ (7/28/2010): Insert result type into type table and return it, or 
  // replace the result type, if already available in the type table, with 
  // the type from type table.
      SgModifierType *result2 = SgModifierType::insertModifierTypeIntoTypeTable(result);
     if (result != result2)
       delete result;
     return result2;
 }

  //! Build a constant type.
SgModifierType* SageBuilder::buildConstType(SgType* base_type /*=NULL*/)
   {
#if 0
  // DQ (7/28/2010): Old approach before type table support.
     SgModifierType *result = new SgModifierType(base_type);
     ROSE_ASSERT(result!=NULL);
     result->get_typeModifier().get_constVolatileModifier().setConst();
     return result;
#else
  // DQ (7/28/2010): New (similar) approach using type table support.
     SgModifierType *result = new SgModifierType(base_type);
     ROSE_ASSERT(result!=NULL);
     result->get_typeModifier().get_constVolatileModifier().setConst();

  // DQ (7/28/2010): Insert result type into type table and return it, or 
  // replace the result type, if already available in the type table, with 
  // the type from type table.
      SgModifierType *result2 = SgModifierType::insertModifierTypeIntoTypeTable(result);
     if (result != result2)
       delete result;
     return result2;
#endif
 }

// DQ (8/27/2010): Added Fortran specific support for types based on kind expressions.
SgModifierType*
SageBuilder::buildFortranKindType(SgType* base_type, SgExpression* kindExpression )
   {
     SgModifierType *result = new SgModifierType(base_type);
     ROSE_ASSERT(result != NULL);

     result->set_type_kind(kindExpression);

     SgModifierType *result2 = SgModifierType::insertModifierTypeIntoTypeTable(result);

     if (result != result2)
          delete result;

     return result2;
   }

// DQ (7/29/2010): Changed return type from SgType to SgModifierType
  //! Build a volatile type.
SgModifierType* SageBuilder::buildVolatileType(SgType* base_type /*=NULL*/)
   {
     SgModifierType *result = new SgModifierType(base_type);
     ROSE_ASSERT(result!=NULL);

     result->get_typeModifier().get_constVolatileModifier().setVolatile();

  // DQ (7/29/2010): Insert result type into type table and return it, or 
  // replace the result type, if already available in the type table, with 
  // the type from type table.
     SgModifierType * result2 = SgModifierType::insertModifierTypeIntoTypeTable(result);
     if (result != result2)
       delete result;
     return result2;
   }

// DQ (7/29/2010): Changed return type from SgType to SgModifierType
  //! Build a restrict type.
SgModifierType* SageBuilder::buildRestrictType(SgType* base_type)
   {
     ROSE_ASSERT(base_type!=NULL);
     if (!isSgPointerType(base_type) && !isSgReferenceType(base_type))
        {
          printf("Base type of restrict type must be a pointer or reference type.\n");
          ROSE_ASSERT(false);
        }
     SgModifierType *result = new SgModifierType(base_type);
     ROSE_ASSERT(result!=NULL);

     result->get_typeModifier().setRestrict();

  // DQ (7/29/2010): Insert result type into type table and return it, or 
  // replace the result type, if already available in the type table, with 
  // the type from type table.
     SgModifierType * result2 = SgModifierType::insertModifierTypeIntoTypeTable(result);
     if (result != result2)
       delete result;
     return result2;
   }

// DQ (7/29/2010): Changed return type from SgType to SgModifierType
  //! Build a UPC strict type.
SgModifierType* SageBuilder::buildUpcStrictType(SgType* base_type /*=NULL*/)
   {
     SgModifierType *result = new SgModifierType(base_type);
     ROSE_ASSERT(result!=NULL);

     result->get_typeModifier().get_upcModifier().set_modifier(SgUPC_AccessModifier::e_upc_strict);

  // DQ (7/29/2010): Insert result type into type table and return it, or 
  // replace the result type, if already available in the type table, with 
  // the type from type table.
     SgModifierType *result2 = SgModifierType::insertModifierTypeIntoTypeTable(result);
     if (result != result2)
       delete result;
     return result2;
   }

// DQ (7/29/2010): Changed return type from SgType to SgModifierType
  //! Build a UPC relaxed type.
SgModifierType* SageBuilder::buildUpcRelaxedType(SgType* base_type /*=NULL*/)
   {
     SgModifierType *result = new SgModifierType(base_type);
     ROSE_ASSERT(result!=NULL);

     result->get_typeModifier().get_upcModifier().set_modifier(SgUPC_AccessModifier::e_upc_relaxed);

  // DQ (7/29/2010): Insert result type into type table and return it, or 
  // replace the result type, if already available in the type table, with 
  // the type from type table.
     SgModifierType * result2 = SgModifierType::insertModifierTypeIntoTypeTable(result);
     if (result != result2)
       delete result;
     return result2;
   }

// DQ (7/29/2010): Changed return type from SgType to SgModifierType
  //! Build a UPC shared type.
SgModifierType* SageBuilder::buildUpcSharedType(SgType* base_type /*=NULL*/, long layout /*= -1*/)
   {
     SgModifierType *result = new SgModifierType(base_type);
     ROSE_ASSERT(result!=NULL);

     result->get_typeModifier().get_upcModifier().set_isShared(true);

  // DQ (7/29/2010): Modified to use new input parameter.
  // result->get_typeModifier().get_upcModifier().set_layout(-1); // No layout ("shared" without a block size)
     result->get_typeModifier().get_upcModifier().set_layout(layout); // No layout ("shared" without a block size)

  // DQ (7/29/2010): Insert result type into type table and return it, or 
  // replace the result type, if already available in the type table, with 
  // the type from type table.
     SgModifierType * result2 = SgModifierType::insertModifierTypeIntoTypeTable(result);
     if (result != result2)
       delete result;
     return result2;
   }

// DQ (7/29/2010): Changed return type from SgType to SgModifierType
  //! Build a UPC shared[] type.
SgModifierType* SageBuilder::buildUpcBlockIndefiniteType(SgType* base_type /*=NULL*/)
   {
     SgModifierType *result = isSgModifierType(buildUpcSharedType(base_type));
     ROSE_ASSERT(result!=NULL);

     result->get_typeModifier().get_upcModifier().set_layout(0); // [] layout

  // DQ (7/29/2010): Insert result type into type table and return it, or 
  // replace the result type, if already available in the type table, with 
  // the type from type table.
     result = SgModifierType::insertModifierTypeIntoTypeTable(result);

     return result;
   }

// DQ (7/29/2010): Changed return type from SgType to SgModifierType
  //! Build a UPC shared[*] type.
SgModifierType* SageBuilder::buildUpcBlockStarType(SgType* base_type /*=NULL*/)
   {
     SgModifierType *result = isSgModifierType(buildUpcSharedType(base_type));
     ROSE_ASSERT(result!=NULL);

     result->get_typeModifier().get_upcModifier().set_layout(-2); // [*] layout

  // DQ (7/29/2010): Insert result type into type table and return it, or 
  // replace the result type, if already available in the type table, with 
  // the type from type table.
     result = SgModifierType::insertModifierTypeIntoTypeTable(result);

     return result;
   }

// DQ (7/29/2010): Changed return type from SgType to SgModifierType
  //! Build a UPC shared[n] type.
SgModifierType* SageBuilder::buildUpcBlockNumberType(SgType* base_type, long block_factor)
   {
     SgModifierType *result = isSgModifierType(buildUpcSharedType(base_type));
     ROSE_ASSERT(result!=NULL);

     result->get_typeModifier().get_upcModifier().set_layout(block_factor); // [block_factor] layout

  // DQ (7/29/2010): Insert result type into type table and return it, or 
  // replace the result type, if already available in the type table, with 
  // the type from type table.
     result = SgModifierType::insertModifierTypeIntoTypeTable(result);

     return result;
   }



  //! Build a complex type.
SgTypeComplex* SageBuilder::buildComplexType(SgType* base_type /*=NULL*/)
 {
   SgTypeComplex *result = new SgTypeComplex(base_type);
   ROSE_ASSERT(result!=NULL);
   return result;
 }

  //! Build an imaginary type.
SgTypeImaginary* SageBuilder::buildImaginaryType(SgType* base_type /*=NULL*/)
 {
   SgTypeImaginary *result = new SgTypeImaginary(base_type);
   ROSE_ASSERT(result!=NULL);
   return result;
 }
//! Build a const/volatile type qualifier
SgConstVolatileModifier * SageBuilder::buildConstVolatileModifier (SgConstVolatileModifier::cv_modifier_enum mtype/*=SgConstVolatileModifier::e_unknown*/)
{
  SgConstVolatileModifier * result = NULL;
  result = new SgConstVolatileModifier();
  ROSE_ASSERT (result != NULL);
  result->set_modifier (mtype);  

  return result;
}

//! Build lambda expression
SgLambdaRefExp*
SageBuilder::buildLambdaRefExp(SgType* return_type, SgFunctionParameterList* params, SgScopeStatement* scope) {
    SgFunctionDeclaration* func_decl =
        SageBuilder::buildDefiningFunctionDeclaration(
                "__rose__lambda__",
                return_type,
                params,
                scope);

    SgLambdaRefExp* result = new SgLambdaRefExp(func_decl);
    func_decl->set_parent(result);

    setOneSourcePositionForTransformation(result);
    return result;
}

SgNamespaceDefinitionStatement* SageBuilder::buildNamespaceDefinition(SgNamespaceDeclarationStatement* d)
  {
    SgNamespaceDefinitionStatement* result = NULL;
    if (d!=NULL) // the constructor does not check for NULL d, causing segmentation fault
    {
      result = new SgNamespaceDefinitionStatement(d);
      result->set_parent(d); // set_declaration() == set_parent() in this case
    }
    else
      result = new SgNamespaceDefinitionStatement(d);
    
    ROSE_ASSERT(result);

    setOneSourcePositionForTransformation(result);
    return result;
  }



SgClassDefinition* SageBuilder::buildClassDefinition(SgClassDeclaration *d/*= NULL*/)
  {
    SgClassDefinition* result = NULL;
    if (d!=NULL) // the constructor does not check for NULL d, causing segmentation fault
    {
      result = new SgClassDefinition(d);
     // result->set_parent(d); // set_declaration() == set_parent() in this case
    }
    else 
      result = new SgClassDefinition();
    
    ROSE_ASSERT(result);

 // DQ (11/28/2010): Added specification of case insensitivity for Fortran.
    if (symbol_table_case_insensitive_semantics == true)
         result->setCaseInsensitive(true);

    setOneSourcePositionForTransformation(result);
    return result;
  }

SgClassDefinition* SageBuilder::buildClassDefinition_nfi(SgClassDeclaration *d/*= NULL*/)
  {
    SgClassDefinition* result = NULL;
    if (d!=NULL) // the constructor does not check for NULL d, causing segmentation fault
    {
      result = new SgClassDefinition(d);
     // result->set_parent(d); // set_declaration() == set_parent() in this case
    }
    else 
      result = new SgClassDefinition();
    
    ROSE_ASSERT(result);

 // DQ (11/28/2010): Added specification of case insensitivity for Fortran.
    if (symbol_table_case_insensitive_semantics == true)
         result->setCaseInsensitive(true);

    setOneSourcePositionNull(result);
    return result;
  }

SgClassDeclaration* SageBuilder::buildNondefiningClassDeclaration_nfi(const SgName& name, SgClassDeclaration::class_types kind, SgScopeStatement* scope)
   {
#define REUSE_CLASS_DECLARATION_FROM_SYMBOL 0

#if (REUSE_CLASS_DECLARATION_FROM_SYMBOL == 0)
     SgClassDeclaration* nondefdecl = new SgClassDeclaration(name,kind,NULL,NULL);
     ROSE_ASSERT(nondefdecl != NULL);
     //Liao, we ask for explicit creation of SgClassType to avoid duplicated type nodes
     if (nondefdecl->get_type() == NULL)
       nondefdecl->set_type(SgClassType::createType(nondefdecl));

     printf ("SageBuilder::buildNondefiningClassDeclaration_nfi(): (and setting source position) nondefdecl = %p \n",nondefdecl);

  // The non-defining declaration asociated with a declaration does not have a 
  // source position...unless it is the position of the defining declaration.
  // setOneSourcePositionNull(nondefdecl);
     setSourcePosition(nondefdecl);

  // This is find for now, but a little later in this function (if we can find a symbol) 
  // we want to find the first non-defining declaration (using the symbol table) and use 
  // that as a paramter to "nondefdecl->set_firstNondefiningDeclaration()".
     nondefdecl->set_firstNondefiningDeclaration(nondefdecl);
     nondefdecl->set_definingDeclaration(NULL);
     nondefdecl->setForward();

  // This is the structural parent (the logical scope can be different than the parent).
  // TPS (09/18/2009) added a condition to be able to build this properly
     if (scope==NULL)
       nondefdecl->set_parent(topScopeStack());
     else
       nondefdecl->set_parent(scope);

  // This is the logical scope...
     nondefdecl->set_scope(scope);

     ROSE_ASSERT(nondefdecl->get_parent() != NULL);
#else
     SgClassDeclaration* nondefdecl = NULL;
#endif

     SgClassDeclaration* firstNondefdecl = NULL;
     if (scope != NULL)
        {
#if 0
          SgClassSymbol* mysymbol = new SgClassSymbol(nondefdecl);
          ROSE_ASSERT(mysymbol != NULL);

       // printf ("In SageBuilder::buildNondefiningClassDeclaration(): for nondefdecl = %p built SgClassSymbol = %p \n",nondefdecl,mysymbol);

          scope->insert_symbol(name, mysymbol);
#else
       // Reuse any previously defined symbols (to avoid redundant symbols in the symbol table) 
       // and find the firstNondefiningDeclaration.
          SgClassSymbol* mysymbol = scope->lookup_class_symbol(name);
          if (mysymbol != NULL)
             {
               firstNondefdecl = isSgClassDeclaration(mysymbol->get_declaration());
               ROSE_ASSERT(firstNondefdecl != NULL);

#if (REUSE_CLASS_DECLARATION_FROM_SYMBOL == 0)
               ROSE_ASSERT(nondefdecl != NULL);
               ROSE_ASSERT(nondefdecl->get_parent() != NULL);

               nondefdecl->set_firstNondefiningDeclaration(firstNondefdecl);

            // This might be NULL if the defining declaration has not been seen yet!
               nondefdecl->set_definingDeclaration(firstNondefdecl->get_definingDeclaration());

            // Share the type!
               if (nondefdecl->get_type() != firstNondefdecl->get_type())
                  {
                 // Remove the type from the new SgClassDeclaration and set the reference to the type in the firstNondefiningDeclaration.
                    delete nondefdecl->get_type();
                    nondefdecl->set_type(firstNondefdecl->get_type());
                  }
#else
               ROSE_ASSERT(nondefdecl == NULL);
#endif
            // This function should return a new nondefining declaration each time (to support multile class prototypes!).
            // nondefdecl = firstNondefdecl;
             }
            else
             {
#if REUSE_CLASS_DECLARATION_FROM_SYMBOL
            // DQ (1/25/2009): We only want to build a new declaration if we can't reuse the existing declaration.
               nondefdecl = new SgClassDeclaration(name,kind,NULL,NULL);
               ROSE_ASSERT(nondefdecl != NULL);
               if (nondefdecl->get_type() == NULL)
                 nondefdel->set_type(SgClassType::createType(nondefdecl));

               printf ("SageBuilder::buildNondefiningClassDeclaration_nfi(): nondefdecl = %p \n",nondefdecl);

               setOneSourcePositionNull(nondefdecl);

               nondefdecl->set_firstNondefiningDeclaration(nondefdecl);
               nondefdecl->set_definingDeclaration(NULL);
               nondefdecl->setForward();
#endif
               mysymbol = new SgClassSymbol(nondefdecl);
               firstNondefdecl = nondefdecl;

               scope->insert_symbol(name, mysymbol);
             }

          ROSE_ASSERT(mysymbol != NULL);
          ROSE_ASSERT(firstNondefdecl != NULL);
#endif
          nondefdecl->set_scope(scope);

       // DQ (1/25/2009): The scope is not the same as the parent, since the scope is logical, and the parent is structural (note that topScopeStack() is structural).
       // TPS (09/18/2009) added a condition to be able to build this properly
          if (scope==NULL)
            nondefdecl->set_parent(topScopeStack());
          else
            nondefdecl->set_parent(scope);
        }

  // The support for SgEnumDeclaration handles the type, but why not for SgClassDeclaration?
     ROSE_ASSERT(nondefdecl->get_type() != NULL);

     ROSE_ASSERT(nondefdecl->get_parent() != NULL);

     return nondefdecl;
   }

SgEnumDeclaration* SageBuilder::buildNondefiningEnumDeclaration_nfi(const SgName& name, SgScopeStatement* scope)
   {
  // The support for SgEnumDeclaration is identical to that for SgClassDeclaration (excpet for the type handleing, why is that?).

     SgEnumDeclaration* nondefdecl = new SgEnumDeclaration(name, NULL);
     ROSE_ASSERT(nondefdecl);
     setOneSourcePositionNull(nondefdecl);
     nondefdecl->set_firstNondefiningDeclaration(nondefdecl);
     nondefdecl->set_definingDeclaration(NULL);

  // Any non-defining declaration is not always a forward declaration.
     nondefdecl->setForward();    

     if (scope != NULL)
        {
          SgEnumSymbol* mysymbol = new SgEnumSymbol(nondefdecl);
          ROSE_ASSERT(mysymbol);
          scope->insert_symbol(name, mysymbol);
          nondefdecl->set_scope(scope);

       // Can this be defined in C++ so that it is in a logical scope different from its structural scope?
          nondefdecl->set_parent(scope);
        }

  // DQ (1/25/2009): I want to check into this later, since it is not symetric with SageBuilder::buildNondefiningClassDeclaration()
     printf ("Need to check if SgEnumDeclaration constructor builds the SgEnumType already nondefdecl->get_type() = %p \n",nondefdecl->get_type());
     ROSE_ASSERT(nondefdecl->get_type() != NULL);

     SgEnumType* t = new SgEnumType(nondefdecl);
     nondefdecl->set_type(t);

     return nondefdecl;
   }

SgStmtDeclarationStatement*
SageBuilder::buildStmtDeclarationStatement_nfi(SgStatement* stmt) {
    ROSE_ASSERT(stmt != NULL);

    SgStmtDeclarationStatement* result = new SgStmtDeclarationStatement(stmt);
    stmt->set_parent(result);

    result->set_definingDeclaration(result);
    setOneSourcePositionNull(result);
    return result;
}

SgStmtDeclarationStatement*
SageBuilder::buildStmtDeclarationStatement(SgStatement* stmt) {
    ROSE_ASSERT(stmt != NULL);

    SgStmtDeclarationStatement* result = new SgStmtDeclarationStatement(stmt);
    stmt->set_parent(result);

    result->set_definingDeclaration(result);
    setOneSourcePositionForTransformation(result);
    return result;
}


// This should take a SgClassDeclaration::class_types kind parameter!
SgClassDeclaration * SageBuilder::buildStructDeclaration(const SgName& name, SgScopeStatement* scope /*=NULL*/)
   {
#if 0
     if (scope == NULL)
          scope = SageBuilder::topScopeStack();

  // TODO How about class type??
  // build defining declaration
     SgClassDefinition* classDef = buildClassDefinition();
   
     SgClassDeclaration* defdecl = new SgClassDeclaration (name,SgClassDeclaration::e_struct,NULL,classDef);
     ROSE_ASSERT(defdecl);
     setOneSourcePositionForTransformation(defdecl);
  // constructor is side-effect free
     classDef->set_declaration(defdecl);
     defdecl->set_definingDeclaration(defdecl);

  // build the nondefining declaration
     SgClassDeclaration* nondefdecl = new SgClassDeclaration (name,SgClassDeclaration::e_struct,NULL,NULL);
     ROSE_ASSERT(nondefdecl);

     setOneSourcePositionForTransformation(nondefdecl);
     nondefdecl->set_firstNondefiningDeclaration(nondefdecl);
     nondefdecl->set_definingDeclaration(defdecl);
     defdecl->set_firstNondefiningDeclaration(nondefdecl);
     nondefdecl->setForward();

     if (scope !=NULL )  // put into fixStructDeclaration() or alike later on
        {
          fixStructDeclaration(nondefdecl,scope);
          fixStructDeclaration(defdecl,scope);
#if 0
          SgClassSymbol* mysymbol = new SgClassSymbol(nondefdecl);
          ROSE_ASSERT(mysymbol);
          scope->insert_symbol(name, mysymbol);
          defdecl->set_scope(scope);
          nondefdecl->set_scope(scope);
          defdecl->set_parent(scope);
          nondefdecl->set_parent(scope);
#endif
        }
#else
  // DQ (1/24/2009): Refactored to use the buildStructDeclaration_nfi function.
  // (if this work it needs to be done uniformally for the other nfi functions)
  // Also, "_nfi" is not a great name.
     SgClassDeclaration* defdecl = buildClassDeclaration_nfi(name,SgClassDeclaration::e_struct,scope,NULL);

     setOneSourcePositionForTransformation(defdecl);
     ROSE_ASSERT(defdecl->get_firstNondefiningDeclaration() != NULL);
     setOneSourcePositionForTransformation(defdecl->get_firstNondefiningDeclaration());
#endif

  // DQ (1/26/2009): I think this should be an error, but that appears it would
  // break the existing interface. Need to discuss this with Liao.
  // ROSE_ASSERT(defdecl->get_parent() != NULL);

     return defdecl;
   }


SgNamespaceDeclarationStatement * SageBuilder::buildNamespaceDeclaration(const SgName& name, SgScopeStatement* scope /*=NULL*/)
   {
     SgNamespaceDeclarationStatement* defdecl = buildNamespaceDeclaration_nfi(name,false,scope);

     setOneSourcePositionForTransformation(defdecl);
     ROSE_ASSERT(defdecl->get_firstNondefiningDeclaration() != NULL);
     setOneSourcePositionForTransformation(defdecl->get_firstNondefiningDeclaration());

     return defdecl;
   }

SgNamespaceDeclarationStatement * SageBuilder::buildNamespaceDeclaration_nfi(const SgName& name, bool unnamednamespace, SgScopeStatement* scope)
   {
     if (scope == NULL)
          scope = SageBuilder::topScopeStack();

  // TODO How about class type??
  // build defining declaration
     SgNamespaceDefinitionStatement* classDef = buildNamespaceDefinition(); //buildClassDefinition
     

#if 1
     SgNamespaceDeclarationStatement* defdecl = new SgNamespaceDeclarationStatement(name,classDef, unnamednamespace);
     ROSE_ASSERT(defdecl != NULL);
     classDef->set_parent(defdecl);
     printf ("SageBuilder::buildNamespaceDeclaration_nfi(): defdecl = %p \n",defdecl);

     setOneSourcePositionForTransformation(defdecl);
  // constructor is side-effect free
     classDef->set_namespaceDeclaration(defdecl);
     defdecl->set_definingDeclaration(defdecl);
#endif


  // Get the nondefining declaration from the symbol if it has been built (if this works, 
  // then we likely don't need the "SgClassDeclaration* nonDefiningDecl" parameter).
     SgNamespaceDeclarationStatement* nondefdecl = NULL;

  // DQ (1/26/2009): It seems that (scope == NULL) can happen in the tests/roseTests/astInterfaceTests test codes.
  // ROSE_ASSERT(scope != NULL);
     SgNamespaceSymbol* mysymbol = NULL;
     if (scope != NULL)
        {
          mysymbol = scope->lookup_namespace_symbol(name);
        }
       else
        {
       // DQ (1/26/2009): I think this should be an error, but that appears it would
       // break the existing interface. Need to discuss this with Liao.
          printf ("Warning: In SageBuilder::buildNamespaceDeclaration_nfi(): scope == NULL \n");
        }

     printf ("In SageBuilder::buildNamespaceDeclaration_nfi(): mysymbol = %p \n",mysymbol);
     if (mysymbol != NULL)
        {
          nondefdecl = isSgNamespaceDeclarationStatement(mysymbol->get_declaration());

          ROSE_ASSERT(nondefdecl != NULL);
          ROSE_ASSERT(nondefdecl->get_parent() != NULL);

          nondefdecl->set_definingDeclaration(defdecl);

          ROSE_ASSERT(nondefdecl->get_definingDeclaration() == defdecl);
          ROSE_ASSERT(nondefdecl->get_firstNondefiningDeclaration() != defdecl);
        }
       else
        {
       // DQ (1/25/2009): We only want to build a new declaration if we can't reuse the existing declaration.
          nondefdecl = new SgNamespaceDeclarationStatement(name,NULL, unnamednamespace);
          ROSE_ASSERT(nondefdecl != NULL);

          printf ("SageBuilder::buildNamespaceDeclaration_nfi(): nondefdecl = %p \n",nondefdecl);

       // The nondefining declaration will not appear in the source code, but is compiler
       // generated (so we have something about the class that we can reference; e.g in
       // types).  At the moment we make it a transformation, there might be another kind 
       // of source position that would be more precise.  FIXME.
       // setOneSourcePositionNull(nondefdecl);
          setOneSourcePositionForTransformation(nondefdecl);

          nondefdecl->set_firstNondefiningDeclaration(nondefdecl);
          nondefdecl->set_definingDeclaration(defdecl);
          nondefdecl->setForward();


          //nondefdecl->set_parent(topScopeStack());
          nondefdecl->set_parent(scope);
                  ROSE_ASSERT(nondefdecl->get_parent());

          if (scope != NULL)
             {
               mysymbol = new SgNamespaceSymbol(name,nondefdecl); // tps: added name to constructor
               scope->insert_symbol(name, mysymbol);
             }
            else
             {
            // DQ (1/26/2009): I think this should be an error, but that appears it would
            // break the existing interface. Need to discuss this with Liao.
               printf ("Warning: no scope provided to support symbol table entry! \n");
             }
        }


     printf ("SageBuilder::buildNamespaceDeclaration_nfi(): nondefdecl = %p \n",nondefdecl);

  // setOneSourcePositionForTransformation(nondefdecl);
     setOneSourcePositionNull(nondefdecl);

  // nondefdecl->set_firstNondefiningDeclaration(nondefdecl);
  // nondefdecl->set_definingDeclaration(defdecl);
     defdecl->set_firstNondefiningDeclaration(nondefdecl);

  // I don't think this is always a forward declaration (e.g. if it is not used in a prototype).
  // Checking the olded EDG/ROSE interface it appears that it is always marked forward (unless 
  // used in a defining declaration).
     nondefdecl->setForward();

     if (scope != NULL)  // put into fixStructDeclaration() or alike later on
        {
          fixNamespaceDeclaration(nondefdecl,scope);
          fixNamespaceDeclaration(defdecl,scope);
#if 0
          SgClassSymbol* mysymbol = new SgClassSymbol(nondefdecl);
          ROSE_ASSERT(mysymbol);
          scope->insert_symbol(name, mysymbol);
#endif
          printf ("@@@@@@@@@@@@@@ In buildNamespaceDeclaration_nfi(): setting scope of defining and non-defining declaration to scope = %s \n",scope->class_name().c_str());

          // tps namespace has no scope
          //defdecl->set_scope(scope);
          //nondefdecl->set_scope(scope);

       // defdecl->set_parent(scope);

       // DQ (1/25/2009): The scope is not the same as the parent, since the scope is logical, and the parent is structural (note that topScopeStack() is structural).
       // nondefdecl->set_parent(scope);
        //  nondefdecl->set_parent(topScopeStack());
        }

  //   defdecl->set_parent(topScopeStack());

  // DQ (1/26/2009): I think we should assert this, but it breaks the interface as defined
  // by the test code in tests/roseTests/astInterfaceTests.
  // ROSE_ASSERT(defdecl->get_parent() != NULL);

  // ROSE_ASSERT(nonDefiningDecl->get_parent() != NULL);

     ROSE_ASSERT(defdecl->get_definingDeclaration() == defdecl);
     ROSE_ASSERT(defdecl->get_firstNondefiningDeclaration() != defdecl->get_definingDeclaration());


     return defdecl;    
   }

// driscoll6 (7/20/11) : Support n-ary operators for python
SgNaryComparisonOp*
SageBuilder::buildNaryComparisonOp(SgExpression* lhs) {
    SgNaryComparisonOp* result = new SgNaryComparisonOp();

    result->get_operands().push_back(lhs);
    lhs->set_parent(result);

    setOneSourcePositionForTransformation(result);
    return result;
}

SgNaryComparisonOp*
SageBuilder::buildNaryComparisonOp_nfi(SgExpression* lhs) {
    SgNaryComparisonOp* result = new SgNaryComparisonOp();

    result->get_operands().push_back(lhs);
    lhs->set_parent(result);

    setOneSourcePositionNull(result);
    return result;
}

SgNaryBooleanOp*
SageBuilder::buildNaryBooleanOp(SgExpression* lhs) {
    SgNaryBooleanOp* result = new SgNaryBooleanOp();

    result->get_operands().push_back(lhs);
    lhs->set_parent(result);

    setOneSourcePositionForTransformation(result);
    return result;
}

SgNaryBooleanOp*
SageBuilder::buildNaryBooleanOp_nfi(SgExpression* lhs) {
    SgNaryBooleanOp* result = new SgNaryBooleanOp();

    result->get_operands().push_back(lhs);
    lhs->set_parent(result);

    setOneSourcePositionNull(result);
    return result;
}

SgStringConversion*
SageBuilder::buildStringConversion(SgExpression* exp) {
    ROSE_ASSERT(exp);
    SgStringConversion* result = new SgStringConversion(exp);
    exp->set_parent(result);

    setOneSourcePositionForTransformation(result);
    return result;
}


SgStringConversion*
SageBuilder::buildStringConversion_nfi(SgExpression* exp) {
    ROSE_ASSERT(exp);
    SgStringConversion* result = new SgStringConversion(exp);
    exp->set_parent(result);

    setOneSourcePositionNull(result);
    return result;
}

// DQ (11/7/2009): Added more uniform support for building class declarations.
SgClassDeclaration*
SageBuilder::buildNondefiningClassDeclaration ( SgName name, SgScopeStatement* scope )
   {
     SgClassDeclaration* defdecl    = NULL;
     SgClassDeclaration* nondefdecl = NULL;

  // DQ (1/26/2009): It seems that (scope == NULL) can happen in the tests/roseTests/astInterfaceTests test codes.
  // ROSE_ASSERT(scope != NULL);
     SgClassSymbol* mysymbol = NULL;
     if (scope != NULL)
        {
          mysymbol = scope->lookup_class_symbol(name);
        }
       else
        {
       // Liao 9/2/2009: This is not an error. We support bottomup AST construction and scope can be unkown.   
       // DQ (1/26/2009): I think this should be an error, but that appears it would
       // break the existing interface. Need to discuss this with Liao.
       // printf ("Warning: In SageBuilder::buildClassDeclaration_nfi(): scope == NULL \n");
        }

  // printf ("In SageBuilder::buildClassDeclaration_nfi(): mysymbol = %p \n",mysymbol);
     if (mysymbol != NULL) // set links if nondefining declaration already exists.
        {
          nondefdecl = isSgClassDeclaration(mysymbol->get_declaration());

          ROSE_ASSERT(nondefdecl != NULL);
          ROSE_ASSERT(nondefdecl->get_parent() != NULL);

          nondefdecl->set_definingDeclaration(defdecl);

          ROSE_ASSERT(nondefdecl->get_definingDeclaration() == defdecl);
          ROSE_ASSERT(nondefdecl->get_firstNondefiningDeclaration() != defdecl);

       // DQ (10/30/2010): There shuld be a properly defined type at this point!
          ROSE_ASSERT(nondefdecl->get_type() != NULL);
        }
       else // build a nondefnining declaration if it does not exist
        {
       // DQ (1/25/2009): We only want to build a new declaration if we can't reuse the existing declaration.

          SgClassDeclaration::class_types kind = SgClassDeclaration::e_class;
          nondefdecl = new SgClassDeclaration(name,kind,NULL,NULL);
          ROSE_ASSERT(nondefdecl != NULL);
          if (nondefdecl->get_type() == NULL)
            nondefdecl->set_type(SgClassType::createType(nondefdecl));

 //         printf ("SageBuilder::buildClassDeclaration_nfi(): nondefdecl = %p \n",nondefdecl);

       // The nondefining declaration will not appear in the source code, but is compiler
       // generated (so we have something about the class that we can reference; e.g in
       // types).  At the moment we make it a transformation, there might be another kind 
       // of source position that would be more precise.  FIXME.
       // setOneSourcePositionNull(nondefdecl);
          setOneSourcePositionForTransformation(nondefdecl);

          nondefdecl->set_firstNondefiningDeclaration(nondefdecl);
          nondefdecl->set_definingDeclaration(defdecl);
          nondefdecl->setForward();
       // Liao, 9/2/2009. scope stack is optional, it can be empty
      //    nondefdecl->set_parent(topScopeStack());
          nondefdecl->set_parent(scope);

       // DQ (3/24/2011): This should be NULL before we set it (if the scope is known).
          ROSE_ASSERT(nondefdecl->get_scope() == NULL);
          if (scope != NULL)
             {
            // DQ (3/24/2011): Decided with Liao that we should set the scope where possible.  The AST consistancy test will make sure it is consistant with where it is inserted into the AST.
               nondefdecl->set_scope(scope);
               ROSE_ASSERT(nondefdecl->get_scope() != NULL);

               mysymbol = new SgClassSymbol(nondefdecl);
               scope->insert_symbol(name, mysymbol);
             }
            else
             {
            // Liao 9/2/2009: This is not an error. We support bottomup AST construction and scope can be unknown.
            // DQ (1/26/2009): I think this should be an error, but that appears it would
            // break the existing interface. Need to discuss this with Liao.
            // printf ("Warning: no scope provided to support symbol table entry! \n");
             }

       // DQ (10/30/2010): There should be a properly defined type at this point!
          ROSE_ASSERT(nondefdecl->get_type() != NULL);

       // DQ (3/24/2011): The scope should be set if the scope was available.
          ROSE_ASSERT(scope == NULL || (scope != NULL && nondefdecl->get_scope() != NULL));
        }

     ROSE_ASSERT(nondefdecl != NULL);

     return nondefdecl;
   }

// DQ (11/7/2009): Added more uniform support for building class declarations.
SgClassDeclaration*
SageBuilder::buildDefiningClassDeclaration ( SgName name, SgScopeStatement* scope )
   {
     SgClassDeclaration* nondefiningClassDeclaration = buildNondefiningClassDeclaration(name,scope);
     ROSE_ASSERT(nondefiningClassDeclaration != NULL);

     SgClassDefinition* definingClassDefinition = buildClassDefinition();
     ROSE_ASSERT(definingClassDefinition != NULL);

  // DQ (10/30/2010): There should be a properly defined type at this point!
     SgClassType* classType = nondefiningClassDeclaration->get_type();
     ROSE_ASSERT(classType != NULL);

     SgClassDeclaration::class_types kind = SgClassDeclaration::e_class;

  // DQ (10/30/2010): We need to make sure that there is a type defined.
  // SgClassDeclaration* definingClassDeclaration = new SgClassDeclaration (name,kind,NULL,definingClassDefinition);
     SgClassDeclaration* definingClassDeclaration = new SgClassDeclaration (name,kind,classType,definingClassDefinition);
     ROSE_ASSERT(definingClassDeclaration != NULL);

  // printf ("SageBuilder::buildDefiningClassDeclaration(): definingClassDeclaration = %p \n",definingClassDeclaration);

     setOneSourcePositionForTransformation(definingClassDeclaration);

  // constructor is side-effect free
     definingClassDefinition->set_declaration(definingClassDeclaration);
     definingClassDeclaration->set_definingDeclaration(definingClassDeclaration);
     definingClassDeclaration->set_firstNondefiningDeclaration(nondefiningClassDeclaration);

     nondefiningClassDeclaration->set_definingDeclaration(definingClassDeclaration);

  // some error checking
     ROSE_ASSERT(nondefiningClassDeclaration->get_definingDeclaration() != NULL);
     ROSE_ASSERT(nondefiningClassDeclaration->get_firstNondefiningDeclaration() != NULL);
     ROSE_ASSERT(definingClassDeclaration->get_firstNondefiningDeclaration() != NULL);
     ROSE_ASSERT(definingClassDeclaration->get_definition() != NULL);

     ROSE_ASSERT(definingClassDeclaration->get_scope() == NULL);
     if (scope != NULL)
        {
          definingClassDeclaration->set_scope(scope);
          ROSE_ASSERT(definingClassDeclaration->get_scope() != NULL);
          ROSE_ASSERT(nondefiningClassDeclaration->get_scope() != NULL);
        }

     ROSE_ASSERT(definingClassDeclaration->get_definition()->get_parent() != NULL);

  // DQ (10/30/2010): There should be a properly defined type at this point!
     ROSE_ASSERT(definingClassDeclaration->get_type() != NULL);

     return definingClassDeclaration;
   }

// DQ (11/7/2009): Added more uniform support for building class declarations.
SgClassDeclaration*
SageBuilder::buildClassDeclaration ( SgName name, SgScopeStatement* scope )
   {
     ROSE_ASSERT(scope != NULL);
     SgClassDeclaration* definingClassDeclaration = buildDefiningClassDeclaration(name,scope);
     ROSE_ASSERT(definingClassDeclaration != NULL);

     return definingClassDeclaration;
   }

// DQ (1/24/2009): Built this "nfi" version but factored the code.
SgClassDeclaration * SageBuilder::buildClassDeclaration_nfi(const SgName& name, SgClassDeclaration::class_types kind, SgScopeStatement* scope, SgClassDeclaration* nonDefiningDecl )
   {
     if (scope == NULL)
          scope = SageBuilder::topScopeStack();

  // step 1. Build defining declaration
     SgClassDefinition* classDef = buildClassDefinition();

#if 1
     SgClassDeclaration* defdecl = new SgClassDeclaration (name,kind,NULL,classDef);
     ROSE_ASSERT(defdecl != NULL);

//     printf ("SageBuilder::buildClassDeclaration_nfi(): defdecl = %p \n",defdecl);

     setOneSourcePositionForTransformation(defdecl);
  // constructor is side-effect free
     classDef->set_declaration(defdecl);
     defdecl->set_definingDeclaration(defdecl);
#endif

  // Step 2. build the nondefining declaration, 
  // but only if the input nonDefiningDecl pointer was NULL and it does not exist
#if 0
  // SgClassDeclaration* nondefdecl = new SgClassDeclaration (name,kind,NULL,NULL);
     SgClassDeclaration* nondefdecl = (nonDefiningDecl != NULL) ? nonDefiningDecl : new SgClassDeclaration (name,kind,NULL,NULL);
     ROSE_ASSERT(nondefdecl != NULL);
#else

#if 0
  // DQ (11/7/2009): Refactored the code to build a non-defining declaration
  // DQ (11/10/2009): This refactoring of the code below breaks a number of tests in tests/roseTests/astInterfaceTests.
  // TODO: Refactor this after we pass all of our tests.
     SgClassDeclaration* nondefdecl = buildNondefiningClassDeclaration (name,scope);
#else
  // Get the nondefining declaration from the symbol if it has been built (if this works, 
  // then we likely don't need the "SgClassDeclaration* nonDefiningDecl" parameter).
     SgClassDeclaration* nondefdecl = NULL;

  // DQ (1/26/2009): It seems that (scope == NULL) can happen in the tests/roseTests/astInterfaceTests test codes.
  // ROSE_ASSERT(scope != NULL);
     SgClassSymbol* mysymbol = NULL;
     if (scope != NULL)
        {
          mysymbol = scope->lookup_class_symbol(name);
        }
       else
        {
       // Liao 9/2/2009: This is not an error. We support bottomup AST construction and scope can be unkown.   
       // DQ (1/26/2009): I think this should be an error, but that appears it would
       // break the existing interface. Need to discuss this with Liao.
       // printf ("Warning: In SageBuilder::buildClassDeclaration_nfi(): scope == NULL \n");
        }

  //   printf ("In SageBuilder::buildClassDeclaration_nfi(): mysymbol = %p \n",mysymbol);
     if (mysymbol != NULL) // set links if nondefining declaration already exists.
        {
          nondefdecl = isSgClassDeclaration(mysymbol->get_declaration());

          ROSE_ASSERT(nondefdecl != NULL);
          ROSE_ASSERT(nondefdecl->get_parent() != NULL);

          nondefdecl->set_definingDeclaration(defdecl);

          ROSE_ASSERT(nondefdecl->get_definingDeclaration() == defdecl);
          ROSE_ASSERT(nondefdecl->get_firstNondefiningDeclaration() != defdecl);
        }
       else // build a nondefnining declaration if it does not exist
        {
       // DQ (1/25/2009): We only want to build a new declaration if we can't reuse the existing declaration.
          nondefdecl = new SgClassDeclaration(name,kind,NULL,NULL);
          ROSE_ASSERT(nondefdecl != NULL);
          if (nondefdecl->get_type() == NULL)
            nondefdecl->set_type(SgClassType::createType(nondefdecl));

 //         printf ("SageBuilder::buildClassDeclaration_nfi(): nondefdecl = %p \n",nondefdecl);

       // The nondefining declaration will not appear in the source code, but is compiler
       // generated (so we have something about the class that we can reference; e.g in
       // types).  At the moment we make it a transformation, there might be another kind 
       // of source position that would be more precise.  FIXME.
       // setOneSourcePositionNull(nondefdecl);
          setOneSourcePositionForTransformation(nondefdecl);
          ROSE_ASSERT (nondefdecl->get_startOfConstruct() != __null);

          nondefdecl->set_firstNondefiningDeclaration(nondefdecl);
          nondefdecl->set_definingDeclaration(defdecl);
          nondefdecl->setForward();
       // Liao, 9/2/2009. scope stack is optional, it can be empty
      //    nondefdecl->set_parent(topScopeStack());
          nondefdecl->set_parent(scope);

          if (scope != NULL)
             {
               mysymbol = new SgClassSymbol(nondefdecl);
               scope->insert_symbol(name, mysymbol);
             }
            else
             {
       // Liao 9/2/2009: This is not an error. We support bottomup AST construction and scope can be unkown.   
            // DQ (1/26/2009): I think this should be an error, but that appears it would
            // break the existing interface. Need to discuss this with Liao.
            //   printf ("Warning: no scope provided to support symbol table entry! \n");
             }
        }
#endif
#endif

//     printf ("SageBuilder::buildClassDeclaration_nfi(): nondefdecl = %p \n",nondefdecl);

  // setOneSourcePositionForTransformation(nondefdecl);
  //
  // Liao 1/18/2011, I changed the semantics of setOneSourcePositionNull to set file_info to null regardless the existence of 
  // file_info of the input node.
  // We do want to keep the file_info of nodefdecl if it is set already as compiler generated.
  //    setOneSourcePositionNull(nondefdecl);

  // nondefdecl->set_firstNondefiningDeclaration(nondefdecl);
  // nondefdecl->set_definingDeclaration(defdecl);
     defdecl->set_firstNondefiningDeclaration(nondefdecl);

     // Liao, 10/30/2009
     // The SgClassDeclaration constructor will automatically generate a SgClassType internally if NULL is passed for SgClassType
     // This is not desired when building a defining declaration and an inefficience in the constructor
     // Ideally, only the first nondefining class declaration should have a dedicated SgClassType and 
     // the defining class declaration (and other nondefining declaration) just shared that SgClassType.
     if (defdecl->get_type () != NULL) 
     {
       // if a defining class declaration's type is associated with a defining class.
       // This is a wrong SgClassType and has to be reset
       if (defdecl->get_type()->get_declaration() == isSgDeclarationStatement(defdecl) )
       {
         delete (defdecl->get_type ());
       }
     }
     // patch up the SgClassType for the defining class declaration
     ROSE_ASSERT (nondefdecl->get_type() != NULL); 
     ROSE_ASSERT (nondefdecl->get_type()->get_declaration() == isSgDeclarationStatement(nondefdecl)); 
     defdecl->set_type(nondefdecl->get_type()); 

  // I don't think this is always a forward declaration (e.g. if it is not used in a prototype).
  // Checking the olded EDG/ROSE interface it appears that it is always marked forward (unless 
  // used in a defining declaration).
     nondefdecl->setForward();

     if (scope != NULL)  // put into fixStructDeclaration() or alike later on
        {
          fixStructDeclaration(defdecl,scope);
          fixStructDeclaration(nondefdecl,scope);
#if 0
          SgClassSymbol* mysymbol = new SgClassSymbol(nondefdecl);
          ROSE_ASSERT(mysymbol);
          scope->insert_symbol(name, mysymbol);
          printf ("@@@@@@@@@@@@@@ In buildClassDeclaration_nfi(): setting scope of defining and non-defining declaration to scope = %s \n",scope->class_name().c_str());
          defdecl->set_scope(scope);
          nondefdecl->set_scope(scope);

       // defdecl->set_parent(scope);

       // Liao, 9/2/2009. merged into fixStructDeclaration
       // DQ (1/25/2009): The scope is not the same as the parent, since the scope is logical, and the parent is structural (note that topScopeStack() is structural).
        nondefdecl->set_parent(scope);
       //   nondefdecl->set_parent(topScopeStack());
       // Liao, 9/2/2009. scope stack is optional, it can be empty
     defdecl->set_parent(scope);
     //defdecl->set_parent(topScopeStack());
#endif
        }

  // DQ (1/26/2009): I think we should assert this, but it breaks the interface as defined
  // by the test code in tests/roseTests/astInterfaceTests.
  // ROSE_ASSERT(defdecl->get_parent() != NULL);

  // ROSE_ASSERT(nonDefiningDecl->get_parent() != NULL);

     ROSE_ASSERT(defdecl->get_definingDeclaration() == defdecl);
     ROSE_ASSERT(defdecl->get_firstNondefiningDeclaration() != defdecl->get_definingDeclaration());

     return defdecl;    
   }

SgClassDeclaration * SageBuilder::buildStructDeclaration(const string& name, SgScopeStatement* scope/*=NULL*/)
   {
     SgName myname(name);
     return buildStructDeclaration(myname, scope);
   }

SgClassDeclaration * SageBuilder::buildStructDeclaration(const char* name, SgScopeStatement* scope/*=NULL*/)
   {
     SgName myname(name);
     return buildStructDeclaration(myname, scope);
   }

SgEnumDeclaration * SageBuilder::buildEnumDeclaration(const SgName& name, SgScopeStatement* scope /*=NULL*/)
  {
 // DQ (1/11/2009): This function has semantics very different from the buildEnumDeclaration_nfi() function!

    if (scope == NULL)
      scope = SageBuilder::topScopeStack();
    SgEnumDeclaration* decl = buildEnumDeclaration_nfi(name, scope);
    setOneSourcePositionForTransformation(decl);
    setOneSourcePositionForTransformation(decl->get_firstNondefiningDeclaration());
    setOneSourcePositionForTransformation(decl->get_definingDeclaration());
    return decl;    
  } //buildEnumDeclaration()

SgEnumDeclaration * SageBuilder::buildEnumDeclaration_nfi(const SgName& name, SgScopeStatement* scope)
  {
    SgEnumDeclaration* defdecl = new SgEnumDeclaration (name,NULL);
    ROSE_ASSERT(defdecl);
    setOneSourcePositionNull(defdecl);
    // constructor is side-effect free
    defdecl->set_definingDeclaration(defdecl);

    // build the nondefining declaration
    SgEnumDeclaration* nondefdecl = buildNondefiningEnumDeclaration_nfi(name, scope);
    nondefdecl->set_definingDeclaration(defdecl);
    defdecl->set_firstNondefiningDeclaration(nondefdecl);

 // DQ (1/11/2009): The buildNondefiningEnumDeclaration function builds an entry in the symbol table, and so we don't want a second one!
#if 0
    SgEnumSymbol* mysymbol = new SgEnumSymbol(nondefdecl);
    ROSE_ASSERT(mysymbol);
 // scope->print_symboltable("buildEnumDeclaration_nfi(): before inserting new SgEnumSymbol");
    scope->insert_symbol(name, mysymbol);
#endif

    defdecl->set_scope(scope);
    nondefdecl->set_scope(scope);
    defdecl->set_parent(scope);
    nondefdecl->set_parent(scope);
    return defdecl;    
  } //buildEnumDeclaration_nfi()

  //! Build a SgFile node
SgFile*
SageBuilder::buildFile(const std::string& inputFileName, const std::string& outputFileName, SgProject* project/*=NULL*/)
   {
     ROSE_ASSERT(inputFileName.size()!=0);// empty file name is not allowed.
     string sourceFilename = inputFileName, fullname;
     Rose_STL_Container<std::string> arglist;
     int nextErrorCode = 0;

     if (project == NULL)
      // SgProject is created on the fly
      // Make up an arglist in order to reuse the code inside SgFile::setupSourceFilename()
        {
          project = new SgProject();
          ROSE_ASSERT(project);
          project->get_fileList().clear();

          arglist.push_back("cc"); 
          arglist.push_back("-c"); 
          project->set_originalCommandLineArgumentList (arglist);
        }

     ifstream testfile(inputFileName.c_str());
     if (!testfile.is_open()) 
        {
       // create a temporary file if the file does not exist.
       // have to do this, otherwise StringUtility::getAbsolutePathFromRelativePath() complains
       // which is called by result->setupSourceFilename(arglist);
          testfile.close();
          ofstream outputfile(inputFileName.c_str(),ios::out); 
       // DQ (2/6/2009): I think this comment is helpful to put into the file (helps explain why the file exists).
          outputfile<<"// Output file generated so that StringUtility::getAbsolutePathFromRelativePath() will see a vaild file ... unparsed file will have rose_ prefix "<<endl;
          outputfile.close();
        }
       else // file already exists , load and parse it
        {
       // should not reparse all files in case their ASTs have unsaved changes, 
       // just parse the newly loaded file only.
       // use argv here, change non-existing input file later on
       // TODO add error code handling 

       // DQ (2/6/2009): Avoid closing this file twice (so put this here, instead of below).
          testfile.close();
          // should remove the old one here, Liao, 5/1/2009
        }

  // DQ (2/6/2009): Avoid closing this file twice (moved to false branch above).
  // testfile.close();

  // DQ (2/6/2009): Need to add the inputFileName to the source file list in the project, 
  // because this list will be used to subtract off the source files as required to build 
  // the commandline for the backend compiler.
     project->get_sourceFileNameList().push_back(inputFileName);

     Rose_STL_Container<string> sourceFilenames = project->get_sourceFileNameList();
  // printf ("In SageBuilder::buildFile(): sourceFilenames.size() = %zu sourceFilenames = %s \n",sourceFilenames.size(),StringUtility::listToString(sourceFilenames).c_str());

     arglist = project->get_originalCommandLineArgumentList();

  // DQ (2/6/2009): We will be compiling the source code generated in the 
  // "rose_<inputFileName>" file, so we don't want this on the argument stack.
     arglist.push_back(sourceFilename);

#if 1
  // DQ (2/6/2009): Modified.
  // There is output file name specified for rose translators
     if (outputFileName.empty() == false)
        {
          arglist.push_back("-rose:o");
       // arglist.push_back("-o");
          arglist.push_back(outputFileName);
        }
#endif

  // DQ (4/15/2010): Turn on verbose mode
     arglist.push_back("-rose:verbose 2");

  // This handles the case where the original command line may have referenced multiple files.
     Rose_STL_Container<string> fileList = CommandlineProcessing::generateSourceFilenames(arglist,/* binaryMode = */ false);
     CommandlineProcessing::removeAllFileNamesExcept(arglist,fileList,sourceFilename);

  // DQ (9/3/2008): Added support for SgSourceFile IR node
  // SgFile* result = new SgFile (arglist, nextErrorCode, 0, project);
  // AS(10/04/08) Because of refactoring we require the determineFileType function to be called 
  // to construct the node.
  // SgSourceFile* result = new SgSourceFile (arglist, nextErrorCode, 0, project);
  // SgSourceFile* result = isSgSourceFile(determineFileType(arglist, nextErrorCode, project));
  // TH (2009-07-15): changed to more generig isSgFile, this also supports SgBinaryComposite
     SgFile* result = determineFileType(arglist, nextErrorCode, project);
     ROSE_ASSERT(result != NULL);

#if 0
     result->display("SageBuilder::buildFile()");
#endif

     result->set_parent(project);
    if (!Outliner::use_dlopen)     
       project->set_file(*result);  // equal to push_back()
    else
    {
      // Liao, 5/1/2009, 
      // if the original command line is: gcc -c -o my.o my.c and we want to  
      // add a new file(mynew.c), the command line for the new file would become "gcc -c -o my.o mynew.c "
      // which overwrites the object file my.o from my.c and causes linking error.
      // To avoid this problem, I insert the file at the beginning and let the right object file to be the last generated one
      //
      // TODO This is not an elegant fix and it causes some strange assertion failure in addAssociatedNodes(): default case node 
      // So we only turn this on if Outliner:: use_dlopen is used for now
      // The semantics of adding a new source file can cause changes to linking phase (new object files etc.)
      // But ROSE has a long-time bug in handling combined compiling and linking command like "translator -o a.out a.c b.c"
      // It will generated two command line: "translator -o a.out a.c" and "translator -o a.out b.c", which are totally wrong.
      // This problem is very relevant to the bug.
      SgFilePtrList& flist = project->get_fileList();
      flist.insert(flist.begin(),result);
    }
     project->set_frontendErrorCode(max(project->get_frontendErrorCode(), nextErrorCode));

  // Not sure why a warning shows up from astPostProcessing.C
  // SgNode::get_globalMangledNameMap().size() != 0 size = %zu (clearing mangled name cache)
     if (result->get_globalMangledNameMap().size() != 0) 
          result->clearGlobalMangledNameMap();

     return result;
   }// end SgFile* buildFile()


PreprocessingInfo* SageBuilder::buildComment(SgLocatedNode* target, const std::string & content,PreprocessingInfo::RelativePositionType position/*=PreprocessingInfo::before*/,PreprocessingInfo::DirectiveType dtype/* = PreprocessingInfo::CpreprocessorUnknownDeclaration*/)
   {
     return SageInterface::attachComment(target,content, position, dtype);  
   }

//! #define xxx yyy 
PreprocessingInfo* SageBuilder::buildCpreprocessorDefineDeclaration(SgLocatedNode* target,const std::string & content,PreprocessingInfo::RelativePositionType position /* =PreprocessingInfo::before*/)
  {
    ROSE_ASSERT(target != NULL); //dangling #define xxx is not allowed in the ROSE AST
    // simple input verification
    std::string content2 = content;  
    boost::algorithm::trim(content2);
    string prefix = "#define";
    string::size_type pos = content2.find(prefix, 0);
    ROSE_ASSERT (pos == 0);

    PreprocessingInfo* result = NULL;

    PreprocessingInfo::DirectiveType mytype = PreprocessingInfo::CpreprocessorDefineDeclaration;

 // DQ (7/19/2008): Modified interface to PreprocessingInfo
 // result = new PreprocessingInfo (mytype,content, "transformation-generated", 0, 0, 0, position, false, true);
    result = new PreprocessingInfo (mytype,content, "transformation-generated", 0, 0, 0, position);
    ROSE_ASSERT(result);
    target->addToAttachedPreprocessingInfo(result);
    return result;
  
  }

//! Build an abstract handle from a SgNode
AbstractHandle::abstract_handle * SageBuilder::buildAbstractHandle(SgNode* n)
{
  // avoid duplicated creation
  static std::map<SgNode*, AbstractHandle::abstract_handle *> handleMap;

  ROSE_ASSERT(n != NULL);
  AbstractHandle::abstract_handle * ahandle =handleMap[n];
  if (ahandle==NULL)
  {
    AbstractHandle::abstract_node* anode = AbstractHandle::buildroseNode(n);
    ROSE_ASSERT(anode !=NULL );
    ahandle = new AbstractHandle::abstract_handle(anode);
    //TODO do we allow NULL handle to be returned?
    ROSE_ASSERT(ahandle != NULL);
  }
  return ahandle;
}<|MERGE_RESOLUTION|>--- conflicted
+++ resolved
@@ -3599,13 +3599,8 @@
   ROSE_ASSERT(test != NULL);
   test->set_parent(result);
   if (exceptionArgument != NULL) {
-<<<<<<< HEAD
       result -> set_exception_argument(exceptionArgument);
       exceptionArgument->set_parent(result);
-=======
-    result -> set_exception_argument(exceptionArgument);
-    exceptionArgument->set_parent(result);
->>>>>>> f8649a50
   }
   setOneSourcePositionForTransformation(result);
   return result;
