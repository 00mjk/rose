--- conflicted
+++ resolved
@@ -1069,8 +1069,7 @@
 }
 
 SgMemberFunctionDeclaration*
-<<<<<<< HEAD
-SageBuilder::buildDefiningMemberFunctionDeclaration (const SgName & name, SgMemberFunctionType* func_type, SgFunctionParameterList* paralist, SgScopeStatement* scope)
+SageBuilder::buildDefiningMemberFunctionDeclaration (const SgName & name, SgMemberFunctionType* func_type, SgFunctionParameterList* paralist, SgScopeStatement* scope, SgExprListExp* decoratorList)
 {
   if (scope == NULL)
     scope = SageBuilder::topScopeStack();
@@ -1115,6 +1114,13 @@
     // cannot do anything until append/prepend_statment() is invoked
   }
 
+  // handle decorators
+  if (decoratorList != NULL)
+  {
+      func->set_decoratorList(decoratorList);
+      decoratorList->set_parent(func);
+  }
+
   // definingDeclaration 
   func->set_definingDeclaration(func);
 
@@ -1158,10 +1164,7 @@
 }
 
 SgMemberFunctionDeclaration*
-SageBuilder::buildDefiningMemberFunctionDeclaration (const SgName & name, SgType* return_type, SgFunctionParameterList * paralist, SgScopeStatement* scope)
-=======
 SageBuilder::buildDefiningMemberFunctionDeclaration (const SgName & name, SgType* return_type, SgFunctionParameterList * paralist, SgScopeStatement* scope, SgExprListExp* decoratorList)
->>>>>>> 9e0c8b65
 {
   SgMemberFunctionDeclaration * result = buildDefiningFunctionDeclaration_T <SgMemberFunctionDeclaration> (name,return_type,paralist,scope,decoratorList);
   // set definingdecl for SgCtorInitializerList
