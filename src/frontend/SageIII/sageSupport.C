// tps (01/14/2010) : Switching from rose.h to sage3.
#include "sage3basic.h"

#include "rose_paths.h"
#include "astPostProcessing.h"
#include <sys/stat.h>

#include "omp_lowering.h"
#include "attachPreprocessingInfo.h"
#include "astMergeAPI.h"

#include "BinaryLoader.h"
#include "Partitioner.h"
#include "sageBuilder.h"

#ifdef _MSC_VER
//#pragma message ("WARNING: wait.h header file not available in MSVC.")
#else
#include <sys/wait.h>
#include "PHPFrontend.h"
#endif

#ifdef _MSC_VER
//#pragma message ("WARNING: libgen.h header file not available in MSVC.")
#else
#include <libgen.h>
#endif

// DQ (10/14/2010):  This should only be included by source files that require it.
// This fixed a reported bug which caused conflicts with autoconf macros (e.g. PACKAGE_BUGREPORT).
// Interestingly it must be at the top of the list of include files.
#include "rose_config.h"

#ifdef ROSE_BUILD_FORTRAN_LANGUAGE_SUPPORT
// FMZ (5/19/2008): 
// #ifdef USE_ROSE_OPEN_FORTRAN_PARSER_SUPPORT
   #include "FortranModuleInfo.h"
   #include "FortranParserState.h"
   #include "unparseFortran_modfile.h"
// #endif // USE_ROSE_OPEN_FORTRAN_PARSER_SUPPORT
#endif

#ifdef HAVE_DLADDR
   #include <dlfcn.h>
#endif

#if USING_OLD_EXECUTABLE_FORMAT_SUPPORT
// DQ (8/12/2008): This constructor is implemented in sageSupport.C and 
// will be removed later once the new IR nodes are integrated into use.
   #include "ExecELF.h"
#endif

// Needed for boost::filesystem::exists(...)
#include "boost/filesystem.hpp"
#include <stdio.h>

// Liao 10/8/2010, refactored OpenMP related code to ompAstConstruction.C
#include "ompAstConstruction.h"


#if 0
//Liao, 10/27/2008: parsing OpenMP pragma here
//Handle OpenMP pragmas. This should be called after preprocessing information is attached since macro calls may exist within pragmas, Liao, 3/31/2009
#include "OmpAttribute.h"
extern int omp_parse();
extern OmpSupport::OmpAttribute* getParsedDirective();
extern void omp_parser_init(SgNode* aNode, const char* str);
void processOpenMP(SgSourceFile* sageFilePtr);
//Fortran OpenMP parser interface
void parse_fortran_openmp(SgSourceFile *sageFilePtr);

#endif


using namespace std;
using namespace SageInterface;
using namespace SageBuilder;
using namespace OmpSupport;


// DQ (9/17/2009): This appears to only be required for the GNU 4.1.x compiler (not for any earlier or later versions).
extern const std::string ROSE_GFORTRAN_PATH;

#ifdef _MSC_VER
// DQ (11/29/2009): MSVC does not support sprintf, but "_snprintf" is equivalent 
// (note: printf_S is the safer version but with a different function argument list).
// We can use a macro to handle this portability issue for now.
#define snprintf _snprintf
#endif

// DQ (2/12/2011): Added const so that this could be called in get_mangled() (and more generally).
// std::string SgValueExp::get_constant_folded_value_as_string()
std::string
SgValueExp::get_constant_folded_value_as_string() const
   {
  // DQ (8/18/2009): Added support for generating a string from a SgValueExp.
  // Note that the point is not to call unparse since that would provide the 
  // expression tree and we want the constant folded value.

     string s;
     const int max_buffer_size = 500;
     char buffer[max_buffer_size];
     switch (variantT())
        {
          case V_SgIntVal: 
             {
               const SgIntVal* integerValueExpression = isSgIntVal(this);
               ROSE_ASSERT(integerValueExpression != NULL);
               int numericValue = integerValueExpression->get_value();
            // printf ("numericValue of constant folded expression = %d \n",numericValue);
               snprintf (buffer,max_buffer_size,"%d",numericValue);
               s = buffer;
               break;
             }

       // DQ (10/4/2010): Added case
          case V_SgLongIntVal: 
             {
               const SgLongIntVal* integerValueExpression = isSgLongIntVal(this);
               ROSE_ASSERT(integerValueExpression != NULL);
               long int numericValue = integerValueExpression->get_value();
            // printf ("numericValue of constant folded expression = %ld \n",numericValue);
               snprintf (buffer,max_buffer_size,"%ld",numericValue);
               s = buffer;
               break;
             }

       // DQ (10/5/2010): Added case
          case V_SgShortVal: 
             {
               const SgShortVal* integerValueExpression = isSgShortVal(this);
               ROSE_ASSERT(integerValueExpression != NULL);
               short int numericValue = integerValueExpression->get_value();
            // printf ("numericValue of constant folded expression = %ld \n",numericValue);
               snprintf (buffer,max_buffer_size,"%d",numericValue);
               s = buffer;
               break;
             }

          case V_SgUnsignedLongLongIntVal:
             {
               const SgUnsignedLongLongIntVal* integerValueExpression = isSgUnsignedLongLongIntVal(this);
               ROSE_ASSERT(integerValueExpression != NULL);
               unsigned long long int numericValue = integerValueExpression->get_value();
            // printf ("numericValue of constant folded expression = %llu \n",numericValue);
               snprintf (buffer,max_buffer_size,"%llu",numericValue);
               s = buffer;
               break;
             }

       // DQ (8/19/2009): Added case
          case V_SgUnsignedLongVal:
             {
               const SgUnsignedLongVal* integerValueExpression = isSgUnsignedLongVal(this);
               ROSE_ASSERT(integerValueExpression != NULL);
               unsigned long int numericValue = integerValueExpression->get_value();
            // printf ("numericValue of constant folded expression = %llu \n",numericValue);
               snprintf (buffer,max_buffer_size,"%lu",numericValue);
               s = buffer;
               break;
             }

       // DQ (8/19/2009): Added case
          case V_SgUnsignedIntVal:
             {
               const SgUnsignedIntVal* integerValueExpression = isSgUnsignedIntVal(this);
               ROSE_ASSERT(integerValueExpression != NULL);
               unsigned int numericValue = integerValueExpression->get_value();
            // printf ("numericValue of constant folded expression = %llu \n",numericValue);
               snprintf (buffer,max_buffer_size,"%u",numericValue);
               s = buffer;
               break;
             }

       // DQ (8/19/2009): Added case
          case V_SgBoolValExp:
             {
               const SgBoolValExp* booleanValueExpression = isSgBoolValExp(this);
               ROSE_ASSERT(booleanValueExpression != NULL);
               bool booleanValue = booleanValueExpression->get_value();
               snprintf (buffer,max_buffer_size,"%s",booleanValue == true ? "true" : "false");
               s = buffer;
               break;
             }

       // DQ (8/19/2009): Added case
          case V_SgStringVal:
             {
               const SgStringVal* stringValueExpression = isSgStringVal(this);
               ROSE_ASSERT(stringValueExpression != NULL);
               s = stringValueExpression->get_value();
               break;
             }

       // DQ (8/19/2009): Added case
          case V_SgCharVal:
             {
               const SgCharVal* charValueExpression = isSgCharVal(this);
               ROSE_ASSERT(charValueExpression != NULL);
               s = charValueExpression->get_value();
               break;
             }

       // DQ (10/4/2010): Added case
          case V_SgFloatVal:
             {
               const SgFloatVal* floatValueExpression = isSgFloatVal(this);
               ROSE_ASSERT(floatValueExpression != NULL);
               float numericValue = floatValueExpression->get_value();
            // printf ("numericValue of constant folded expression = %f \n",numericValue);
               snprintf (buffer,max_buffer_size,"%f",numericValue);
               s = buffer;
               break;
             }

       // DQ (10/4/2010): Added case
          case V_SgDoubleVal:
             {
               const SgDoubleVal* floatValueExpression = isSgDoubleVal(this);
               ROSE_ASSERT(floatValueExpression != NULL);
               double numericValue = floatValueExpression->get_value();
            // printf ("numericValue of constant folded expression = %f \n",numericValue);
               snprintf (buffer,max_buffer_size,"%lf",numericValue);
               s = buffer;
               break;
             }

       // DQ (10/4/2010): Added case
          case V_SgLongDoubleVal:
             {
               const SgLongDoubleVal* floatValueExpression = isSgLongDoubleVal(this);
               ROSE_ASSERT(floatValueExpression != NULL);
               long double numericValue = floatValueExpression->get_value();
            // printf ("numericValue of constant folded expression = %f \n",numericValue);
               snprintf (buffer,max_buffer_size,"%Lf",numericValue);
               s = buffer;
               break;
             }

       // DQ (10/4/2010): Added case
          case V_SgEnumVal: 
             {
               const SgEnumVal* enumValueExpression = isSgEnumVal(this);
               ROSE_ASSERT(enumValueExpression != NULL);
               int numericValue = enumValueExpression->get_value();
            // printf ("numericValue of constant folded expression = %d \n",numericValue);
               snprintf (buffer,max_buffer_size,"%d",numericValue);
               s = string("_enum_") + string(buffer);
               break;
             }

          default:
             {
               printf ("Error case of value = %s not handled \n",this->class_name().c_str());
               ROSE_ASSERT(false);
             }
        }

     return s;
   }

void
whatTypeOfFileIsThis( const string & name )
   {
  // DQ (2/3/2009): It is helpful to report what type of file this is where possible.
  // Call the Unix "file" command, it would be great if this was an available 
  // system call (but Robb thinks it might not always be available).

     vector<string> commandLineVector;
     commandLineVector.push_back("file -b " + name);

  // printf ("Unknown file: %s ",name.c_str());
     printf ("Error: unknown file type: ");
     flush(cout);
     
  // I could not make this work!
  // systemFromVector (commandLineVector);

  // Use "-b" for brief mode!
     string commandLine = "file " + name;
     system(commandLine.c_str());
   }



void
outputTypeOfFileAndExit( const string & name )
   {
  // DQ (8/20/2008): The code (from Robb) identifies what kind of file this is or 
  // more specifically what kind of file most tools would think this 
  // file is (using the system file(1) command as a standard way to identify
  // file types using their first few bytes.

  // printf ("In outputTypeOfFileAndExit(%s): Evaluate the file type \n",name.c_str());

#if 0
  // DQ (2/3/2009): This works now, I think that Andreas fixed it.

  // Use file(1) to try to figure out the file type to report in the exception
     int child_stdout[2];
     pipe(child_stdout);
     pid_t pid = fork();

     printf ("pid = %d \n",pid);

     if (pid == -1)
        { // Error
          perror("fork: error in outputTypeOfFileAndExit ");
          exit (1);
        }
     if (0 == pid)
        {
          close(0);
          dup2(child_stdout[1], 1);
          close(child_stdout[0]);
          close(child_stdout[1]);
          execlp("/usr/bin/file", "/usr/bin/file", "-b", name.c_str(), NULL);
          exit(1);
        }
       else
        {
          int status;
          if (waitpid(pid, &status, 0) == -1)
             {
               perror("waitpid");
               abort();
             }

          char buf[4096];
          memset(buf, 0, sizeof buf);
          read(child_stdout[0], buf, sizeof buf);
          std::string buffer(buf);
          buffer =  name+ " unrecognized file format: " + buffer;

       // DQ (2/3/2009): It is helpful to report what type of file this is where possible.
          whatTypeOfFileIsThis(name);

          throw SgAsmGenericFile::FormatError(buffer.c_str());
        }
#else
     whatTypeOfFileIsThis(name);

  // printf ("\n\nExiting: Unknown file Error \n\n");
  // ROSE_ASSERT(false);
     abort();
#endif
   }



// DQ (1/5/2008): These are functions separated out of the generated
// code in ROSETTA.  These functions don't need to be generated since
// there implementation is not as dependent upon the IR as other functions
// (e.g. IR node member functions).
//
// Switches taking a second parameter need to be added to CommandlineProcessing::isOptionTakingSecondParameter().

bool
CommandlineProcessing::isOptionWithParameter ( vector<string> & argv, string optionPrefix, string option, string & optionParameter, bool removeOption )
   {
  // I could not make this work cleanly with valgrind withouth allocatting memory twice
     string localString ="";

     //   printf ("Calling sla for string! removeOption = %s \n",removeOption ? "true" : "false");
     //printf ("   argv %d    optionPrefix %s  option %s   localString  %s \n",argv.size(), optionPrefix.c_str(), option.c_str() , localString.c_str() );
     int optionCount = sla(argv, optionPrefix, "($)^", option, &localString, removeOption ? 1 : -1);
  // printf ("DONE: Calling sla for string! optionCount = %d localString = %s \n",optionCount,localString.c_str());

  // optionCount = sla(argv, optionPrefix, "($)^", option, &localString, removeOption ? 1 : -1);
  // printf ("DONE: Calling sla for string! optionCount = %d localString = %s \n",optionCount,localString.c_str());

     if (optionCount > 0)
          optionParameter = localString;

     return (optionCount > 0);
   }


string
findRoseSupportPathFromSource(const string& sourceTreeLocation,
                              const string& installTreeLocation) {
  string installTreePath;
  bool inInstallTree = roseInstallPrefix(installTreePath);
  if (inInstallTree) {
    return installTreePath + "/" + installTreeLocation;
  } else {
    return string(ROSE_AUTOMAKE_ABSOLUTE_PATH_TOP_SRCDIR) + "/" + sourceTreeLocation;
  }
}

string
findRoseSupportPathFromBuild(const string& buildTreeLocation,
                             const string& installTreeLocation) {
  string installTreePath;
  bool inInstallTree = roseInstallPrefix(installTreePath);
  if (inInstallTree) {
    return installTreePath + "/" + installTreeLocation;
  } else {
    return string(ROSE_AUTOMAKE_TOP_BUILDDIR) + "/" + buildTreeLocation;
  }
}
//! Check if we can get an installation prefix of rose based on the current running translator.
// There are two ways
//   1. if dladdr is supported: we resolve a rose function (roseInstallPrefix()) to obtain the 
//      file (librose.so) defining this function 
//      Then we check the parent directory of librose.so
//          if .libs or src --> in a build tree
//          otherwise: librose.so is in an installation tree
//   2. if dladdr is not supported or anything goes wrong, we check an environment variable
//     ROSE_IN_BUILD_TREE to tell if the translator is started from a build tree or an installation tree
//     Otherwise we pass the --prefix= ROSE_AUTOMAKE_PREFIX as the installation prefix
bool roseInstallPrefix(std::string& result) {
#ifdef HAVE_DLADDR
  {
    Dl_info info;
    int retval = dladdr((void*)(&roseInstallPrefix), &info);
    if (retval == 0) goto default_check;
    char* libroseName = strdup(info.dli_fname);
    if (libroseName == NULL) goto default_check;
    char* libdir = dirname(libroseName);
    if (libdir == NULL) {free(libroseName); goto default_check;}
    char* libdirCopy = strdup(libdir);
    if (libdirCopy == NULL) {free(libroseName); free(libdirCopy); goto default_check;}
    char* libdirBasenameCS = basename(libdirCopy);
    if (libdirBasenameCS == NULL) {free(libroseName); free(libdirCopy); goto default_check;}
    string libdirBasename = libdirBasenameCS;
    free(libdirCopy);
    char* prefixCS = dirname(libdir);
    if (prefixCS == NULL) {free(libroseName); goto default_check;}
    string prefix = prefixCS;
    free(libroseName);
// Liao, 12/2/2009
// Check the librose's parent directory name to tell if it is within a build or installation tree
// This if statement has the assumption that libtool is used to build librose so librose.so is put under .libs 
// which is not true for cmake building system
// For cmake, librose is created directly under build/src
//    if (libdirBasename == ".libs") {
    if (libdirBasename == ".libs" || libdirBasename == "src") {
      return false;
    } else {
      // the translator must locate in the installation_tree/lib 
      // TODO what about lib64??
       if (libdirBasename != "lib")
          {
            printf ("Error: unexpected libdirBasename = %s (result = %s, prefix = %s) \n",libdirBasename.c_str(),result.c_str(),prefix.c_str());
          }

   // DQ (12/5/2009): Is this really what we need to assert?
   // ROSE_ASSERT (libdirBasename == "lib");

      result = prefix;
      return true;
    }
  }
#endif
default_check:
#ifdef HAVE_DLADDR
  // Emit a warning that the hard-wired prefix is being used
  cerr << "Warning: roseInstallPrefix() is using the hard-wired prefix and ROSE_IN_BUILD_TREE even though it should be relocatable" << endl;
#endif
  // dladdr is not supported, we check an environment variables to tell if the 
  // translator is running from a build tree or an installation tree
  if (getenv("ROSE_IN_BUILD_TREE") != NULL) {
    return false;
  } else {
// Liao, 12/1/2009 
// this variable is set via a very bad way, there is actually a right way to use --prefix VALUE within automake/autoconfig
// config/build_rose_paths.Makefile
// Makefile:       @@echo "const std::string ROSE_AUTOMAKE_PREFIX        = \"/home/liao6/opt/roseLatest\";" >> src/util/rose_paths.C
// TODO fix this to support both automake and cmake 's installation configuration options
    result = ROSE_AUTOMAKE_PREFIX;
    return true;
  }
}

void 
SgProject::processCommandLine(const vector<string>& input_argv)
   {
  // This functions only copies the command line and extracts information from the 
  // command line which is useful at the SgProject level (other information useful 
  // at the SgFile level is not extracted).
  // Specifically:
  //      1) --help is processed (along with -help, to be friendly)
  //      2) -o <filename> is processed (since both the compilation and the linking 
  //         phases must know the output file name and it makes sense to process that once).
  //      3) Lists of files and libraries are processed (sense they too are required in 
  //         both compilation and linking).  (e.g. -l<libname>, -L <directory>, <libname>.a,
  //         <filename>.C, <filename>.c, -I<directory name>, <filename>.h
  // NOTE: there is no side-effect to argc and argv.  Thus the original ROSE translator can 
  // see all options.  Any ROSE or EDG specific options can be striped by calling the
  // appropriate functions to strip them out.

  // This function now makes an internal copy of the command line parameters to
  // allow the originals to remain unmodified (SLA modifies the command line).

#if 0
     printf ("Inside of SgProject::processCommandLine() \n");
#endif

  // local copies of argc and argv variables
  // The purpose of building local copies is to avoid
  // the modification of the command line by SLA (to save the original command line)
     vector<string> local_commandLineArgumentList = input_argv;

  // Save a deep copy fo the original command line input the the translator
  // pass in out copies of the argc and argv to make clear that we don't modify argc and argv
     set_originalCommandLineArgumentList( local_commandLineArgumentList );

  // printf ("DONE with copy of command line in SgProject constructor! \n");

  // printf ("SgProject::processCommandLine(): local_commandLineArgumentList.size() = %zu \n",local_commandLineArgumentList.size());

     if (SgProject::get_verbose() > 1)
        {
          printf ("SgProject::processCommandLine(): local_commandLineArgumentList = %s \n",StringUtility::listToString(local_commandLineArgumentList).c_str());
        }

  // Build the empty STL lists
#if ROSE_USING_OLD_PROJECT_FILE_LIST_SUPPORT
     p_fileList.clear();
#else
     ROSE_ASSERT(p_fileList_ptr != NULL);
     p_fileList_ptr->get_listOfFiles().clear();
#endif

  // return value for calls to SLA
     int optionCount = 0;

#if 0
  // DQ (11/1/2009): To be consistant with other tools disable -h and -help options (use --h and --help instead).
  // This is a deprecated option
  //
  // help option (allows alternative -h or -help instead of just -rose:help)
  //
  // Use 1 at end of argument list to SLA to force removal of option from argv and decrement of agrc
  // optionCount = sla(&argc, argv, "-", "($)", "(h|help)",1);
     optionCount = sla_none(local_commandLineArgumentList, "-", "($)", "(h|help)",1);
     if( optionCount > 0 )
        {
       // printf ("option -help found \n");
          printf ("This is a deprecated option in ROSE (use --h or --help instead).\n");
          cout << version_message() << endl;
       // ROSE::usage(0);
          SgFile::usage(0);
          exit(0);
        }

  // printf ("After SgProject processing -help option argc = %d \n",argc);
#endif

  //
  // help option (allows alternative --h or --help)
  //
  // Use 1 at end of argument list to SLA to force removal of option from argv and decrement of agrc
  // optionCount = sla(&argc, argv, "--", "($)", "(h|help)",1);
     optionCount = sla_none(local_commandLineArgumentList, "--", "($)", "(h|help)",1);
     if( optionCount > 0 )
        {
       // printf ("option --help found \n");
       // printf ("\nROSE (pre-release alpha version: %s) \n",VERSION);
       // version();
       // ROSE::usage(0);
          cout << version_message() << endl;
          SgFile::usage(0);
          exit(0);
        }

  //
  // version option (allows alternative --version or --V)
  //
  // Use 1 at end of argument list to SLA to force removal of option from argv and decrement of agrc
  // optionCount = sla(&argc, argv, "--", "($)", "(V|version)",1);
     optionCount = sla_none(local_commandLineArgumentList, "--", "($)", "(V|version)",1);
     if ( optionCount > 0 )
        {
       // printf ("SgProject::processCommandLine(): option --version found \n");
       // printf ("\nROSE (pre-release alpha version: %s) \n",VERSION);
          cout << version_message() << endl;
          exit(0);
        }

#if 0
  // DQ (11/1/2009): To be consistant with other tools disable -h and -help options (use --h and --help instead).
  // This is a deprecated option
  //
  // Use 1 at end of argument list to SLA to force removal of option from argv and decrement of agrc
  // optionCount = sla(&argc, argv, "--", "($)", "(V|version)",1);
     optionCount = sla_none(local_commandLineArgumentList, "-rose:", "($)", "(V|version)",1);
     if ( optionCount > 0 )
        {
       // printf ("SgProject::processCommandLine(): option --version found \n");
       // printf ("\nROSE (pre-release alpha version: %s) \n",VERSION);
          printf ("This is a deprecated option in ROSE (use --V or --version instead).\n");
          cout << version_message() << endl;
          exit(0);
        }
#endif

#if 0
  // DQ (8/6/2006): Not sure that I want this here!
  //
  // version option (using -rose:version)
  //
     if ( CommandlineProcessing::isOption(argc,argv,"-rose:","(V|version)",true) == true )
        {
       // function in SAGE III to access version number of EDG
          extern std::string edgVersionString();
       // printf ("\nROSE (pre-release alpha version: %s) \n",VERSION);
          cout << version_message() << endl;
          printf ("     Using C++ and C frontend from EDG (version %s) internally \n",edgVersionString().c_str());
        }
#endif

  // DQ (10/15/2005): Added because verbose was not set when the number of files (source files) was zero (case for linking only)
  //
  // specify verbose setting for projects (should be set even for linking where there are no source files
  //
  // DQ (3/9/2009): valid initial range is 0 ... 10.
     ROSE_ASSERT (get_verbose() >= 0);
     ROSE_ASSERT (get_verbose() <= 10);

     int integerOptionForVerbose = 0;
  // if ( CommandlineProcessing::isOptionWithParameter(argc,argv,"-rose:","(v|verbose)",integerOptionForVerbose,true) == true )
     if ( CommandlineProcessing::isOptionWithParameter(local_commandLineArgumentList,"-rose:","(v|verbose)",integerOptionForVerbose,true) == true )
        {
       // set_verbose(true);
          set_verbose(integerOptionForVerbose);

          if ( SgProject::get_verbose() >= 1 )
               printf ("verbose mode ON (for SgProject)\n");
        }

  //
  // Standard compiler options (allows alternative -E option to just run CPP)
  //
  // if ( CommandlineProcessing::isOption(argc,argv,"-","(E)",false) == true )
     if ( CommandlineProcessing::isOption(local_commandLineArgumentList,"-","(E)",false) == true )
        {
       // printf ("/* option -E found (just run backend compiler with -E to call CPP) */ \n");
          p_C_PreprocessorOnly = true;
        }

  //
  // specify compilation only option (new style command line processing)
  //
  // if ( CommandlineProcessing::isOption(argc,argv,"-","c",false) == true )
     if ( CommandlineProcessing::isOption(local_commandLineArgumentList,"-","c",false) == true )
        {
       // printf ("Option -c found (compile only)! \n");
          set_compileOnly(true);
        }


  // DQ (4/7/2010): This is useful when using ROSE translators as a linker, this permits the SgProject
  // to know what backend compiler to call to do the linking.  This is required when there are no SgFile
  // objects to get this information from.
     set_C_only(false);
     ROSE_ASSERT (get_C_only() == false);
     if ( CommandlineProcessing::isOption(local_commandLineArgumentList,"-rose:","(c|C)",true) == true )
        {
          if ( SgProject::get_verbose() >= 1 )
               printf ("In SgProject: C only mode ON \n");
          set_C_only(true);
        }

  // DQ (4/7/2010): This is useful when using ROSE translators as a linker, this permits the SgProject
  // to know what backend compiler to call to do the linking.  This is required when there are no SgFile
  // objects to get this information from.
     set_Cxx_only(false);
     ROSE_ASSERT (get_Cxx_only() == false);
     if ( CommandlineProcessing::isOption(local_commandLineArgumentList,"-rose:","(cxx|Cxx)",true) == true )
        {
          if ( SgProject::get_verbose() >= 1 )
               printf ("In SgProject: C++ only mode ON \n");
          set_Cxx_only(true);
        }

  // DQ (4/7/2010): This is useful when using ROSE translators as a linker, this permits the SgProject
  // to know what backend compiler to call to do the linking.  This is required when there are no SgFile
  // objects to get this information from.
     set_Fortran_only(false);
     ROSE_ASSERT (get_Fortran_only() == false);
     if ( CommandlineProcessing::isOption(local_commandLineArgumentList,"-rose:","(f|F|Fortran)",true) == true )
        {
          if ( SgProject::get_verbose() >= 1 )
               printf ("In SgProject: Fortran only mode ON \n");
          set_Fortran_only(true);
        }

  // DQ (10/11/2010): Adding initial Java support.
     set_Java_only(false);
     ROSE_ASSERT (get_Java_only() == false);
     if ( CommandlineProcessing::isOption(local_commandLineArgumentList,"-rose:","(j|J|java|Java)",true) == true )
        {
          if ( SgProject::get_verbose() > 0 )
               printf ("In SgProject: Java only mode ON \n");
          set_Java_only(true);

       // DQ (4/2/2011): Java code is only compiled, not linked as is C/C++ and Fortran.
          set_compileOnly(true);
        }

     if ( CommandlineProcessing::isOption(local_commandLineArgumentList,"-rose:","wave",false) == true )
        {
       // printf ("Option -c found (compile only)! \n");
          set_wave(true);
        }

#if 1
  // DQ (10/3/2010): Adding support for CPP directives to be optionally a part of the AST as declarations 
  // in global scope instead of handled similar to comments.
     set_addCppDirectivesToAST(false);
     ROSE_ASSERT (get_addCppDirectivesToAST() == false);
     if ( CommandlineProcessing::isOption(local_commandLineArgumentList,"-rose:","addCppDirectivesToAST",true) == true )
        {
          if ( SgProject::get_verbose() >= 1 )
               printf ("In SgProject: addCppDirectivesToAST mode ON \n");
          set_addCppDirectivesToAST(true);
        }
#else
     printf ("Warning: command line CPP directives not processed \n");
#endif

  //
  // prelink option
  //
  // if ( CommandlineProcessing::isOption(argc,argv,"-rose:","(prelink)",true) == true )
     if ( CommandlineProcessing::isOption(local_commandLineArgumentList,"-rose:","(prelink)",true) == true )
        {
       // printf ("prelink mode ON \n");
          set_prelink(true);
        }
       else
        {
       // printf ("-rose:prelink not found: prelink mode OFF \n");
          set_prelink(false);
        }

  //
  // specify output file option
  //
  // Use 1 at end of argument list to SLA to force removal of option from argv and decrement of argc
     string tempOutputFilename;
  // optionCount = sla(&argc, argv, "-", "($)^", "(o|output)", &tempOutputFilename ,1);
     optionCount = sla(local_commandLineArgumentList, "-", "($)^", "(o|output)", &tempOutputFilename ,1);
     if( optionCount > 0 )
        {
       // Make our own copy of the filename string
          p_outputFileName = tempOutputFilename;
       // printf ("option -o|output found outputFileName = %s \n",p_outputFileName.c_str());
        }
       else
        {
       // Usual default for output executables (comes from the default name for 
       // assembler output a long long time ago, way way back in the 1970's).
       // For history of why "a.out" is the default see: 
       // http://cm.bell-labs.com/cm/cs/who/dmr/chist.html
          p_outputFileName = "a.out";
        }

  // DQ (1/16/2008): Added include/exclude path lists for use internally by translators.
  // For example in Compass this is the basis of a mechanism to exclude processing of
  // header files from specific directorys (where messages about the properties of the 
  // code there are not meaningful since they cannot be changed by the user). These
  // are ment to be used by ROSE translators and as a result have unspecificed semantics 
  // in ROSE, it is just a common requirement of many uses of ROSE.
  //
  // DQ (1/16/2008): Added include/exclude path lists for use internally by translators.
  // specify exclude path option
     string tempIncludePath;
     vector<string>::iterator iter = local_commandLineArgumentList.begin();
     while ( iter != local_commandLineArgumentList.end() )
        {
          if ( *iter == "-rose:includePath")
             {
               iter++;
               tempIncludePath = *iter;

            // printf ("Adding tempIncludePath = %s to p_includePathList \n",tempIncludePath.c_str());
               p_includePathList.push_back(tempIncludePath);
             }

          iter++;
        }

  // DQ (1/16/2008): Added include/exclude path lists for use internally by translators.
  // specify exclude path option
     string tempExcludePath;
     iter = local_commandLineArgumentList.begin();
     while ( iter != local_commandLineArgumentList.end() )
        {
          if ( *iter == "-rose:excludePath")
             {
               iter++;
               tempExcludePath = *iter;

            // printf ("Adding tempExcludePath = %s to p_excludePathList \n",tempExcludePath.c_str());
               p_excludePathList.push_back(tempExcludePath);
             }

          iter++;
        }

  // DQ (1/16/2008): Added include/exclude file lists for use internally by translators.
  // specify exclude path option
     string tempIncludeFile;
     iter = local_commandLineArgumentList.begin();
     while ( iter != local_commandLineArgumentList.end() )
        {
          if ( *iter == "-rose:includeFile")
             {
               iter++;
               tempIncludeFile = *iter;

            // DQ (1/17/2008): filename matching should be only done on the filename and not the path
               string filenameWithoutPath = StringUtility::stripPathFromFileName(tempIncludeFile);
            // printf ("Adding tempIncludeFile = %s filenameWithoutPath = %s to p_includeFileList \n",tempIncludeFile.c_str(),filenameWithoutPath.c_str());
               p_includeFileList.push_back(filenameWithoutPath);
             }

          iter++;
        }

  // DQ (1/16/2008): Added include/exclude file lists for use internally by translators.
  // specify exclude path option
     string tempExcludeFile;
     iter = local_commandLineArgumentList.begin();
     while ( iter != local_commandLineArgumentList.end() )
        {
          if ( *iter == "-rose:excludeFile")
             {
               iter++;
               tempExcludeFile = *iter;

            // DQ (1/17/2008): filename matching should be only done on the filename and not the path
               string filenameWithoutPath = StringUtility::stripPathFromFileName(tempExcludeFile);
            // printf ("Adding tempExcludeFile = %s filenameWithoutPath = %s to p_excludeFileList \n",tempExcludeFile.c_str(),filenameWithoutPath.c_str());
               p_excludeFileList.push_back(filenameWithoutPath);
             }

          iter++;
        }

  //
  // DQ (5/20/2005): specify template handling options (e.g. -rose:instantiation none)
  //
  // Use 1 at end of argument list to SLA to force removal of option from argv and decrement of argc
     string tempTemplateHandling;
  // optionCount = sla(&argc, argv, "-rose:", "($)^", "(instantiation)", &tempTemplateHandling ,1);
     optionCount = sla(local_commandLineArgumentList, "-rose:", "($)^", "(instantiation)", &tempTemplateHandling ,1);
     if ( optionCount > 0 )
        {
          std::string templateHandlingString = tempTemplateHandling;
          if (templateHandlingString == "none")
               p_template_instantiation_mode = e_none;
          if (templateHandlingString == "used")
               p_template_instantiation_mode = e_used;
          if (templateHandlingString == "all")
               p_template_instantiation_mode = e_all;
          if (templateHandlingString == "local")
               p_template_instantiation_mode = e_local;

       // printf ("option -rose:instantiation found tempTemplateHandling = %s \n",tempTemplateHandling);
        }
       else
        {
       // usual default for template handling
       // printf ("option -rose:instantiation NOT found setting p_template_instantiation_mode = e_default \n");
          p_template_instantiation_mode = e_default;
        }

  // DQ (1/13/2009): Added support for GNU -include <header_file> option (include this file before all others).
     string tempHeaderFile;
     iter = local_commandLineArgumentList.begin();
     while ( iter != local_commandLineArgumentList.end() )
        {
          if ( *iter == "-include")
             {
               iter++;
               tempHeaderFile = *iter;

            // printf ("Adding tempHeaderFile = %s to p_preincludeFileList \n",tempHeaderFile.c_str());
               p_preincludeFileList.push_back(tempHeaderFile);
             }

          iter++;
        }

  // DQ (1/13/2009): Added support for GNU -include <header_file> option (include this file before all others).
     string tempDirectory;
     iter = local_commandLineArgumentList.begin();
     while ( iter != local_commandLineArgumentList.end() )
        {
          if ( *iter == "-isystem")
             {
               iter++;
               tempDirectory = *iter;

            // printf ("Adding tempHeaderFile = %s to p_preincludeDirectoryList \n",tempDirectory.c_str());
               p_preincludeDirectoryList.push_back(tempDirectory);
             }

          iter++;
        }

  // DQ (10/16/2005):
  // Build versions of argc and argv that are separate from the input_argc and input_argv 
  // (so that we can be clear that there are no side-effects to the original argc and argv 
  // that come from the user's ROSE translator.  Mostly we want to use the short names 
  // (e.g. "argc" and "argv").
     vector<string> argv = get_originalCommandLineArgumentList();
     ROSE_ASSERT(argv.size() > 0);

  // DQ (12/22/2008): This should only be called once (outside of the loop over all command line arguments!
  // DQ (12/8/2007): This leverages existing support in commandline processing
  // printf ("In SgProject::processCommandLine(): Calling CommandlineProcessing::generateSourceFilenames(argv) \n");

  // Note that we need to process this option before the interpretation of the filenames (below).
  // DQ (2/4/2009): Data member was moved to SgProject from SgFile.
  // DQ (12/27/2007): Allow defaults to be set based on filename extension.
     if ( CommandlineProcessing::isOption(argv,"-rose:","(binary|binary_only)",true) == true )
        {
          if ( SgProject::get_verbose() >= 1 )
               printf ("Binary only mode ON \n");
          set_binary_only(true);
        }

  // DQ (2/4/2009): The specification of "-rose:binary" causes filenames to be interpreted 
  // differently if they are object files or libary archive files.
  // p_sourceFileNameList = CommandlineProcessing::generateSourceFilenames(argv);
     p_sourceFileNameList = CommandlineProcessing::generateSourceFilenames(argv,get_binary_only());

  // Build a list of source, object, and library files on the command line
  // int sourceFileNameCounter = 0;
     for (unsigned int i = 1; i < argv.size(); i++)
        {
       // find the source code filenames and modify them to be the output filenames
          unsigned int length = argv[i].size();

       // printf ("assemble compiler command line option: argv[%d] = %s length = %d \n",i,argv[i],length);
       // printf ("ROSE::sourceFileNamesWithoutPath[%d] = \n",sourceFileNameCounter,
       //     ROSE::sourceFileNamesWithoutPath[sourceFileNameCounter]);
       // ROSE_ASSERT (ROSE::sourceFileNamesWithoutPath[sourceFileNameCounter] != NULL);

       // DQ (12/8/2007): This leverages existing support in commandline processing
       // p_sourceFileNameList = CommandlineProcessing::generateSourceFilenames(argv);

       // printf ("In SgProject::processCommandLine(): p_sourceFileNameList.size() = %zu \n",p_sourceFileNameList.size());

       // DQ (2/4/2009): Only put *.o files into the objectFileNameList is they are not being 
       // processed as binary source files (targets for analysis, as opposed to linking).
       // DQ (1/16/2008): This is a better (simpler) implementation
       // if (CommandlineProcessing::isObjectFilename(argv[i]) == true)
       // printf ("get_binary_only() = %s \n",get_binary_only() ? "true" : "false");
          if ( (get_binary_only() == false) && (CommandlineProcessing::isObjectFilename(argv[i]) == true) )
             {
            // printf ("Adding argv[%u] = %s to p_objectFileNameList \n",i,argv[i].c_str());
               p_objectFileNameList.push_back(argv[i]);
             }

       // look only for .a files (library files)
          if ( (length > 2) &&
               ( (argv[i][0] != '-') && (argv[i][0] != '+') ) &&
               ( (argv[i][length-2] == '.') && (argv[i][length-1] == 'a') ) )
             {
               std::string libraryFile = argv[i];
               p_libraryFileList.push_back(libraryFile);

            // DQ (2/4/2009): Make sure that this is not handled incorrectly is we wanted it to be a target for binary analysis.
            // If so, then is should end up on the source code list (target list for analysis).
               if (get_binary_only() == true)
                  {
                    printf ("This may be an error, since the library archive should be treated as a source file for binary analysis. \n");
                    ROSE_ASSERT(false);
                  }
             }

       // look only for -l library files (library files)
          if ( (length > 2) && (argv[i][0] == '-') && (argv[i][1] == 'l') )
             {
               std::string librarySpecifier = argv[i].substr(2);
            // librarySpecifier = std::string("lib") + librarySpecifier;
               p_librarySpecifierList.push_back(librarySpecifier);
             }

       // look only for -L directories (directories where -lxxx libraries will be found)
          if ( (length > 2) && (argv[i][0] == '-') && (argv[i][1] == 'L') )
             {
            // AS Changed source code to support absolute paths
               std::string libraryDirectorySpecifier = argv[i].substr(2);
               libraryDirectorySpecifier = StringUtility::getAbsolutePathFromRelativePath(libraryDirectorySpecifier);                        
               p_libraryDirectorySpecifierList.push_back(libraryDirectorySpecifier);

             }

       // look only for -I include directories (directories where #include<filename> will be found)
          if ( (length > 2) && (argv[i][0] == '-') && (argv[i][1] == 'I') )
             {
            // AS Changed source code to support absolute paths
               std::string includeDirectorySpecifier =  argv[i].substr(2);
               includeDirectorySpecifier = StringUtility::getAbsolutePathFromRelativePath(includeDirectorySpecifier );
               p_includeDirectorySpecifierList.push_back("-I"+includeDirectorySpecifier);
             }

       // DQ (10/18/2010): Added support to collect "-D" options (assume no space between the "-D" and the option (e.g. "-DmyMacro=8").
       // Note that we want to collect these because we have to process "-D" options more explicitly for Fortran (they are not required
       // for C/C++ because they are processed by the forontend directly.
          if ( (length > 2) && (argv[i][0] == '-') && (argv[i][1] == 'D') )
             {
               std::string macroSpecifier = argv[i].substr(2);
            // librarySpecifier = std::string("lib") + librarySpecifier;
               p_macroSpecifierList.push_back(macroSpecifier);
             }
        }

#if 1
     if ( get_verbose() > 1 )
        {
       // Find out what file we are doing transformations upon
          printf ("In SgProject::processCommandLine() (verbose mode ON): \n");
          display ("In SgProject::processCommandLine()");
        }
#endif

  // DQ (6/17/2005): Added support for AST merging (sharing common parts of the AST most often represented in common header files of a project)
  //
  // specify AST merge option
  //
  // if ( CommandlineProcessing::isOption(argc,argv,"-rose:","(astMerge)",true) == true )
     if ( CommandlineProcessing::isOption(local_commandLineArgumentList,"-rose:","(astMerge)",true) == true )
        {
       // printf ("-rose:astMerge option found \n");
       // set something not yet defined!
          p_astMerge = true;
        }

  // DQ (6/17/2005): Added support for AST merging (sharing common parts of the AST most often represented in common header files of a project)
  //
  // specify AST merge command file option
  //
     std::string astMergeFilenameParameter;
     if ( CommandlineProcessing::isOptionWithParameter(local_commandLineArgumentList,
          "-rose:","(astMergeCommandFile)",astMergeFilenameParameter,true) == true )
        {
          printf ("-rose:astMergeCommandFile %s \n",astMergeFilenameParameter.c_str());
       // Make our own copy of the filename string
       // set_astMergeCommandLineFilename(xxx);
          p_astMergeCommandFile = astMergeFilenameParameter;
        }

  // DQ (8/29/2006): Added support for accumulation of performance data into CSV data file (for later processing to build performance graphs)
     std::string compilationPerformanceFilenameParameter;
     if ( CommandlineProcessing::isOptionWithParameter(local_commandLineArgumentList,
          "-rose:","(compilationPerformanceFile)",compilationPerformanceFilenameParameter,true) == true )
        {
       // printf ("-rose:compilationPerformanceFile = %s \n",compilationPerformanceFilenameParameter.c_str());
          p_compilationPerformanceFile = compilationPerformanceFilenameParameter;
        }

#if 0
     printf ("Exiting after SgProject::processCommandLine() \n");
     display("At base of SgProject::processCommandLine()");
  // ROSE_ASSERT (false);
#endif
   }


void
SgFile::processRoseCommandLineOptions ( vector<string> & argv )
   {
  // Strip out the rose specific command line options
  // then search for all filenames (options without the "-" prefix)
  // the assume all other arguments are to be passed onto the C or C++ compiler

  // int optionCount = 0;
  // int i = 0;

  // DQ (1/17/2006): test this
  // ROSE_ASSERT(get_fileInfo() != NULL);

  // Split out the ROSE options first

  // printf ("Before processing ROSE options argc = %d \n",argc);

  //
  // help option (allows alternative -h or -help instead of just -rose:help)
  // This is the only rose options that does not require the "-rose:" prefix
  //
     if ( CommandlineProcessing::isOption(argv,"-rose:","(h|help)",true) == true ||
          CommandlineProcessing::isOption(argv,"--", "(h|help)",true)    == true ||
          CommandlineProcessing::isOption(argv,"-","(h|help)",true)      == true )
        {
       // printf ("\nROSE (pre-release alpha version: %s) \n",VERSION);
       // ROSE::usage(0);
          cout << version_message() << endl;
          usage(0);
       // exit(0);
        }
  //
  // version option
  //
     if ( CommandlineProcessing::isOption(argv,"-rose:","(V|version)",true) == true )
        {
       // function in SAGE III to access version number of EDG
          extern std::string edgVersionString();
       // printf ("\nROSE (pre-release alpha version: %s) \n",VERSION);
          cout << version_message() << endl;
          printf ("     Using C++ and C frontend from EDG (version %s) internally \n",edgVersionString().c_str());
        }

  //
  // markGeneratedFiles option
  //
     set_markGeneratedFiles(false);
     if ( CommandlineProcessing::isOption(argv,"-rose:","(markGeneratedFiles)",true) == true )
        {
       // Optionally mark the generated files with "#define ROSE_GENERATED_CODE"
          set_markGeneratedFiles(true);
        }

  //
  // embedColorCodesInGeneratedCode option
  //
     int integerOptionForEmbedColorCodesInGeneratedCode = 0;
     if ( CommandlineProcessing::isOptionWithParameter(argv,"-rose:","(embedColorCodesInGeneratedCode)",integerOptionForEmbedColorCodesInGeneratedCode,true) == true )
        {
          printf ("Calling set_embedColorCodesInGeneratedCode(%d) \n",integerOptionForEmbedColorCodesInGeneratedCode);
          set_embedColorCodesInGeneratedCode(integerOptionForEmbedColorCodesInGeneratedCode);
        }

  //
  // generateSourcePositionCodes option
  //
     int integerOptionForGenerateSourcePositionCodes = 0;
     if ( CommandlineProcessing::isOptionWithParameter(argv,"-rose:","(generateSourcePositionCodes)",integerOptionForGenerateSourcePositionCodes,true) == true )
        {
          printf ("Calling set_generateSourcePositionCodes(%d) \n",integerOptionForGenerateSourcePositionCodes);
          set_generateSourcePositionCodes(integerOptionForGenerateSourcePositionCodes);
        }

  //
  // verbose option
  //
  // DQ (4/20/2006): This can already be set (to none zero value) if the SgProject was previously build already (see tutorial/selectedFileTranslation.C)
  // ROSE_ASSERT (get_verbose() == 0);
  // if ( CommandlineProcessing::isOption(argv,"-rose:","(v|verbose)",true) )
     int integerOptionForVerbose = 0;
     if ( CommandlineProcessing::isOptionWithParameter(argv,"-rose:","(v|verbose)",integerOptionForVerbose,true) == true )
        {
       // set_verbose(true);
          set_verbose(integerOptionForVerbose);

       // DQ (8/12/2004): The semantics is to set the global concept of a value
       // for verbose to the maximum of that from the individual files.
          if (SgProject::get_verbose() < integerOptionForVerbose)
               SgProject::set_verbose(integerOptionForVerbose);

          if ( SgProject::get_verbose() >= 1 )
               printf ("verbose mode ON (for SgFile)\n");
        }


  //
  // Turn on warnings (turns on warnings in fronend, for Fortran support this turns on detection of 
  // warnings in initial syntax checking using gfortran before passing control to Open Fortran Parser).
  //
     set_output_warnings(false);
     ROSE_ASSERT (get_output_warnings() == false);
     if ( CommandlineProcessing::isOption(argv,"-rose:","(output_warnings)",true) == true )
        {
          if ( SgProject::get_verbose() >= 1 )
               printf ("output warnings mode ON \n");
          set_output_warnings(true);
        }

  //
  // Turn on warnings (turns on warnings in fronend, for Fortran support this turns on detection of 
  // warnings in initial syntax checking using gfortran before passing control to Open Fortran Parser).
  //
     set_cray_pointer_support(false);
     ROSE_ASSERT (get_cray_pointer_support() == false);
     if ( CommandlineProcessing::isOption(argv,"-rose:","(cray_pointer_support)",true) == true )
        {
          if ( SgProject::get_verbose() >= 1 )
               printf ("cray pointer mode ON \n");
          set_cray_pointer_support(true);
        }

  //
  // Turn on the output of the parser actions for the parser (only applies to Fortran support).
  //
     set_output_parser_actions(false);
     ROSE_ASSERT (get_output_parser_actions() == false);
     if ( CommandlineProcessing::isOption(argv,"-rose:","(output_parser_actions)",true) == true )
        {
          if ( SgProject::get_verbose() >= 1 )
               printf ("output parser actions mode ON \n");
          set_output_parser_actions(true);
        }

  //
  // Turn on the output of the parser actions for the parser (only applies to Fortran support).
  //
     set_exit_after_parser(false);
     ROSE_ASSERT (get_exit_after_parser() == false);
     if ( CommandlineProcessing::isOption(argv,"-rose:","(exit_after_parser)",true) == true )
        {
          if ( SgProject::get_verbose() >= 1 )
               printf ("exit after parser mode ON \n");
          set_exit_after_parser(true);
        }

  //
  // DQ (11/20/2010): Added token handling support.
  // Turn on the output of the tokens from the parser (only applies to Fortran support).
  //
     set_output_tokens(false);
     ROSE_ASSERT (get_output_tokens() == false);
     if ( CommandlineProcessing::isOption(argv,"-rose:","(output_tokens)",true) == true )
        {
          if ( SgProject::get_verbose() >= 1 )
               printf ("output tokens mode ON \n");
          set_output_tokens(true);
        }

  //
  // Turn on the output of the parser actions for the parser (only applies to Fortran support).
  //
     set_skip_syntax_check(false);
     ROSE_ASSERT (get_skip_syntax_check() == false);
     if ( CommandlineProcessing::isOption(argv,"-rose:","(skip_syntax_check)",true) == true )
        {
          if ( SgProject::get_verbose() >= 1 )
               printf ("skip syntax check mode ON \n");
          set_skip_syntax_check(true);
        }

  //
  // Turn on relaxed syntax checking mode (only applies to Fortran support).
  //
     set_relax_syntax_check(false);
     ROSE_ASSERT (get_relax_syntax_check() == false);
     if ( CommandlineProcessing::isOption(argv,"-rose:","(relax_syntax_check)",true) == true )
        {
          if ( SgProject::get_verbose() >= 1 )
               printf ("relax syntax check mode ON \n");
          set_relax_syntax_check(true);
        }

  //
  // C only option (turns on EDG "--c" option and g++ "-xc" option)
  //

  // DQ (12/27/2007): Allow defaults to be set based on filename extension.
  // DQ (12/2/2006): Note that the filename extension could have set this to C++ mode and we only don't want an explicit specification of "-rose:C" to change this.
  // set_C_only(false);
  // ROSE_ASSERT (get_C_only() == false);
     if ( CommandlineProcessing::isOption(argv,"-rose:","(C|C_only)",true) == true )
        {
          if ( SgProject::get_verbose() >= 1 )
               printf ("C only mode ON \n");
          set_C_only(true);

       // I think that explicit specificiation of C mode should turn off C++ mode!
          set_Cxx_only(false);

          if (get_sourceFileUsesCppFileExtension() == true)
             {
               printf ("Warning, C++ source file name specificed with explicit -rose:C C language option! (ignoring explicit option to mimic gcc behavior) \n");
               set_C_only(false);
             }
        }

  //
  // C99 only option (turns on EDG "--c" option and g++ "-xc" option)
  //
     set_C99_only(false);
     ROSE_ASSERT (get_C99_only() == false);
     if ( CommandlineProcessing::isOption(argv,"-rose:","(C99|C99_only)",true) == true )
        {
          if ( SgProject::get_verbose() >= 1 )
               printf ("C99 mode ON \n");
          set_C99_only(true);
        }
  //
  // UPC only option , enable UPC mode of ROSE, especially the file suffix is not .upc
  // It is an extension of C, so also set C mode. 
  // Liao, 6/19/2008
  //
  // set_UPC_only(false); // invalidate the flag set by SgFile::setupSourceFilename() based on .upc suffix
  // ROSE_ASSERT (get_UPC_only() == false);
     bool hasRoseUpcEnabled = CommandlineProcessing::isOption(argv,"-rose:","(UPC|UPC_only)",true) ;
     bool hasEdgUpcEnabled  = CommandlineProcessing::isOption(argv,"--edg:","(upc)",true) ;
     bool hasEdgUpcEnabled2 = CommandlineProcessing::isOption(argv,"-edg:","(upc)",true) ;

     if (hasRoseUpcEnabled||hasEdgUpcEnabled2||hasEdgUpcEnabled) 
        {
          if ( SgProject::get_verbose() >= 1 )
               printf ("UPC mode ON \n");
          set_C_only(true);
          set_UPC_only(true);
       // remove edg:restrict since we will add it back in SgFile::build_EDG_CommandLine()
          CommandlineProcessing::isOption(argv,"-edg:","(restrict)",true);
          CommandlineProcessing::isOption(argv,"--edg:","(restrict)",true);
        }

  // DQ (9/19/2010): Added support for UPC++.  This uses the UPC mode and internally processes the code as C++ instead of C.
  // set_UPCpp_only(false); // invalidate the flag set by SgFile::setupSourceFilename() based on .upc suffix
  // ROSE_ASSERT (get_UPCxx_only() == false);
     bool hasRoseUpcppEnabled = CommandlineProcessing::isOption(argv,"-rose:","(UPCxx|UPCxx_only)",true) ;

  // DQ (10/22/2010): Remove specification of edg specific upc++ option (used for testing).
  // bool hasEdgUpcppEnabled  = CommandlineProcessing::isOption(argv,"--edg:","(upc++)",true) ;
  // bool hasEdgUpcppEnabled2 = CommandlineProcessing::isOption(argv,"-edg:","(upc++)",true) ;
  // bool hasEdgUpcppEnabled  = CommandlineProcessing::isOption(argv,"--edg:","(upcxx)",true) ;
  // bool hasEdgUpcppEnabled2 = CommandlineProcessing::isOption(argv,"-edg:","(upcxx)",true) ;
  // if (hasRoseUpcppEnabled||hasEdgUpcppEnabled2||hasEdgUpcppEnabled) 

     set_UPCxx_only(false);
     if (hasRoseUpcppEnabled == true) 
        {
          if ( SgProject::get_verbose() >= 1 )
               printf ("UPC++ mode ON \n");
          set_C_only(false);
          set_Cxx_only(true);
          set_UPCxx_only(true);
       // remove edg:restrict since we will add it back in SgFile::build_EDG_CommandLine()
          CommandlineProcessing::isOption(argv,"-edg:","(restrict)",true);
          CommandlineProcessing::isOption(argv,"--edg:","(restrict)",true);
        }

  // two situations: either of -rose:upc_threads n  and --edg:upc_threads n appears.
  // set flags and remove both.
     int integerOptionForUPCThreads  = 0;
     int integerOptionForUPCThreads2 = 0;
     bool hasRoseUpcThreads = CommandlineProcessing::isOptionWithParameter(argv,"-rose:","(upc_threads)", integerOptionForUPCThreads,true);
     bool hasEDGUpcThreads  = CommandlineProcessing::isOptionWithParameter(argv,"--edg:","(upc_threads)", integerOptionForUPCThreads2,true);

     integerOptionForUPCThreads = (integerOptionForUPCThreads != 0) ? integerOptionForUPCThreads : integerOptionForUPCThreads2;
     if (hasRoseUpcThreads||hasEDGUpcThreads)
        {  
       // set ROSE SgFile::upc_threads value, done for ROSE
          set_upc_threads(integerOptionForUPCThreads);
          if ( SgProject::get_verbose() >= 1 )
               printf ("upc_threads is set to %d\n",integerOptionForUPCThreads);
        }
  //
  // C++ only option
  //
  // set_Cxx_only(false);
  // ROSE_ASSERT (get_Cxx_only() == false);
     if ( CommandlineProcessing::isOption(argv,"-rose:","(Cxx|Cxx_only)",true) == true )
        {
          if ( SgProject::get_verbose() >= 1 )
               printf ("C++ mode ON \n");
          set_Cxx_only(true);

       // Not clear what behavior I want here!
#if 1
          set_C_only(false);
          set_C99_only(false);
#else
          if (get_sourceFileUsesCFileExtension() == true)
             {
               printf ("Note, C source file name specificed with explicit -rose:Cxx C++ language option! \n");
               set_C_only(false);
             }
#endif
        }

  // DQ (2/5/2009): We now have one at the SgProject and the SgFile levels.
  // DQ (2/4/2009): Moved to SgProject.
  // DQ (12/27/2007): Allow defaults to be set based on filename extension.
     if ( CommandlineProcessing::isOption(argv,"-rose:","(binary|binary_only)",true) == true )
        {
          if ( SgProject::get_verbose() >= 1 )
               printf ("Binary only mode ON \n");
          set_binary_only(true);
          if (get_sourceFileUsesBinaryFileExtension() == false)
             {
               printf ("Warning, Non binary file name specificed with explicit -rose:binary option! \n");
               set_binary_only(false);
             }
        }

  // DQ (10/11/2010): Adding initial Java support.
     if ( CommandlineProcessing::isOption(argv,"-rose:","(j|J|Java)",true) == true )
        {
          if ( SgProject::get_verbose() >= 1 )
               printf ("Java only mode ON \n");
          set_Java_only(true);
          if (get_sourceFileUsesJavaFileExtension() == false)
             {
               printf ("Warning, Non Java source file name specificed with explicit -rose:Java Java language option! \n");
               set_Java_only(false);

            // DQ (4/2/2011): Java code is only compiled, not linked as is C/C++ and Fortran.
               set_compileOnly(true);
             }
        }

  // DQ (12/27/2007): Allow defaults to be set based on filename extension.
  // set_Fortran_only(false);
  // ROSE_ASSERT (get_Fortran_only() == false);
     if ( CommandlineProcessing::isOption(argv,"-rose:","(f|F|Fortran)",true) == true )
        {
          if ( SgProject::get_verbose() >= 1 )
               printf ("Fortran only mode ON \n");
          set_Fortran_only(true);
          if (get_sourceFileUsesFortranFileExtension() == false)
             {
               printf ("Warning, Non Fortran source file name specificed with explicit -rose:Fortran Fortran language option! \n");
               set_Fortran_only(false);
             }
        }

  // DQ (12/27/2007): Allow defaults to be set based on filename extension.
  // set_F77_only(false);
  // ROSE_ASSERT (get_F77_only() == false);
     if ( CommandlineProcessing::isOption(argv,"-rose:","(f77|F77|Fortran77)",true) == true )
        {
          if ( SgProject::get_verbose() >= 1 )
               printf ("Fortran77 only mode ON \n");
          set_F77_only(true);
          set_Fortran_only(true);
          if (get_sourceFileUsesFortran77FileExtension() == false)
             {
               printf ("Warning, Non Fortran77 source file name specificed with explicit -rose:Fortran77 Fortran 77 language option! \n");
               set_F77_only(false);
             }
        }

  // DQ (12/27/2007): Allow defaults to be set based on filename extension.
  // set_F90_only(false);
  // ROSE_ASSERT (get_F90_only() == false);
     if ( CommandlineProcessing::isOption(argv,"-rose:","(f90|F90|Fortran90)",true) == true )
        {
          if ( SgProject::get_verbose() >= 1 )
               printf ("Fortran90 only mode ON \n");
          set_F90_only(true);
          set_Fortran_only(true);
          if (get_sourceFileUsesFortran90FileExtension() == false)
             {
               printf ("Warning, Non Fortran90 source file name specificed with explicit -rose:Fortran90 Fortran 90 language option! \n");
               set_F90_only(false);
             }
        }

  // DQ (12/27/2007): Allow defaults to be set based on filename extension.
  // set_F95_only(false);
  // ROSE_ASSERT (get_F95_only() == false);
     if ( CommandlineProcessing::isOption(argv,"-rose:","(f95|F95|Fortran95)",true) == true )
        {
          if ( SgProject::get_verbose() >= 1 )
               printf ("Fortran95 only mode ON \n");
          set_F95_only(true);
          set_Fortran_only(true);
          if (get_sourceFileUsesFortran95FileExtension() == false)
             {
               printf ("Warning, Non Fortran95 source file name specificed with explicit -rose:Fortran95 Fortran 95 language option! \n");
               set_F95_only(false);
             }
        }

  // DQ (12/27/2007): Allow defaults to be set based on filename extension.
  // set_F2003_only(false);
  // ROSE_ASSERT (get_F2003_only() == false);
     if ( CommandlineProcessing::isOption(argv,"-rose:","(f2003|F2003|Fortran2003)",true) == true )
        {
          if ( SgProject::get_verbose() >= 1 )
               printf ("Fortran2003 only mode ON \n");
          set_F2003_only(true);
          set_Fortran_only(true);
          if (get_sourceFileUsesFortran2003FileExtension() == false)
             {
               printf ("Warning, Non Fortran2003 source file name specificed with explicit -rose:Fortran2003 Fortran 2003 language option! \n");
               set_F2003_only(false);
             }
        }

     if ( CommandlineProcessing::isOption(argv,"-rose:","(caf|CAF|CoArrayFortran)",true) == true )
        {
          if ( SgProject::get_verbose() >= 1 )
               printf ("Co-Array Fortran only mode ON \n");
          set_CoArrayFortran_only(true);

       // Set this as also being F2003 code since Co-Array Fortran is an extension of Fortran 2003
          set_F2003_only(true);
          set_Fortran_only(true);

       // DQ (12/2/2010): I agree with setting this to true.
       // It is requested (by Laksono at Rice) that CoArray Fortran defaults be to skip the syntax checking
       // Laksono 2009.01.27: I think we should put the boolean to 'true' instead of 'false'
          set_skip_syntax_check(true);

          if (get_sourceFileUsesCoArrayFortranFileExtension() == false)
             {
               printf ("Warning, Non Co-Array Fortran source file name specificed with explicit -rose:CoArrayFortran language option! \n");
               set_CoArrayFortran_only(false);
             }
        }

  // Fixed format v.s. free format option handling (ROSE defaults to fix or free format, depending on the file extension).
  // F77 default is fixed format, F90 and later default is free format.
  // Fortran source file format options for different compilers(for IBM/XL,Intel,Portland,GNU):
  //     IBM/XL           Intel            Portland     GNU
  //    -qfixed          -fixed           -Mfixed      -ffixed-form
  //    -qfree           -free            -Mfree       -free-form
  // GNU gfortran also supports -fno-fixed-form (we could use this to turn off all fixed form
  // formatting independent of the input source).

  // DQ (12/10/2007): Set the defaul value depending on the version of fortran being used.
     if (get_F77_only() == true)
        {
       // For F77 and older versions of Fortran assume fixed format.
       // set_fixedFormat(true);
       // set_freeFormat (false);

       // Use the setting get_F77_only() == true as a default means to set this value
          set_inputFormat(SgFile::e_fixed_form_output_format);
          set_outputFormat(SgFile::e_fixed_form_output_format);
          set_backendCompileFormat(SgFile::e_fixed_form_output_format);
        }
       else
        {
       // For F90 and later versions of Fortran assume free format.
       // set_fixedFormat(false);
       // set_freeFormat (true);

       // Use the setting get_F77_only() == true as a default means to set this value
          set_inputFormat(SgFile::e_free_form_output_format);
          set_outputFormat(SgFile::e_free_form_output_format);
          set_backendCompileFormat(SgFile::e_free_form_output_format);
        }

  // Make sure that only one is true
  // ROSE_ASSERT (get_freeFormat() == false || get_fixedFormat() == false);
  // ROSE_ASSERT (get_freeFormat() == true  || get_fixedFormat() == true);

  // set_fixedFormat(false);
  // ROSE_ASSERT (get_fixedFormat() == false);
     if ( CommandlineProcessing::isOption(argv,"-","(ffixed-form|fixed|Mfixed|qfixed)",true) == true )
        {
          if ( SgProject::get_verbose() >= 1 )
               printf ("Fortran fixed format mode explicitly set: ON \n");
       // set_fixedFormat(true);
          set_inputFormat(SgFile::e_fixed_form_output_format);
          if (get_sourceFileUsesFortranFileExtension() == false)
             {
               printf ("Error, Non Fortran source file name specificed with explicit fixed format code generation (unparser) option! \n");
            // set_fixedFormat(false);
               ROSE_ASSERT(false);
             }
        }

  // set_freeFormat(false);
  // ROSE_ASSERT (get_freeFormat() == false);
     if ( CommandlineProcessing::isOption(argv,"-","(ffree-form|free|Mfree|qfree)",true) == true )
        {
          if ( SgProject::get_verbose() >= 1 )
               printf ("Fortran free format mode explicitly set: ON \n");
       // set_freeFormat(true);
          set_inputFormat(SgFile::e_free_form_output_format);
          if (get_sourceFileUsesFortranFileExtension() == false)
             {
               printf ("Error, Non Fortran source file name specificed with explicit free format code generation (unparser) option! \n");
            // set_freeFormat(false);
               ROSE_ASSERT(false);
             }
        }

  // DQ (8/19/2007): This option only controls the output format (unparsing) of Fortran code (free or fixed format).
  // It has no effect on C/C++ code generation (unparsing).
  // printf ("########################### Setting the outputFormat ########################### \n");

  // DQ (12/27/2007) These have been assigned default values based on the filename suffix, we only want to override 
  // them if the commandline options are explicitly specified.
  // set_outputFormat(SgFile::e_unknown_output_format);
  // ROSE_ASSERT (get_outputFormat() == SgFile::e_unknown_output_format);
     if ( CommandlineProcessing::isOption(argv,"-rose:","(fixedOutput|fixedFormatOutput)",true) == true )
        {
          if ( SgProject::get_verbose() >= 1 )
               printf ("Fortran fixed format output specified \n");
          set_outputFormat(SgFile::e_fixed_form_output_format);
          if (get_sourceFileUsesFortranFileExtension() == false)
             {
               printf ("Warning, Non Fortran source file name specificed with code generation option: free format! \n");
               ROSE_ASSERT(false);
             }
        }
     if ( CommandlineProcessing::isOption(argv,"-rose:","(freeOutput|freeFormatOutput)",true) == true )
        {
          if ( SgProject::get_verbose() >= 1 )
               printf ("Fortran free format mode explicitly set: ON \n");
          set_outputFormat(SgFile::e_free_form_output_format);
          if (get_sourceFileUsesFortranFileExtension() == false)
             {
               printf ("Warning, Non Fortran source file name specificed with code generation option: fixed format! \n");
               ROSE_ASSERT(false);
             }
        }

  // DQ (8/19/2007): This option only controls the output format (unparsing) of Fortran code (free or fixed format).
  // It has no effect on C/C++ code generation (unparsing).
  // printf ("########################### Setting the backendCompileFormat ########################### \n");

  // DQ (12/27/2007) These have been assigned default values based on the filename suffix, we only want to override 
  // them if the commandline options are explicitly specified.
  // set_backendCompileFormat(SgFile::e_unknown_output_format);
  // ROSE_ASSERT (get_backendCompileFormat() == SgFile::e_unknown_output_format);
     if ( CommandlineProcessing::isOption(argv,"-rose:","(compileFixed|backendCompileFixedFormat)",true) == true )
        {
          if ( SgProject::get_verbose() >= 1 )
               printf ("Fortran fixed format output specified \n");
          set_backendCompileFormat(SgFile::e_fixed_form_output_format);
          if (get_sourceFileUsesFortranFileExtension() == false)
             {
               printf ("Warning, Non Fortran source file name specificed with code generation option: free format! \n");
               ROSE_ASSERT(false);
             }
        }

     if ( CommandlineProcessing::isOption(argv,"-rose:","(compileFree|backendCompileFreeFormat)",true) == true )
        {
          if ( SgProject::get_verbose() >= 1 )
               printf ("Fortran free format mode explicitly set: ON \n");
          set_backendCompileFormat(SgFile::e_free_form_output_format);
          if (get_sourceFileUsesFortranFileExtension() == false)
             {
               printf ("Warning, Non Fortran source file name specificed with code generation option: fixed format! \n");
               ROSE_ASSERT(false);
             }
        }

     set_fortran_implicit_none(false);
     ROSE_ASSERT (get_fortran_implicit_none() == false);
     if ( CommandlineProcessing::isOption(argv,"-","fimplicit_none",true) == true )
        {
          if ( SgProject::get_verbose() >= 1 )
               printf ("Fortran free format mode explicitly set: ON \n");
          set_fortran_implicit_none(true);
          if (get_sourceFileUsesFortranFileExtension() == false)
             {
               printf ("Warning, Non Fortran source file name specificed with explicit free format code generation (unparser) option! \n");
               set_fortran_implicit_none(false);
             }
        }

  // Liao 10/28/2008: I changed it to a more generic flag to indicate support for either Fortran or C/C++
  // DQ (8/19/2007): I have added the option here so that we can start to support OpenMP for Fortran.
  // Allows handling of OpenMP "!$omp" directives in free form and "c$omp", *$omp and "!$omp" directives in fixed form, enables "!$" conditional 
  // compilation sentinels in free form and "c$", "*$" and "!$" sentinels in fixed form and when linking arranges for the OpenMP runtime library 
  // to be linked in. (Not implemented yet).
     set_openmp(false);
     ROSE_ASSERT (get_openmp() == false);
     // We parse OpenMP and then stop now since Building OpenMP AST nodes is a work in progress.
     // so the default behavior is to turn on them all
     // TODO turn them to false when parsing-> AST creation -> translation are finished
     ROSE_ASSERT (get_openmp_parse_only() == true);
     ROSE_ASSERT (get_openmp_ast_only() == false);
     ROSE_ASSERT (get_openmp_lowering() == false);
     if ( CommandlineProcessing::isOption(argv,"-rose:","(OpenMP|openmp)",true) == true ) 
        {
          if ( SgProject::get_verbose() >= 1 )
               printf ("OpenMP option specified \n");
          set_openmp(true);
          /*
          if (get_sourceFileUsesFortranFileExtension() == false)
             {
               printf ("Warning, Non Fortran source file name specified with explicit OpenMP option! \n");
               set_fortran_openmp(false);
             }
             */
         //side effect for enabling OpenMP, define the macro as required 
         //This new option does not reach the backend compiler
         //But it is enough to reach EDG only.
         //We can later on back end option to turn on their OpenMP handling flags, 
         //like -fopenmp for GCC, depending on the version of gcc
         //which will define this macro for GCC
          argv.push_back("-D_OPENMP");
        }

     // Process sub-options for OpenMP handling, Liao 5/31/2009
     // We want to turn on OpenMP if any of its suboptions is used.  Liao , 8/11/2009
     if ( CommandlineProcessing::isOption(argv,"-rose:OpenMP:","parse_only",true) == true 
         ||CommandlineProcessing::isOption(argv,"-rose:openmp:","parse_only",true) == true)
     {
       if ( SgProject::get_verbose() >= 1 )
         printf ("OpenMP sub option for parsing specified \n");
       set_openmp_parse_only(true);
       // turn on OpenMP if not set explicitly by standalone -rose:OpenMP
       if (!get_openmp())
       {
         set_openmp(true);
         argv.push_back("-D_OPENMP");
       }
     }

     if ( CommandlineProcessing::isOption(argv,"-rose:OpenMP:","ast_only",true) == true 
         ||CommandlineProcessing::isOption(argv,"-rose:openmp:","ast_only",true) == true)
     {
       if ( SgProject::get_verbose() >= 1 )
         printf ("OpenMP option for AST construction specified \n");
       set_openmp_ast_only(true);
       // we don't want to stop after parsing  if we want to proceed to ast creation before stopping
       set_openmp_parse_only(false);
       // turn on OpenMP if not set explicitly by standalone -rose:OpenMP
       if (!get_openmp())
       {
         set_openmp(true);
         argv.push_back("-D_OPENMP");
       }
     }

     if ( CommandlineProcessing::isOption(argv,"-rose:OpenMP:","lowering",true) == true 
         ||CommandlineProcessing::isOption(argv,"-rose:openmp:","lowering",true) == true)
     {
       if ( SgProject::get_verbose() >= 1 )
         printf ("OpenMP sub option for AST lowering specified \n");
       set_openmp_lowering(true);
       // we don't want to stop after parsing or ast construction
       set_openmp_parse_only(false);
       set_openmp_ast_only(false);
       // turn on OpenMP if not set explicitly by standalone -rose:OpenMP
       if (!get_openmp())
       {
         set_openmp(true);
         argv.push_back("-D_OPENMP");
       }
     }

  //
  // strict ANSI/ISO mode option
  //
  // set_strict_language_handling(false);
     if ( CommandlineProcessing::isOption(argv,"-rose:","(strict)",true) == true )
        {
       // Optionally specify strict language handling
          set_strict_language_handling(true);
        }

  //
  // specify output file option
  //
  // DQ (10/15/2005): There is a valid default value here, but we want to overwrite it!
     std::string stringParameter;
     if ( CommandlineProcessing::isOptionWithParameter(argv,"-rose:","(o|output)",stringParameter,true) == true )
        {
       // printf ("-rose:output %s \n",stringParameter.c_str());
          if (get_unparse_output_filename().empty() == false)
             {
               printf ("Overwriting value in get_unparse_output_filename() = %s \n",get_unparse_output_filename().c_str());
             }

       // DQ (10/15/2005): This is so much simpler!
          p_unparse_output_filename = stringParameter;
        }

  // printf ("After processing -rose:output option argc = %d \n",argc);
  // ROSE_ABORT();

  // DQ (4/20/2006): Added to support fall through option to be supported by user translators.
  //
  // skip_rose option (just call the backend compiler directly): This causes Rose to act identally
  // to the backend compiler (with no creation of the ROSE AST, translation, code generation, etc.).
  //
     if ( CommandlineProcessing::isOption(argv,"-rose:","(skip_rose)",true) == true )
        {
          printf ("option -rose:skip_rose found \n");
       // set_skip_rose(true);

       // Need these to be set correctly as well
          p_useBackendOnly = true;
       // p_skip_buildHigherLevelGrammars  = true;
          p_disable_edg_backend  = true; // This variable should be called frontend NOT backend???
          p_skip_transformation  = true;
          p_skip_unparse         = true;
          p_skipfinalCompileStep = false;

       // Skip all processing of comments
          set_skip_commentsAndDirectives(true);
          set_collectAllCommentsAndDirectives(false);
        }

  //
  // skip_transformation option: if transformations of the AST check this variable then the 
  // resulting translators can skip the transformatios via this command-line specified option.
  //
     if ( CommandlineProcessing::isOption(argv,"-rose:","(skip_transformation)",true) == true )
        {
          printf ("option -rose:skip_transformation found \n");
          set_skip_transformation(true);
        }

  //
  // skip_unparse option: if analysis only (without transformatio is required, then this can significantly 
  // improve the performance since it will also skip the backend compilation, as I recall)
  //
     if ( CommandlineProcessing::isOption(argv,"-rose:","(skip_unparse)",true) == true )
        {
          printf ("option -rose:skip_unparse found \n");
          set_skip_unparse(true);
        }


  // unparser language option
  // DQ (8/27/2007): This option controls the output language (which language unparser is to be used).
  // This allows the code generation of one language to be tested using input of another langauge.  It is 
  // mostly a mechanism to test the unparser in the early stages of their development. Unshared language 
  // constructs are not supported and would have the be translated.  This step does none of this sort of 
  // translation, which might be difficult debendingon the input and output languages selected.
  // Supported options are:
  //      e_default_output_language
  //      e_C_output_language
  //      e_Cxx_output_language
  //      e_Fortran_output_language
  //      e_Promela_output_language
  // set_outputLanguage(SgFile::e_default_output_language);
  // ROSE_ASSERT (get_outputLanguage() == SgFile::e_default_output_language);
     if ( CommandlineProcessing::isOption(argv,"-rose:","C_output_language",true) == true )
        {
          if ( SgProject::get_verbose() >= 1 )
               printf ("Use the C language code generator (unparser) \n");
          set_outputLanguage(SgFile::e_C_output_language);
        }
     if ( CommandlineProcessing::isOption(argv,"-rose:","Cxx_output_language",true) == true )
        {
          if ( SgProject::get_verbose() >= 1 )
               printf ("Use the C++ language code generator (unparser) \n");
          set_outputLanguage(SgFile::e_Cxx_output_language);
        }
     if ( CommandlineProcessing::isOption(argv,"-rose:","Fortran_output_language",true) == true )
        {
          if ( SgProject::get_verbose() >= 1 )
               printf ("Use the Fortran language code generator (unparser) \n");
          set_outputLanguage(SgFile::e_Fortran_output_language);
        }
     if ( CommandlineProcessing::isOption(argv,"-rose:","Promela_output_language",true) == true )
        {
          if ( SgProject::get_verbose() >= 1 )
               printf ("Use the Promela language code generator (unparser) \n");
          set_outputLanguage(SgFile::e_Promela_output_language);
        }
     if ( CommandlineProcessing::isOption(argv,"-rose:","PHP_output_language",true) == true )
        {
          if ( SgProject::get_verbose() >= 1 )
               printf ("Use the PHP language code generator (unparser) \n");
          set_outputLanguage(SgFile::e_PHP_output_language);
        }


  //
  // unparse_includes option
  //
     if ( CommandlineProcessing::isOption(argv,"-rose:","(unparse_includes)",true) == true )
        {
       // printf ("option -rose:unparse_includes found \n");
          set_unparse_includes(true);
        }

  //
  // unparse_line_directives option (added 12/4/2007).
  //
     if ( CommandlineProcessing::isOption(argv,"-rose:","(unparse_line_directives)",true) == true )
        {
       // printf ("option -rose:unparse_line_directives found \n");
          set_unparse_line_directives(true);
        }

  //
  // unparse_instruction_addresses option (added 8/30/2008).
  //
     if ( CommandlineProcessing::isOption(argv,"-rose:","(unparse_instruction_addresses)",true) == true )
        {
       // printf ("option -rose:unparse_instruction_addresses found \n");
          set_unparse_instruction_addresses(true);
        }

  //
  // unparse_raw_memory_contents option (added 8/30/2008).
  //
     if ( CommandlineProcessing::isOption(argv,"-rose:","(unparse_raw_memory_contents)",true) == true )
        {
       // printf ("option -rose:unparse_raw_memory_contents found \n");
          set_unparse_raw_memory_contents(true);
        }

  //
  // unparse_binary_file_format option (added 8/30/2008).
  //
     if ( CommandlineProcessing::isOption(argv,"-rose:","(unparse_binary_file_format)",true) == true )
        {
       // printf ("option -rose:unparse_binary_file_format found \n");
          set_unparse_binary_file_format(true);
        }

  //
  // collectAllCommentsAndDirectives option: operates across all files (include files) and significantly slows the compilation.
  //
     if ( CommandlineProcessing::isOption(argv,"-rose:","(collectAllCommentsAndDirectives)",true) == true )
        {
       // printf ("option -rose:collectAllCommentsAndDirectives found \n");
          set_collectAllCommentsAndDirectives(true);
        }

  //
  // skip_commentsAndDirectives option: if analysis that does not use comments or CPP directives is required 
  // then this option can improve the performance of the compilation.
  //
     if ( CommandlineProcessing::isOption(argv,"-rose:","(skip_commentsAndDirectives)",true) == true )
        {
       // printf ("option -rose:skip_commentsAndDirectives found \n");
          set_skip_commentsAndDirectives(true);

       // If we are skipping comments then we should not be collecting all comments (does not make sense)
          ROSE_ASSERT(get_collectAllCommentsAndDirectives() == false);
       // set_collectAllCommentsAndDirectives(false);
        }

  // DQ (8/16/2008): parse binary executable file format only (some uses of ROSE may only do analysis of 
  // the binary executable file format and not the instructions).  This is also useful for testing.
     if ( CommandlineProcessing::isOption(argv,"-rose:","(read_executable_file_format_only)",true) == true )
        {
       // printf ("option -rose:read_executable_file_format_only found \n");
          set_read_executable_file_format_only(true);
        }

  // DQ (11/11/2008): parse binary executable file format only and add attributes to the symbols so that 
  // they will not be output in the generation of DOT files.  They will still be present for all other 
  // forms of analysis.
     if ( CommandlineProcessing::isOption(argv,"-rose:","(visualize_executable_file_format_skip_symbols)",true) == true )
        {
       // printf ("option -rose:visualize_executable_file_format_skip_symbols found \n");
          set_visualize_executable_file_format_skip_symbols(true);
        }

  // DQ (11/11/2008): parse binary executable file format only and add attributes to the symbols and most 
  // other binary file format IR nodes so that they will not be output in the generation of DOT files.  
  // They will still be present for all other forms of analysis.
     if ( CommandlineProcessing::isOption(argv,"-rose:","(visualize_dwarf_only)",true) == true )
        {
       // printf ("option -rose:visualize_dwarf_only found \n");
          set_visualize_dwarf_only(true);
        }

  // DQ (1/10/2009): The C language ASM statements are providing significant trouble, they are
  // frequently machine specific and we are compiling then on architectures for which they were 
  // not designed.  This option allows then to be read, constructed in the AST to support analysis
  // but not unparsed in the code given to the backend compiler, since this can fail. (See 
  // test2007_20.C from Linux Kernel for an example).
     if ( CommandlineProcessing::isOption(argv,"-rose:","(skip_unparse_asm_commands)",true) == true )
        {
       // printf ("option -rose:skip_unparse_asm_commands found \n");
          set_skip_unparse_asm_commands(true);
        }

  // RPM (12/29/2009): Disassembler aggressiveness.
     if (CommandlineProcessing::isOptionWithParameter(argv, "-rose:", "disassembler_search", stringParameter, true)) {
#ifdef ROSE_BUILD_BINARY_ANALYSIS_SUPPORT
         try {
             unsigned heuristics = get_disassemblerSearchHeuristics();
             heuristics = Disassembler::parse_switches(stringParameter, heuristics);
             set_disassemblerSearchHeuristics(heuristics);
         } catch(const Disassembler::Exception &e) {
             fprintf(stderr, "%s in \"-rose:disassembler_search\" switch\n", e.mesg.c_str());
             ROSE_ASSERT(!"error parsing -rose:disassembler_search");
         }
#else
         printf ("Binary analysis not supported in this distribution (turned off in this restricted distribution) \n");
         ROSE_ASSERT(false);
#endif
     }

  // RPM (1/4/2010): Partitioner function search methods
     if (CommandlineProcessing::isOptionWithParameter(argv, "-rose:", "partitioner_search", stringParameter, true)) {
#ifdef ROSE_BUILD_BINARY_ANALYSIS_SUPPORT
         try {
             unsigned heuristics = get_partitionerSearchHeuristics();
             heuristics = Partitioner::parse_switches(stringParameter, heuristics);
             set_partitionerSearchHeuristics(heuristics);
         } catch(const std::string &e) {
             fprintf(stderr, "%s in \"-rose:partitioner_search\" switch\n", e.c_str());
             ROSE_ASSERT(!"error parsing -rose:partitioner_search");
         }
#else
         printf ("Binary analysis not supported in this distribution (turned off in this restricted distribution) \n");
         ROSE_ASSERT(false);
#endif
     }

  // RPM (6/9/2010): Partitioner configuration
     if (CommandlineProcessing::isOptionWithParameter(argv, "-rose:", "partitioner_config", stringParameter, true)) {
         set_partitionerConfigurationFileName(stringParameter);
     }

  //
  // internal testing option (for internal use only, these may disappear at some point)
  //
     int integerOption = 0;
     if ( CommandlineProcessing::isOptionWithParameter(argv,"-rose:","test",integerOption,true) == true )
        {
       // printf ("option -rose:test %d found \n",integerOption);
          p_testingLevel = integerOption;
          switch (integerOption)
             {
               case 0 :
                 // transparent mode (does nothing)
                 // p_skip_buildHigherLevelGrammars  = true;
                    p_disable_edg_backend  = true; // This variable should be called frontend NOT backend???
                    p_skip_transformation  = true;
                    p_skip_unparse         = true;
                    p_skipfinalCompileStep = true;
                    break;
               case 1 :
                 // run the KCC front end only (can't unparse or compile output)
                 // p_skip_buildHigherLevelGrammars  = true;
                    p_new_frontend         = true;
                    p_KCC_frontend         = true;
                    p_skip_transformation  = true;
                    p_skip_unparse         = true;
                    p_skipfinalCompileStep = true;
                    break;
               case 2 :
                 // run the newer version of EDG (compiled separately from SAGE) "edgFrontEnd"
                 // (can't unparse or compile output)
                 // p_skip_buildHigherLevelGrammars  = true;
                    p_new_frontend         = true;
                    p_skip_transformation  = true;
                    p_skip_unparse         = true;
                    p_skipfinalCompileStep = true;
                    break;
               case 3 :
                 // run internal (older) version of edg front end (compiled with SAGE)
                 // p_skip_buildHigherLevelGrammars  = true;
                    p_skip_transformation  = true;
                    p_skip_unparse         = true;
                    p_skipfinalCompileStep = true;
                    break;
               case 4 :
                 // all of 3 (above) plus parse into SAGE program tree
                 // p_skip_buildHigherLevelGrammars  = true;
                    p_skip_transformation  = true;
                    p_skip_unparse         = true;
                    p_skipfinalCompileStep = true;
                    break;
               case 5 :
                 // all of 4 (above) plus unparse to generate (untransformed source code)
                 // p_skip_buildHigherLevelGrammars  = true;
                    p_skip_transformation  = true;
                    p_skipfinalCompileStep = true;
                    break;
               case 6 :
                 // all of 4 (above) plus compile generated source code
                 // p_skip_buildHigherLevelGrammars  = true;
                    p_skip_transformation  = true;
                    break;
               case 7 :
                 // all of 5 (above) plus parse into higher level grammars before unparsing
                    p_skip_transformation  = true;
                    p_skipfinalCompileStep = true;
                    break;
               case 8 :
               // all of 7 (above) plus compile resulting unparsed code (without transformations)
                    p_skip_transformation  = true;
                    break;
               case 9 :
               // all of 8 (above) plus run transformations before unparsing (do everything)
                    break;
               default:
                 // default mode is an error
                    printf ("Default reached in processing -rose:test # option (use 0-6, input option = %d) \n",integerOption);
                    ROSE_ABORT();
                    break;
             }
        }

#if 0
     printf ("Exiting after test of test option! \n");
     exit (0);
#endif

  // printf ("After processing -rose:test # option argc = %d \n",argc);

  //
  // new_unparser option
  //
     if ( CommandlineProcessing::isOption(argv,"-rose:","(skipfinalCompileStep)",true) == true )
        {
          if (get_verbose()>0) // Liao, 8/29/2008, Only show it in verbose mode.
               printf ("option -rose:skipfinalCompileStep found \n");
          set_skipfinalCompileStep(true);
        }

  //
  // Standard compiler options (allows alternative -E option to just run CPP)
  //
     if ( CommandlineProcessing::isOption(argv,"-","(E)",true) == true )
        {
       // printf ("/* option -E found (just run backend compiler with -E to call CPP) */ \n");
          p_useBackendOnly = true;
       // p_skip_buildHigherLevelGrammars  = true;
          p_disable_edg_backend  = true; // This variable should be called frontend NOT backend???
          p_skip_transformation  = true;
          p_skip_unparse         = true;
          p_skipfinalCompileStep = false;

       // DQ (8/22/2009): Verify that this was set when the command line was processed at the SgProject level.
          SgProject* project = this->get_project();
          ROSE_ASSERT(project != NULL);
          ROSE_ASSERT(project->get_C_PreprocessorOnly() == true);
        }

  //
  // Standard compiler options (allows alternative -H option to just output header file info)
  //
     if ( CommandlineProcessing::isOption(argv,"-","(H)",true) == true )
        {
       // printf ("option -H found (just run backend compiler with -E to call CPP) \n");
          p_useBackendOnly = true;
       // p_skip_buildHigherLevelGrammars  = true;
          p_disable_edg_backend  = true; // This variable should be called frontend NOT backend???
          p_skip_transformation  = true;
          p_skip_unparse         = true;
          p_skipfinalCompileStep = false;
        }

  //
  // negative_test option: allows passing all tests to be treated as an error!
  //
     if ( CommandlineProcessing::isOption(argv,"-rose:","(negative_test)",true) == true )
        {
          printf ("option -rose:negative_test found \n");
          set_negative_test(true);
        }

#if 1
  //
  // We have processed all rose supported command line options.  
  // Anything left in argv now should be a typo or option for either EDG or the C or C++ compiler.
  //
     if ( get_verbose() > 1 )
        {
          cout << "The remaining non-rose options will be passed onto either the parser/front-end or the backend (vendor) the compiler: " << endl;
          for (unsigned int i = 1; i < argv.size(); i++)
                  {
                    cout << "  argv[" << i << "]= " << argv[i] << endl;
                  }
        }

  // debugging aid
  // display("SgFile::processRoseCommandLineOptions()");
#endif
   }

void
SgFile::stripRoseCommandLineOptions ( vector<string> & argv )
   {
  // Strip out the rose specific commandline options
  // the assume all other arguments are to be passed onto the C or C++ compiler

     int optionCount = 0;
  // int i = 0;

// #if ROSE_INTERNAL_DEBUG
#if 1
  // printf ("ROSE_DEBUG = %d \n",ROSE_DEBUG);
  // printf ("get_verbose() = %s value = %d \n",(get_verbose() > 1) ? "true" : "false",get_verbose());

     if ( (ROSE_DEBUG >= 1) || (SgProject::get_verbose() > 2 ))
        {
          printf ("In stripRoseCommandLineOptions (TOP): List ALL arguments: argc = %zu \n",argv.size());
          for (size_t i=0; i < argv.size(); i++)
             printf ("     argv[%zu] = %s \n",i,argv[i].c_str());
        }
#endif

  // Split out the ROSE options first

  // Use 1 at end of argument list to SLA to force removal of option from argv and decrement of agrc
     optionCount = sla(argv, "-"     , "($)", "(h|help)",1);
     optionCount = sla(argv, "-rose:", "($)", "(h|help)",1);
     optionCount = sla(argv, "-rose:", "($)", "(V|version)", 1);
  // optionCount = sla(argv, "-rose:", "($)", "(v|verbose)",1);
     int integerOption = 0;
     optionCount = sla(argv, "-rose:", "($)^", "(v|verbose)", &integerOption, 1);
     optionCount = sla(argv, "-rose:", "($)^", "(upc_threads)", &integerOption, 1);
     optionCount = sla(argv, "-rose:", "($)", "(C|C_only)",1);
     optionCount = sla(argv, "-rose:", "($)", "(UPC|UPC_only)",1);
     optionCount = sla(argv, "-rose:", "($)", "(OpenMP|openmp)",1);
     optionCount = sla(argv, "-rose:", "($)", "(openmp:parse_only|OpenMP:parse_only)",1);
     optionCount = sla(argv, "-rose:", "($)", "(openmp:ast_only|OpenMP:ast_only)",1);
     optionCount = sla(argv, "-rose:", "($)", "(openmp:lowering|OpenMP:lowering)",1);
     optionCount = sla(argv, "-rose:", "($)", "(C99|C99_only)",1);
     optionCount = sla(argv, "-rose:", "($)", "(Cxx|Cxx_only)",1);

     optionCount = sla(argv, "-rose:", "($)", "(output_warnings)",1);
     optionCount = sla(argv, "-rose:", "($)", "(cray_pointer_support)",1);

     optionCount = sla(argv, "-rose:", "($)", "(output_parser_actions)",1);
     optionCount = sla(argv, "-rose:", "($)", "(output_tokens)",1);
     optionCount = sla(argv, "-rose:", "($)", "(exit_after_parser)",1);
     optionCount = sla(argv, "-rose:", "($)", "(skip_syntax_check)",1);
     optionCount = sla(argv, "-rose:", "($)", "(relax_syntax_check)",1);

  // DQ (10/12/2010): Added support for Java
     optionCount = sla(argv, "-rose:", "($)", "(j|J|java|Java)",1);

  // DQ (8/11/2007): Support for Fortran and its different flavors
     optionCount = sla(argv, "-rose:", "($)", "(f|F|Fortran)",1);
     optionCount = sla(argv, "-rose:", "($)", "(f77|F77|Fortran77)",1);
     optionCount = sla(argv, "-rose:", "($)", "(f90|F90|Fortran90)",1);
     optionCount = sla(argv, "-rose:", "($)", "(f95|F95|Fortran95)",1);
     optionCount = sla(argv, "-rose:", "($)", "(f2003|F2003|Fortran2003)",1);
     optionCount = sla(argv, "-rose:", "($)", "(caf|CAF|CoArrayFortran)",1);

  // DQ (8/27/2007):Support for Fortran language output format

     optionCount = sla(argv, "-rose:", "($)", "(fixedOutput|fixedFormatOutput)",1);
     optionCount = sla(argv, "-rose:", "($)", "(freeOutput|freeFormatOutput)",1);

     optionCount = sla(argv, "-rose:", "($)", "(compileFixed|backendCompileFixedFormat)",1);
     optionCount = sla(argv, "-rose:", "($)", "(compileFree|backendCompileFreeFormat)",1);

     optionCount = sla(argv, "-rose:", "($)", "(C_output_language|Cxx_output_language|Fortran_output_language|Promela_output_language|PHP_output_language)",1);

  // DQ (5/19/2005): The output file name is constructed from the input source name (as I recall)
  // optionCount = sla(argv, "-rose:", "($)^", "(o|output)", &p_unparse_output_filename ,1);

     optionCount = sla(argv, "-rose:", "($)", "(skip_rose)",1);
     optionCount = sla(argv, "-rose:", "($)", "(skip_transformation)",1);
     optionCount = sla(argv, "-rose:", "($)", "(skip_unparse)",1);
     optionCount = sla(argv, "-rose:", "($)", "(unparse_includes)",1);
     optionCount = sla(argv, "-rose:", "($)", "(unparse_line_directives)",1);

     optionCount = sla(argv, "-rose:", "($)", "(unparse_instruction_addresses)",1);
     optionCount = sla(argv, "-rose:", "($)", "(unparse_raw_memory_contents)",1);
     optionCount = sla(argv, "-rose:", "($)", "(unparse_binary_file_format)",1);

     optionCount = sla(argv, "-rose:", "($)", "(collectAllCommentsAndDirectives)",1);
     optionCount = sla(argv, "-rose:", "($)", "(skip_commentsAndDirectives)",1);
     optionCount = sla(argv, "-rose:", "($)", "(skipfinalCompileStep)",1);
     optionCount = sla(argv, "-rose:", "($)", "(prelink)",1);
     optionCount = sla(argv, "-"     , "($)", "(ansi)",1);
     optionCount = sla(argv, "-rose:", "($)", "(markGeneratedFiles)",1);
     optionCount = sla(argv, "-rose:", "($)", "(wave)",1);
     optionCount = sla(argv, "-rose:", "($)", "(negative_test)",1);
     integerOption = 0;
     optionCount = sla(argv, "-rose:", "($)^", "(embedColorCodesInGeneratedCode)", &integerOption, 1);
     optionCount = sla(argv, "-rose:", "($)^", "(generateSourcePositionCodes)", &integerOption, 1);

     optionCount = sla(argv, "-rose:", "($)", "(outputGrammarTreeFiles)",1);
     optionCount = sla(argv, "-rose:", "($)", "(outputGrammarTreeFilesForHeaderFiles)",1);
     optionCount = sla(argv, "-rose:", "($)", "(outputGrammarTreeFilesForEDG)",1);
     optionCount = sla(argv, "-rose:", "($)", "(new_unparser)",1);
     optionCount = sla(argv, "-rose:", "($)", "(negative_test)",1);
     optionCount = sla(argv, "-rose:", "($)", "(strict)",1);
     integerOption = 0;
     optionCount = sla(argv, "-rose:", "($)^", "test", &integerOption, 1);
     optionCount = sla(argv, "-rose:", "($)", "(skipfinalCompileStep)",1);
     optionCount = sla(argv, "-rose:", "($)", "(prelink)",1);

     char* templateInstationationOption = NULL;
     optionCount = sla(argv, "-rose:", "($)^", "(instantiation)",templateInstationationOption,1);

  // DQ (6/17/2005): Added support for AST merging (sharing common parts of the AST most often represented in common header files of a project)
     optionCount = sla(argv, "-rose:", "($)", "(astMerge)",1);
     char* filename = NULL;
     optionCount = sla(argv, "-rose:", "($)^", "(astMergeCommandFile)",filename,1);
     optionCount = sla(argv, "-rose:", "($)^", "(compilationPerformanceFile)",filename,1);

         //AS(093007) Remove paramaters relating to excluding and include comments and directives
     optionCount = sla(argv, "-rose:", "($)^", "(excludeCommentsAndDirectives)", &integerOption, 1);
     optionCount = sla(argv, "-rose:", "($)^", "(excludeCommentsAndDirectivesFrom)", &integerOption, 1);
     optionCount = sla(argv, "-rose:", "($)^", "(includeCommentsAndDirectives)", &integerOption, 1);
     optionCount = sla(argv, "-rose:", "($)^", "(includeCommentsAndDirectivesFrom)", &integerOption, 1);

  // DQ (12/8/2007): Strip use of the "-rose:output <filename> option.
     optionCount = sla(argv, "-rose:", "($)^", "(o|output)", filename, 1);

  // Liao 2/26/2009: strip use of -rose:excludePath <pathname> , -rose:excludeFile <filename> ,etc 
  // which are introduced in Compass::commandLineProcessing()
     char* pathname = NULL;
     optionCount = sla(argv, "-rose:", "($)^", "(excludePath)", pathname,1);
     optionCount = sla(argv, "-rose:", "($)^", "(excludeFile)", filename,1);
     optionCount = sla(argv, "-rose:", "($)^", "(includeFile)", filename,1);

  // DQ (8/16/2008): parse binary executable file format only (some uses of ROSE may only do analysis of 
  // the binary executable file format and not the instructions).  This is also useful for testing.
     optionCount = sla(argv, "-rose:", "($)", "(read_executable_file_format_only)",1);
     optionCount = sla(argv, "-rose:", "($)", "(visualize_executable_file_format_skip_symbols)",1);
     optionCount = sla(argv, "-rose:", "($)", "(visualize_dwarf_only)",1);

  // DQ (10/18/2009): Sometimes we need to skip the parsing of the file format
     optionCount = sla(argv, "-rose:", "($)", "(read_instructions_only)",1);

     optionCount = sla(argv, "-rose:", "($)", "(skip_unparse_asm_commands)",1);

  // DQ (8/26/2007): Disassembly support from segments (true) instead of sections (false, default).
     optionCount = sla(argv, "-rose:", "($)", "(aggressive)",1);

  // DQ (2/5/2009): Remove use of "-rose:binary" to prevent it being passed on.
     optionCount = sla(argv, "-rose:", "($)", "(binary|binary_only)",1);

  // DQ (10/3/2010): Adding support for having CPP directives explicitly in the AST (as IR nodes instead of handled similar to comments).
     optionCount = sla(argv, "-rose:", "($)^", "(addCppDirectivesToAST)",filename,1);

#if 1
     if ( (ROSE_DEBUG >= 1) || (SgProject::get_verbose() > 2 ))
        {
          printf ("In stripRoseCommandLineOptions (BOTTOM): List ALL arguments: argc = %zu \n",argv.size());
          for (size_t i=0; i < argv.size(); i++)
             printf ("     argv[%zu] = %s \n",i,argv[i].c_str());
        }
#endif
   }

void
SgFile::stripEdgCommandLineOptions ( vector<string> & argv )
   {
  // Strip out the EDG specific commandline options the assume all
  // other arguments are to be passed onto the C or C++ compiler

#if 0
     if ( (ROSE_DEBUG >= 0) || (get_verbose() > 1) )
        {
          Rose_STL_Container<string> l = CommandlineProcessing::generateArgListFromArgcArgv (argc,argv);
          printf ("In SgFile::stripEdgCommandLineOptions: argv = \n%s \n",StringUtility::listToString(l).c_str());
        }
#endif

  // Split out the EDG options (ignore the returned Rose_STL_Container<string> object)
     CommandlineProcessing::removeArgs (argv,"-edg:");
     CommandlineProcessing::removeArgs (argv,"--edg:");
     CommandlineProcessing::removeArgsWithParameters (argv,"-edg_parameter:");
     CommandlineProcessing::removeArgsWithParameters (argv,"--edg_parameter:");

  // DQ (2/20/2010): Remove this option when building the command line for the vendor compiler.
     int optionCount = 0;
     optionCount = sla(argv, "--edg:", "($)", "(no_warnings)",1);

#if 0
     Rose_STL_Container<string> l = CommandlineProcessing::generateArgListFromArgcArgv (argc,argv);
     printf ("In SgFile::stripEdgCommandLineOptions: argv = \n%s \n",StringUtility::listToString(l).c_str());
#endif
   }


void
SgFile::stripFortranCommandLineOptions ( vector<string> & argv )
   {
  // Strip out the OFP specific commandline options the assume all
  // other arguments are to be passed onto the vendor Fortran compiler

#if 0
     if ( (ROSE_DEBUG >= 0) || (get_verbose() > 1) )
        {
          Rose_STL_Container<string> l = CommandlineProcessing::generateArgListFromArgcArgv (argc,argv);
          printf ("In SgFile::stripFortranCommandLineOptions: argv = \n%s \n",StringUtility::listToString(l).c_str());
        }
#endif

  // No OFP options that we currently filter out.

#if 0
     Rose_STL_Container<string> l = CommandlineProcessing::generateArgListFromArgcArgv (argc,argv);
     printf ("In SgFile::stripFortranCommandLineOptions: argv = \n%s \n",StringUtility::listToString(l).c_str());
#endif
   }


void
SgFile::stripJavaCommandLineOptions ( vector<string> & argv )
   {
  // Strip out the ECJ specific commandline options the assume all
  // other arguments are to be passed onto the vendor Java compiler

#if 0
     if ( (ROSE_DEBUG >= 0) || (get_verbose() > 1) )
        {
          Rose_STL_Container<string> l = CommandlineProcessing::generateArgListFromArgcArgv (argc,argv);
          printf ("In SgFile::stripJavaCommandLineOptions: argv = \n%s \n",StringUtility::listToString(l).c_str());
        }
#endif

  // Split out the ECJ options (ignore the returned Rose_STL_Container<string> object)
     CommandlineProcessing::removeArgs (argv,"-ecj:");
     CommandlineProcessing::removeArgs (argv,"--ecj:");
     CommandlineProcessing::removeArgsWithParameters (argv,"-ecj_parameter:");
     CommandlineProcessing::removeArgsWithParameters (argv,"--ecj_parameter:");

  // Remove this if it is specificed, but it should not be used for Java.
  // CommandlineProcessing::removeArgs (argv,"-c");

#if 0
     Rose_STL_Container<string> l = CommandlineProcessing::generateArgListFromArgcArgv (argc,argv);
     printf ("In SgFile::stripJavaCommandLineOptions: argv = \n%s \n",StringUtility::listToString(l).c_str());
#endif
   }


void
SgFile::processBackendSpecificCommandLineOptions ( const vector<string>& argvOrig )
   {
  // DQ (6/21/2005): This function processes commandline options that are specific to the backend 
  // but which the front-end or ROSE should know about.  Examples include template options that
  // would influence how ROSE instantiates or outputs templates in the code generation phase.

  // This function leaves all commandline options in place (for use by the backend)

  // DQ (1/17/2006): test this
  // ROSE_ASSERT(get_fileInfo() != NULL);

  vector<string> argv = argvOrig;

  //
  // -ansi option (fairly general option name across a number of compilers, I think)
  //
     if ( CommandlineProcessing::isOption(argv,"-","ansi",true) == true )
        {
          set_strict_language_handling(true);
        }

  //
  // -fno-implicit-templates option
  //
     p_no_implicit_templates = false;
     if ( CommandlineProcessing::isOption(argv,"-f","no-implicit-templates",true) == true )
        {
       // don't instantiate any inline templates
          printf ("ROSE sees use of -fno-implicit-templates option for use by g++ \n");

       // printf ("ERROR: This g++ specific option is not yet supported \n");
       // ROSE_ASSERT(false);

          p_no_implicit_templates = true;
        }

  //
  // -fno-implicit-inline-templates option
  //
     p_no_implicit_inline_templates = false;
     if ( CommandlineProcessing::isOption(argv,"-f","no-implicit-inline-templates",true) == true )
        {
       // don't instantiate any inline templates
          printf ("ROSE sees use of -fno-implicit-inline-templates option for use by g++ \n");
          p_no_implicit_inline_templates = true;
        }
   }


/* This function suffers from the same problems as CommandlineProcessing::isExecutableFilename(), namely that the list of
 * magic numbers used here needs to be kept in sync with changes to the binary parsers. */
bool
isBinaryExecutableFile ( string sourceFilename )
   {
     bool returnValue = false;

     if ( SgProject::get_verbose() > 1 )
          printf ("Inside of isBinaryExecutableFile(%s) \n",sourceFilename.c_str());

  // Open file for reading
     FILE* f = fopen(sourceFilename.c_str(), "rb");
     if (!f)
        {
          printf ("Could not open file");
          ROSE_ASSERT(false);
        }

     int character0 = fgetc(f);
     int character1 = fgetc(f);

  // The first character of an ELF binary is '\127' and for a PE binary it is 'M'
  // Note also that some MS-DOS headers can start with "ZM" instead of "MZ" due to
  // early confusion about little endian handling for MS-DOS where it was ported 
  // to not x86 plaforms.  I am not clear how wide spread loaders of this type are.

     if (character0 == 127 || character0 == 77)
        {
          if (character1 == 'E' || character1 == 'Z')
             {
               returnValue = true;
             }
        }

      fclose(f);

      return returnValue;
    }

bool
isLibraryArchiveFile ( string sourceFilename )
   {
  // The if this is a "*.a" file, not that "*.so" files
  // will appear as an executable (same for Windows "*.dll"
  // files.

     bool returnValue = false;

     if ( SgProject::get_verbose() > 1 )
          printf ("Inside of isLibraryArchiveFile(%s) \n",sourceFilename.c_str());

  // Open file for reading
     FILE* f = fopen(sourceFilename.c_str(), "rb");
     if (!f)
        {
          printf ("Could not open file in isLibraryArchiveFile()");
          ROSE_ASSERT(false);
        }

     string magicHeader;
     for (int i = 0; i < 7; i++)
        {
          magicHeader = magicHeader + (char)getc(f);
        }

  // printf ("magicHeader = %s \n",magicHeader.c_str());
     returnValue = (magicHeader == "!<arch>");

  // printf ("isLibraryArchiveFile() returning %s \n",returnValue ? "true" : "false");

     fclose(f);

     return returnValue;
   }


void
SgFile::initializeSourcePosition( const std::string & sourceFilename )
   {
     ROSE_ASSERT(this != NULL);

  // printf ("Inside of SgFile::initializeSourcePosition() \n");

     Sg_File_Info* fileInfo = new Sg_File_Info(sourceFilename,1,1);
     ROSE_ASSERT(fileInfo != NULL);

  // set_file_info(fileInfo);
     set_startOfConstruct(fileInfo);
     fileInfo->set_parent(this);
     ROSE_ASSERT(get_startOfConstruct() != NULL);
     ROSE_ASSERT(get_file_info() != NULL);
   }

void
SgSourceFile::initializeGlobalScope()
   {
     ROSE_ASSERT(this != NULL);

  // printf ("Inside of SgSourceFile::initializeGlobalScope() \n");

  // Note that SgFile::initializeSourcePosition() should have already been called.
     ROSE_ASSERT(get_startOfConstruct() != NULL);

     string sourceFilename = get_startOfConstruct()->get_filename();

  // DQ (8/31/2006): Generate a NULL_FILE (instead of SgFile::SgFile) so that we can 
  // enforce that the filename is always an absolute path (starting with "/").
  // Sg_File_Info* globalScopeFileInfo = new Sg_File_Info("SgGlobal::SgGlobal",0,0);
     Sg_File_Info* globalScopeFileInfo = new Sg_File_Info(sourceFilename,0,0);
     ROSE_ASSERT (globalScopeFileInfo != NULL);

  // printf ("&&&&&&&&&& In SgSourceFile::initializeGlobalScope(): Building SgGlobal (with empty filename) &&&&&&&&&& \n");

     set_globalScope( new SgGlobal( globalScopeFileInfo ) );
     ROSE_ASSERT (get_globalScope() != NULL);

     if (SageBuilder::symbol_table_case_insensitive_semantics == true)
        {
          get_globalScope()->setCaseInsensitive(true);
        }

  // DQ (2/15/2006): Set the parent of the SgGlobal IR node
     get_globalScope()->set_parent(this);

  // DQ (8/21/2008): Set the end of the global scope (even if it is updated later)
  // printf ("In SgFile::initialization(): p_root->get_endOfConstruct() = %p \n",p_root->get_endOfConstruct());
     ROSE_ASSERT(get_globalScope()->get_endOfConstruct() == NULL);
     get_globalScope()->set_endOfConstruct(new Sg_File_Info(sourceFilename,0,0));
     ROSE_ASSERT(get_globalScope()->get_endOfConstruct() != NULL);

  // DQ (1/21/2008): Set the filename in the SgGlobal IR node so that the traversal to add CPP directives and comments will succeed.
     ROSE_ASSERT (get_globalScope() != NULL);
     ROSE_ASSERT(get_globalScope()->get_startOfConstruct() != NULL);

  // DQ (8/21/2008): Modified to make endOfConstruct consistant (avoids warning in AST consistancy check).
  // ROSE_ASSERT(p_root->get_endOfConstruct()   == NULL);
     ROSE_ASSERT(get_globalScope()->get_endOfConstruct()   != NULL);

  // p_root->get_file_info()->set_filenameString(p_sourceFileNameWithPath);
  // ROSE_ASSERT(p_root->get_file_info()->get_filenameString().empty() == false);

#if 0
     Sg_File_Info::display_static_data("Resetting the SgGlobal startOfConstruct and endOfConstruct");
     printf ("Resetting the SgGlobal startOfConstruct and endOfConstruct filename (p_sourceFileNameWithPath = %s) \n",p_sourceFileNameWithPath.c_str());
#endif

  // DQ (12/22/2008): Added to support CPP preprocessing of Fortran files.
     string filename = p_sourceFileNameWithPath;
     if (get_requires_C_preprocessor() == true)
        {
       // This must be a Fortran source file (requiring the use of CPP to process its directives.
          filename = generate_C_preprocessor_intermediate_filename(filename);
        }

  // printf ("get_requires_C_preprocessor() = %s filename = %s \n",get_requires_C_preprocessor() ? "true" : "false",filename.c_str());

  // get_globalScope()->get_startOfConstruct()->set_filenameString(p_sourceFileNameWithPath);
     get_globalScope()->get_startOfConstruct()->set_filenameString(filename);
     ROSE_ASSERT(get_globalScope()->get_startOfConstruct()->get_filenameString().empty() == false);

  // DQ (8/21/2008): Uncommented to make the endOfConstruct consistant (avoids warning in AST consistancy check).
  // get_globalScope()->get_endOfConstruct()->set_filenameString(p_sourceFileNameWithPath);
     get_globalScope()->get_endOfConstruct()->set_filenameString(filename);
     ROSE_ASSERT(get_globalScope()->get_endOfConstruct()->get_filenameString().empty() == false);     

#if 0
     printf ("DONE: Resetting the SgGlobal startOfConstruct and endOfConstruct filename (filename = %s) \n",filename.c_str());
     Sg_File_Info::display_static_data("DONE: Resetting the SgGlobal startOfConstruct and endOfConstruct");
#endif

  // DQ (12/23/2008): These should be in the Sg_File_Info map already.
     ROSE_ASSERT(Sg_File_Info::getIDFromFilename(get_file_info()->get_filename()) >= 0);
     if (get_requires_C_preprocessor() == true)
        {
          ROSE_ASSERT(Sg_File_Info::getIDFromFilename(generate_C_preprocessor_intermediate_filename(get_file_info()->get_filename())) >= 0);
        }
   }


SgFile* 
#if 0
// FMZ (07/07/2010): "nextErrorCode" should be call by reference argument
determineFileType ( vector<string> argv, int nextErrorCode, SgProject* project )
#else 
determineFileType ( vector<string> argv, int & nextErrorCode, SgProject* project )
#endif
   {
     SgFile* file = NULL;

  // DQ (2/4/2009): The specification of "-rose:binary" causes filenames to be interpreted 
  // differently if they are object files or libary archive files.
  // DQ (4/21/2006): New version of source file name handling (set the source file name early)
  // printf ("In determineFileType(): Calling CommandlineProcessing::generateSourceFilenames(argv) \n");
  // Rose_STL_Container<string> fileList = CommandlineProcessing::generateSourceFilenames(argv);
     ROSE_ASSERT(project != NULL);
     Rose_STL_Container<string> fileList = CommandlineProcessing::generateSourceFilenames(argv,project->get_binary_only());

#if 0
  // this->display("In SgFile::setupSourceFilename()");
     printf ("In determineFileType(): listToString(argv) = %s \n",StringUtility::listToString(argv).c_str());
     printf ("In determineFileType(): listToString(fileList) = %s \n",StringUtility::listToString(fileList).c_str());
#endif

  // DQ (2/6/2009): This fails for the build function SageBuilder::buildFile(), so OK to comment it out.
  // DQ (12/23/2008): I think that we may be able to assert this is true, if so then we can simplify the code below.
     ROSE_ASSERT(fileList.empty() == false);

     if (fileList.empty() == false)
        {
          ROSE_ASSERT(fileList.size() == 1);

       // DQ (8/31/2006): Convert the source file to have a path if it does not already
       // p_sourceFileNameWithPath    = *(fileList.begin());
          string sourceFilename = *(fileList.begin());

       // printf ("Before conversion to absolute path: sourceFilename = %s \n",sourceFilename.c_str());

       // sourceFilename = StringUtility::getAbsolutePathFromRelativePath(sourceFilename);
          sourceFilename = StringUtility::getAbsolutePathFromRelativePath(sourceFilename, true);

       // printf ("After conversion to absolute path: sourceFilename = %s \n",sourceFilename.c_str());

       // This should be an absolute path
          string targetSubstring = "/";
       // if (sourceFilename.substr(0,targetSubstring.size()) != targetSubstring)
       //      printf ("@@@@@@@@@@@@@@@@@@@@ In SgFile::setupSourceFilename(int,char**): sourceFilename = %s @@@@@@@@@@@@@@@@@@@@\n",sourceFilename.c_str());
       // ROSE_ASSERT(sourceFilename.substr(0,targetSubstring.size()) == targetSubstring);

       // Rama: 12/06/06: Fixup for problem with file names.  
            // Made changes to this file and string utilities function getAbsolutePathFromRelativePath by cloning it with name getAbsolutePathFromRelativePathWithErrors
            // Also refer to script that tests -- reasonably exhaustively -- to various combinarions of input files.

          if (sourceFilename.substr(0,targetSubstring.size()) != targetSubstring)
               printf ("sourceFilename encountered an error in filename\n");

       // DQ (11/29/2006): Even if this is C mode, we have to define the __cplusplus macro 
       // if we detect we are processing a source file using a C++ filename extension.
          string filenameExtension = StringUtility::fileNameSuffix(sourceFilename);

       // printf ("filenameExtension = %s \n",filenameExtension.c_str());
       // ROSE_ASSERT(false);

       // DQ (5/18/2008): Set this to true (redundant, since the default already specified as true)
       // file->set_requires_C_preprocessor(true);

       // DQ (11/17/2007): Mark this as a file using a Fortran file extension (else this turns off options down stream).
          if (CommandlineProcessing::isFortranFileNameSuffix(filenameExtension) == true)
             {
               SgSourceFile* sourceFile = new SgSourceFile ( argv,  project );
               file = sourceFile;

            // printf ("----------- Great location to set the sourceFilename = %s \n",sourceFilename.c_str());

            // DQ (12/23/2008): Moved initialization of source position (call to initializeSourcePosition()) 
            // to earliest position in setup of SgFile.

            // printf ("Calling file->set_sourceFileUsesFortranFileExtension(true) \n");
               file->set_sourceFileUsesFortranFileExtension(true);

            // Use the filename suffix as a default means to set this value
               file->set_outputLanguage(SgFile::e_Fortran_output_language);

               file->set_Fortran_only(true);

            // DQ (11/30/2010): This variable activates scopes built within the SageBuilder
            // interface to be built to use case insensitive symbol table handling.
               SageBuilder::symbol_table_case_insensitive_semantics = true;

               // determine whether to run this file through the C preprocessor
               bool requires_C_preprocessor =
                          // DXN (02/20/2011): rmod file should never require it
                     (filenameExtension != "rmod")
                      &&
                     (
                          // if the file extension implies it
                          CommandlineProcessing::isFortranFileNameSuffixRequiringCPP(filenameExtension)
                       ||
                          //if the command line includes "-D" options
                          ! getProject()->get_macroSpecifierList().empty()
#if 0
// SKW: disabled because the "*_postprocessed" dregs cause "ompLoweringTests/fortran" to fail 'distcleancheck'
                       ||
                          //if the command line includes "-I" options
                          ! getProject()->get_includeDirectorySpecifierList().empty()
#endif
                      );

               file->set_requires_C_preprocessor(requires_C_preprocessor);

            // DQ (12/23/2008): This needs to be called after the set_requires_C_preprocessor() function is called.
            // If CPP processing is required then the global scope should have a source position using the intermediate
            // file name (generated by generate_C_preprocessor_intermediate_filename()).
               sourceFile->initializeGlobalScope();

            // Now set the specific types of Fortran file extensions
               if (CommandlineProcessing::isFortran77FileNameSuffix(filenameExtension) == true)
                  {
                 // printf ("Calling file->set_sourceFileUsesFortran77FileExtension(true) \n");
                    file->set_sourceFileUsesFortran77FileExtension(true);

                 // Use the filename suffix as a default means to set this value
                    file->set_outputFormat(SgFile::e_fixed_form_output_format);
                    file->set_backendCompileFormat(SgFile::e_fixed_form_output_format);

                    file->set_F77_only(true);
                  }

               if (CommandlineProcessing::isFortran90FileNameSuffix(filenameExtension) == true)
                  {
                 // printf ("Calling file->set_sourceFileUsesFortran90FileExtension(true) \n");
                    file->set_sourceFileUsesFortran90FileExtension(true);

                 // Use the filename suffix as a default means to set this value
                    file->set_outputFormat(SgFile::e_free_form_output_format);
                    file->set_backendCompileFormat(SgFile::e_free_form_output_format);

                    file->set_F90_only(true);
                  }

               if (CommandlineProcessing::isFortran95FileNameSuffix(filenameExtension) == true)
                  {
                 // printf ("Calling file->set_sourceFileUsesFortran95FileExtension(true) \n");
                    file->set_sourceFileUsesFortran95FileExtension(true);

                 // Use the filename suffix as a default means to set this value
                    file->set_outputFormat(SgFile::e_free_form_output_format);
                    file->set_backendCompileFormat(SgFile::e_free_form_output_format);

                    file->set_F95_only(true);
                  }

               if (CommandlineProcessing::isFortran2003FileNameSuffix(filenameExtension) == true)
                  {
                 // printf ("Calling file->set_sourceFileUsesFortran2003FileExtension(true) \n");
                    file->set_sourceFileUsesFortran2003FileExtension(true);

                 // Use the filename suffix as a default means to set this value
                    file->set_outputFormat(SgFile::e_free_form_output_format);
                    file->set_backendCompileFormat(SgFile::e_free_form_output_format);

                    file->set_F2003_only(true);
                  }

               if (CommandlineProcessing::isCoArrayFortranFileNameSuffix(filenameExtension) == true)
                  {
                 // printf ("Calling file->set_sourceFileUsesFortran2003FileExtension(true) \n");
                    file->set_sourceFileUsesCoArrayFortranFileExtension(true);

                 // Use the filename suffix as a default means to set this value
                    file->set_outputFormat(SgFile::e_free_form_output_format);
                    file->set_backendCompileFormat(SgFile::e_free_form_output_format);

                 // DQ (1/23/2009): I think that since CAF is an extension of F2003, we want to mark this as F2003 as well.
                    file->set_F2003_only(true);
                    file->set_CoArrayFortran_only(true);
                  }

               if (CommandlineProcessing::isFortran2008FileNameSuffix(filenameExtension) == true)
                  {
                    printf ("Sorry, Fortran 2008 specific support is not yet implemented in ROSE ... \n");
                    ROSE_ASSERT(false);

                 // This is not yet supported.
                 // file->set_sourceFileUsesFortran2008FileExtension(true);

                 // Use the filename suffix as a default means to set this value
                    file->set_outputFormat(SgFile::e_free_form_output_format);
                    file->set_backendCompileFormat(SgFile::e_free_form_output_format);
                  }
             }
            else
             {
               if (CommandlineProcessing::isPHPFileNameSuffix(filenameExtension) == true)
                  {
                 // file = new SgSourceFile ( argv,  project );
                    SgSourceFile* sourceFile = new SgSourceFile ( argv,  project );
                    file = sourceFile;

                    file->set_sourceFileUsesPHPFileExtension(true);

                    file->set_outputLanguage(SgFile::e_PHP_output_language);

                    file->set_PHP_only(true);

                 // DQ (12/23/2008): We don't handle CPP directives and comments for PHP yet.
                 // file->get_skip_commentsAndDirectives(true);

                 // DQ (12/23/2008): This is the eariliest point where the global scope can be set.
                 // Note that file->get_requires_C_preprocessor() should be false.
                    ROSE_ASSERT(file->get_requires_C_preprocessor() == false);
                    sourceFile->initializeGlobalScope();
                  }
                 else
                  {
                 // printf ("Calling file->set_sourceFileUsesFortranFileExtension(false) \n");
               
                 // if (StringUtility::isCppFileNameSuffix(filenameExtension) == true)
                    if (CommandlineProcessing::isCppFileNameSuffix(filenameExtension) == true)
                       {
                      // file = new SgSourceFile ( argv,  project );
                         SgSourceFile* sourceFile = new SgSourceFile ( argv,  project );
                         file = sourceFile;

                      // This is a C++ file (so define __cplusplus, just like GNU gcc would)
                      // file->set_requires_cplusplus_macro(true);
                         file->set_sourceFileUsesCppFileExtension(true);

                      // Use the filename suffix as a default means to set this value
                         file->set_outputLanguage(SgFile::e_Cxx_output_language);

                         file->set_Cxx_only(true);

                      // DQ (12/23/2008): This is the eariliest point where the global scope can be set.
                      // Note that file->get_requires_C_preprocessor() should be false.
                         ROSE_ASSERT(file->get_requires_C_preprocessor() == false);
                         sourceFile->initializeGlobalScope();
                       }
                      else
                       {
                      // Liao, 6/6/2008, Assume AST with UPC will be unparsed using the C unparser
                         if ( ( CommandlineProcessing::isCFileNameSuffix(filenameExtension)   == true ) ||
                              ( CommandlineProcessing::isUPCFileNameSuffix(filenameExtension) == true ) )
                            {
                           // file = new SgSourceFile ( argv,  project );
                              SgSourceFile* sourceFile = new SgSourceFile ( argv,  project );
                              file = sourceFile;

                           // This a not a C++ file (assume it is a C file and don't define the __cplusplus macro, just like GNU gcc would)
                              file->set_sourceFileUsesCppFileExtension(false);

                           // Use the filename suffix as a default means to set this value
                              file->set_outputLanguage(SgFile::e_C_output_language);

                              file->set_C_only(true);

                           // Liao 6/6/2008  Set the newly introduced p_UPC_only flag.
                              if (CommandlineProcessing::isUPCFileNameSuffix(filenameExtension) == true)
                                   file->set_UPC_only(true);

                           // DQ (12/23/2008): This is the eariliest point where the global scope can be set.
                           // Note that file->get_requires_C_preprocessor() should be false.
                              ROSE_ASSERT(file->get_requires_C_preprocessor() == false);
                              sourceFile->initializeGlobalScope();
                            }
                           else
                            {
                              if ( CommandlineProcessing::isCudaFileNameSuffix(filenameExtension) == true )
                                 {
                                   SgSourceFile* sourceFile = new SgSourceFile ( argv,  project );
                                   file = sourceFile;
                                   file->set_Cuda_only(true);

                                // DQ (12/23/2008): This is the eariliest point where the global scope can be set.
                                // Note that file->get_requires_C_preprocessor() should be false.
                                   ROSE_ASSERT(file->get_requires_C_preprocessor() == false);
                                   sourceFile->initializeGlobalScope();
                                 }
                                else if ( CommandlineProcessing::isOpenCLFileNameSuffix(filenameExtension) == true )
                                 {
                                   SgSourceFile* sourceFile = new SgSourceFile ( argv,  project );
                                   file = sourceFile;
                                   file->set_OpenCL_only(true);

                                // DQ (12/23/2008): This is the eariliest point where the global scope can be set.
                                // Note that file->get_requires_C_preprocessor() should be false.
                                   ROSE_ASSERT(file->get_requires_C_preprocessor() == false);
                                   sourceFile->initializeGlobalScope();
                                 }
                                else if ( CommandlineProcessing::isJavaFileNameSuffix(filenameExtension) == true )
                                 {
                                // DQ (10/11/2010): Adding support for Java.
                                // file = new SgSourceFile ( argv,  project );
                                   SgSourceFile* sourceFile = new SgSourceFile ( argv,  project );
                                   file = sourceFile;
  
                                // This a not a C++ file (assume it is a C file and don't define the __cplusplus macro, just like GNU gcc would)
                                   file->set_sourceFileUsesCppFileExtension(false);

                                // Use the filename suffix as a default means to set this value
                                   file->set_outputLanguage(SgFile::e_C_output_language);

                                   file->set_Java_only(true);

                                // DQ (4/2/2011): Java code is only compiled, not linked as is C/C++ and Fortran.
                                   file->set_compileOnly(true);

                                // DQ (12/23/2008): This is the eariliest point where the global scope can be set.
                                // Note that file->get_requires_C_preprocessor() should be false.
                                   ROSE_ASSERT(file->get_requires_C_preprocessor() == false);
                                   sourceFile->initializeGlobalScope();

                                // file->display("Marked as java file based on file suffix");
                                 }
                                else
                                 {
                                // This is not a source file recognized by ROSE, so it is either a binary executable or library archive or something that we can't process.

                                // printf ("This still might be a binary file (can not be an object file, since these are not accepted into the fileList by CommandlineProcessing::generateSourceFilenames()) \n");

                                // Detect if this is a binary (executable) file!
                                   bool isBinaryExecutable = isBinaryExecutableFile(sourceFilename);
                                   bool isLibraryArchive   = isLibraryArchiveFile(sourceFilename);

                                // If -rose:binary was specified and the relatively simple-minded checks of isBinaryExecutableFile()
                                // and isLibararyArchiveFile() both failed to detect anything, then assume this is an executable.
                                   if (!isBinaryExecutable && !isLibraryArchive)
                                       isBinaryExecutable = true;
                              
                                // printf ("isBinaryExecutable = %s isLibraryArchive = %s \n",isBinaryExecutable ? "true" : "false",isLibraryArchive ? "true" : "false");
                                   if (isBinaryExecutable == true || isLibraryArchive == true)
                                      {
                                     // Build a SgBinaryComposite to represent either the binary executable or the library archive.
                                        SgBinaryComposite* binary = new SgBinaryComposite ( argv,  project );
                                        file = binary;

                                     // This should have already been setup!
                                     // file->initializeSourcePosition();

                                        file->set_sourceFileUsesBinaryFileExtension(true);

                                     // If this is an object file being processed for binary analysis then mark it as an object 
                                     // file so that we can trigger analysis to mar the sections that will be disassembled.
                                        string binaryFileName = file->get_sourceFileNameWithPath();
                                        if (CommandlineProcessing::isObjectFilename(binaryFileName) == true)
                                           {
                                             file->set_isObjectFile(true);
                                           }

                                     // DQ (2/5/2009): Put this at both the SgProject and SgFile levels.
                                     // DQ (2/4/2009):  This is now a data member on the SgProject instead of on the SgFile.
                                        file->set_binary_only(true);

                                     // DQ (5/18/2008): Set this to false (since binaries are never preprocessed using the C preprocessor).
                                        file->set_requires_C_preprocessor(false);

                                        ROSE_ASSERT(file->get_file_info() != NULL);

                                        if (isLibraryArchive == true)
                                           {
#ifdef _MSC_VER
                                               /* The following block of code deals with *.a library archives files found on
                                                * Unix systems. I added better temporary file and directory names, but this
                                                * block of code also has commands that likely won't run on Windows
                                                * systems, so I'm commenting out the whole block. [RPM 2010-11-03] */
                                               ROSE_ASSERT(!"Windows not supported");
#else

                                          // This is the case of processing a library archive (*.a) file. We want to process these files so that 
                                          // we can test the library identification mechanism to build databases of the binary functions in 
                                          // libraries (so that we detect these in staticaly linked binaries).
                                             ROSE_ASSERT(isBinaryExecutable == false);

                                          // Note that since a archive can contain many *.o files each of these will be a SgAsmGenericFile object and 
                                          // the SgBinaryComposite will contain a list of SgAsmGenericFile objects to hold them all.
                                             string archiveName = file->get_sourceFileNameWithPath();

                                             printf ("archiveName = %s \n",archiveName.c_str());

                                          // Mark this as a library archive.
                                             file->set_isLibraryArchive(true);

                                          // Extract the archive into a temporary directory and create a file in that
                                          // directory that will have the names of objects stored in the archive.  We have
                                          // to be careful about name choices since this function could be called multiple
                                          // times from one process, and by multiple processes.
                                             static int tmpDirectorySequence = 0;
                                             string tmpDirectory = "/tmp/ROSE-" + StringUtility::numberToString(getpid()) +
                                                                   "-" + StringUtility::numberToString(tmpDirectorySequence++);
                                             string objectNameFile = tmpDirectory + "/object_names.txt";
                                             string commandLine = "mkdir -p " + tmpDirectory +
                                                                  "&& cd " + tmpDirectory +
                                                                  "&& ar -vox " + archiveName +
                                                                  ">" + objectNameFile;
                                             printf ("Running System Command: %s \n",commandLine.c_str());

                                          // Run the system command...
                                             system(commandLine.c_str());

                                             vector<string> wordList = StringUtility::readWordsInFile(objectNameFile);
                                             vector<string> objectFileList;

                                             for (vector<string>::iterator i = wordList.begin(); i != wordList.end(); i++)
                                                {
                                               // Get each word in the file of names (*.o)
                                                  string word = *i;
                                               // printf ("word = %s \n",word.c_str());
                                                  size_t wordSize = word.length();
                                                  string targetSuffix = ".o";
                                                  size_t targetSuffixSize = targetSuffix.length();
                                                  if (wordSize > targetSuffixSize &&
                                                      word.substr(wordSize-targetSuffixSize) == targetSuffix)
                                                       objectFileList.push_back(tmpDirectory + "/" + word);
                                                }

                                             for (vector<string>::iterator i = objectFileList.begin(); i != objectFileList.end(); i++)
                                                {
                                               // Get each object file name (*.o)
                                                  string objectFileName = *i;
                                                  printf ("objectFileName = %s \n",objectFileName.c_str());
                                                  binary->get_libraryArchiveObjectFileNameList().push_back(objectFileName);
                                                  printf ("binary->get_libraryArchiveObjectFileNameList().size() = %zu \n",binary->get_libraryArchiveObjectFileNameList().size());
                                                }
#if 0
                                             printf ("Exiting in processing a library archive file. \n");
                                          // ROSE_ASSERT(false);
#endif
#endif /* _MSC_VER */
                                           }
#if 0
                                        printf ("Processed as a binary file! \n");
#endif
                                      }
                                     else
                                      {
                                        file = new SgUnknownFile ( argv,  project );

                                     // This should have already been setup!
                                     // file->initializeSourcePosition();

                                        ROSE_ASSERT(file->get_parent() != NULL);
                                        ROSE_ASSERT(file->get_parent() == project);

                                     // If all else fails, then output the type of file and exit.
                                        file->set_sourceFileTypeIsUnknown(true);
                                        file->set_requires_C_preprocessor(false);

                                        ROSE_ASSERT(file->get_file_info() != NULL);
                                     // file->set_parent(project);

                                     // DQ (2/3/2009): Uncommented this to report the file type when we don't process it...
                                     // outputTypeOfFileAndExit(sourceFilename);
                                        printf ("Warning: This is an unknown file type, not being processed by ROSE \n");
                                        outputTypeOfFileAndExit(sourceFilename);
                                      }
                                 }
                            }
                       }
                  }

               file->set_sourceFileUsesFortranFileExtension(false);
             }
        }
       else
        {
       // DQ (2/6/2009): This case is used by the build function SageBuilder::buildFile().

#if 1
       // DQ (12/22/2008): Make any error message from this branch more clear for debugging!
       // AS Is this option possible?
          printf ("Is this branch reachable? \n");
          ROSE_ASSERT(false);
       // abort();

       // ROSE_ASSERT (p_numberOfSourceFileNames == 0);
          ROSE_ASSERT (file->get_sourceFileNameWithPath().empty() == true);

       // If no source code file name was found then likely this is:
       //   1) a link command, or
       //   2) called as part of the SageBuilder::buildFile()
       // using the C++ compiler.  In this case skip the EDG processing.
          file->set_disable_edg_backend(true);
#endif
       // printf ("No source file found on command line, assuming to be linker command line \n");
        }

  // DQ (2/6/2009): Can use this assertion with the build function SageBuilder::buildFile().
  // DQ (2/3/2009): I think this is a new assertion!
  // ROSE_ASSERT(file != NULL);
  // file->display("SgFile* determineFileType(): before calling file->callFrontEnd()");

  // The frontend is called explicitly outside the constructor since that allows for a cleaner
  // control flow. The callFrontEnd() relies on all the "set_" flags to be already called therefore
  // it was placed here.
  // if ( isSgUnknownFile(file) == NULL && file != NULL  )
     if ( file != NULL && isSgUnknownFile(file) == NULL )
        {
       // printf ("Calling file->callFrontEnd() \n");
          nextErrorCode = file->callFrontEnd();
       // printf ("DONE: Calling file->callFrontEnd() \n");
          ROSE_ASSERT ( nextErrorCode <= 3);
        }

  // Keep the filename stored in the Sg_File_Info consistant.  Later we will want to remove this redundency
  // The reason we have the Sg_File_Info object is so that we can easily support filename matching based on
  // the integer values instead of string comparisions.  Required for the handling co CPP directives and comments.

#if 0
     if (file != NULL)
        {
          printf ("Calling file->display() \n");
          file->display("SgFile* determineFileType()");
        }
#endif

  // printf ("Leaving determineFileType() \n");

     return file;
   }

 
static void makeSysIncludeList(const Rose_STL_Container<string>& dirs, Rose_STL_Container<string>& result)
   {
     string includeBase = findRoseSupportPathFromBuild("include-staging", "include");
     for (Rose_STL_Container<string>::const_iterator i = dirs.begin(); i != dirs.end(); ++i)
        {
          ROSE_ASSERT (!i->empty());
          string fullPath = (*i)[0] == '/' ? *i : (includeBase + "/" + *i);
          result.push_back("--sys_include");
          result.push_back(fullPath);
        }
   }


void
SgFile::build_EDG_CommandLine ( vector<string> & inputCommandLine, vector<string> & argv, int fileNameIndex )
   {
  // This function builds the command line input for the edg_main (the EDG C++ Front-End)
  // There are numerous options that must be set for different architectures. We can find
  // a more general setup of these options within something like Duct-Tape. In this function
  // argv and argc are the parameters from the user's commandline, and inputCommandLine and
  // numberOfCommandLineArguments are parameters for the new command line that will be build
  // for EDG.

  // printf ("##### Inside of SgFile::build_EDG_CommandLine file = %s \n",get_file_info()->get_filenameString().c_str());
  // printf ("##### Inside of SgFile::build_EDG_CommandLine file = %s = %s \n",get_file_info()->get_filenameString().c_str(),get_sourceFileNameWithPath().c_str());
     ROSE_ASSERT(get_file_info()->get_filenameString() == get_sourceFileNameWithPath());

  // ROSE_ASSERT (p_useBackendOnly == false);

  // DQ (4/21/2006): I think we can now assert this!
     ROSE_ASSERT(fileNameIndex == 0);

  // printf ("Inside of SgFile::build_EDG_CommandLine(): fileNameIndex = %d \n",fileNameIndex);

#if !defined(CXX_SPEC_DEF)
  // Output an error and exit
     cout << "ERROR: The preprocessor definition CXX_SPEC_DEF should have been defined by the configure process!!" << endl;
     ROSE_ABORT();
#endif

     const char* configDefsArray[]          = CXX_SPEC_DEF;
     const char* Cxx_ConfigIncludeDirsRaw[] = CXX_INCLUDE_STRING;
     const char* C_ConfigIncludeDirsRaw[]   = C_INCLUDE_STRING;
     Rose_STL_Container<string> configDefs(configDefsArray, configDefsArray + sizeof(configDefsArray) / sizeof(*configDefsArray));
     Rose_STL_Container<string> Cxx_ConfigIncludeDirs(Cxx_ConfigIncludeDirsRaw, Cxx_ConfigIncludeDirsRaw + sizeof(Cxx_ConfigIncludeDirsRaw) / sizeof(const char*));
     Rose_STL_Container<string> C_ConfigIncludeDirs(C_ConfigIncludeDirsRaw, C_ConfigIncludeDirsRaw + sizeof(C_ConfigIncludeDirsRaw) / sizeof(const char*));

  // Removed reference to __restrict__ so it could be placed into the preinclude vendor specific header file for ROSE.
  // DQ (9/10/2004): Attept to add support for restrict (but I think this just sets it to true, using "-Dxxx=" works)
  // const string roseSpecificDefs    = "-DUSE_RESTRICT_POINTERS_IN_ROSE_TRANSFORMATIONS -DUSE_ROSE -D__restrict__=";
     vector<string> roseSpecificDefs;

  // Communicate that ROSE transformation can use the restrict keyword.
     roseSpecificDefs.push_back("-DUSE_RESTRICT_POINTERS_IN_ROSE_TRANSFORMATIONS");

  // Communicate to the generated program that we are using ROSE (in case there are specific options that the user wants to to invoke.
     roseSpecificDefs.push_back("-DUSE_ROSE");

#ifdef ROSE_USE_NEW_EDG_INTERFACE
  // Allow in internal indicator that EDG version 3.10 or 4.0 (or greater) is in use.
     roseSpecificDefs.push_back("-DROSE_USE_NEW_EDG_INTERFACE");
#endif

     ROSE_ASSERT(configDefs.empty() == false);
     ROSE_ASSERT(Cxx_ConfigIncludeDirs.empty() == false);
     ROSE_ASSERT(C_ConfigIncludeDirs.empty() == false);

  // printf ("configDefsString = %s \n",configDefsString);
#if 0
     printf ("Cxx_ConfigIncludeString = %s \n",Cxx_ConfigIncludeString.c_str());
     printf ("C_ConfigIncludeString   = %s \n",C_ConfigIncludeString.c_str());
#endif

  // JJW (12/11/2008):  add --edg_base_dir as a new ROSE-set flag
     vector<string> commandLine;

#ifdef ROSE_USE_NEW_EDG_INTERFACE

  // Note that the new EDG/Sage interface does not require a generated set of header files specific to ROSE.
     commandLine.push_back("--edg_base_dir");

  // DQ (12/29/2008): Added support for EDG version 4.0 (constains design changes that break a number of things in the pre-version 4.0 work)
#ifdef ROSE_USE_EDG_VERSION_4
  // DQ (2/1/2010): I think this needs to reference the source tree (to pickup src/frontend/CxxFrontend/EDG/EDG_4.0/lib/predefined_macros.txt).
  // DQ (12/21/2009): The locaion of the EDG directory has been changed now that it is a submodule in our git repository.
  // commandLine.push_back(findRoseSupportPathFromBuild("src/frontend/CxxFrontend/EDG_4.0/lib", "share"));
  // commandLine.push_back(findRoseSupportPathFromBuild("src/frontend/CxxFrontend/EDG/EDG_4.0/lib", "share"));
     commandLine.push_back(findRoseSupportPathFromSource("src/frontend/CxxFrontend/EDG/EDG_4.0/lib", "share"));
#else
  // DQ (2/1/2010): I think this needs to reference the source tree (to pickup src/frontend/CxxFrontend/EDG/EDG_4.0/lib/predefined_macros.txt).
  // DQ (12/21/2009): The locaion of the EDG directory has been changed now that it is a submodule in our git repository.
  // commandLine.push_back(findRoseSupportPathFromBuild("src/frontend/CxxFrontend/EDG_3.10/lib", "share"));
     commandLine.push_back(findRoseSupportPathFromBuild("src/frontend/CxxFrontend/EDG/EDG_3.10/lib", "share"));
  // commandLine.push_back(findRoseSupportPathFromSource("src/frontend/CxxFrontend/EDG/EDG_3.10/lib", "share"));
#endif
#endif

  // display("Called from SgFile::build_EDG_CommandLine");

     SgProject* project = isSgProject(this->get_parent());
     ROSE_ASSERT (project != NULL);

     //AS(063006) Changed implementation so that real paths can be found later
     vector<string> includePaths;

  // skip the 0th entry since this is just the name of the program (e.g. rose)
     for (unsigned int i=1; i < argv.size(); i++)
        {
       // most options appear as -<option>
       // have to process +w2 (warnings option) on some compilers so include +<option>
          if ( argv[i].size() >= 2 && (argv[i][0] == '-') && (argv[i][1] == 'I') )
             {
            // int length = strlen(argv[i]);
            // printf ("Look for include path:  argv[%d] = %s length = %d \n",i,argv[i],length);
 
            // AS: Did changes to get absolute path
               std::string includeDirectorySpecifier =  argv[i].substr(2);
               includeDirectorySpecifier = StringUtility::getAbsolutePathFromRelativePath(includeDirectorySpecifier );              
               includePaths.push_back(includeDirectorySpecifier);
             }
        }

#if 0
  // This functionality has been moved to before source name extraction since the 
  // -isystem dir will be extracted as a file name and treated as a source file name 
  // and the -isystem will not have an option.

  // AS(02/24/06) Add support for the gcc "-isystem" option (this added a specified directory 
  // to the start of the system include path).  This maps to the "--sys_include" in EDG.
     string isystem_string_target = "-isystem";
     for (unsigned int i=1; i < argv.size(); i++)
        {
       // AS (070306) Handle g++ --include directives
          std::string stack_arg(argv[i]);
       // std::cout << "stack arg is: " << stack_arg << std::endl;
          if( stack_arg.find(isystem_string_target) <= 2){
              i++;
              ROSE_ASSERT(i<argv.size());
              std::string currentArgument(argv[i]);
              // std::cout << "Current argument " << currentArgument << std::endl; 
            
              currentArgument = StringUtility::getAbsolutePathFromRelativePath(currentArgument);
              commandLine.push_back("--sys_include");
              commandLine.push_back(currentArgument);
          }
     }
#else
  // DQ (1/13/2009): The preincludeDirectoryList was built if the -isystem <dir> option was used

//AS (2/22/08): GCC looks for system headers in '-I' first. We need to support this. 
//PC (10/20/2009): This code was moved from SgProject as it is file-specific (required by AST merge)
     for (vector<string>::iterator i = includePaths.begin(); i != includePaths.end(); ++i)
        {
          commandLine.push_back("--sys_include");
          commandLine.push_back(*i);
        }

     for (SgStringList::iterator i = project->get_preincludeDirectoryList().begin(); i != project->get_preincludeDirectoryList().end(); i++)
        {
       // Build the preinclude directory list
       // printf ("Building commandline: --sys_include %s \n",(*i).c_str());
          commandLine.push_back("--sys_include");
          commandLine.push_back(*i);
        }
#endif

     commandLine.insert(commandLine.end(), configDefs.begin(), configDefs.end());

  // DQ (1/13/2009): The preincludeFileList was built if the -include <file> option was used
  // George Vulov (12/8/2010) Include the file rose_edg_required_macros_and_functions.h first, then the other preincludes
     for (SgStringList::iterator i = project->get_preincludeFileList().begin(); i != project->get_preincludeFileList().end(); i++)
        {
       // Build the preinclude file list
          ROSE_ASSERT(project->get_preincludeFileList().empty() == false);

     //  printf ("Building commandline: --preinclude %s \n",(*i).c_str());
          commandLine.push_back("--preinclude");
          commandLine.push_back(*i);
        }

  // DQ (12/2/2006): Both GNU and EDG determine the language mode from the source file name extension. 
  // In ROSE we also require that C files be explicitly specified to use the C language mode. Thus 
  // C++ source files will be treated as C++ even if the C language rules are specified, however they 
  // are restricted to the C subset of C++.
  // bool treatAsCSourceFile = ((get_C_only() == true || get_C99_only() == true) && (get_sourceFileUsesCppFileExtension() == false));
  // if (treatAsCSourceFile == true)

  // Find the C++ sys include path for the rose_edg_required_macros_and_functions.h
     vector<string> roseHeaderDirCPP(1, "--sys_include");

  // This includes a generated header file that defines the __builtin functions and a number 
  // of predefined macros obtained from the backend compiler.  The new EDG/Sage interface
  // does not require this function and I think that the file is not generated in this case 
  // which is why there is a test for it's existence to see if it should be include.  I would
  // rather see a more direct test.
     for (Rose_STL_Container<string>::iterator i = Cxx_ConfigIncludeDirs.begin(); i != Cxx_ConfigIncludeDirs.end(); i++)
        {
          string file = (*i) + "/rose_edg_required_macros_and_functions.h";
          FILE* testIfFileExist = fopen(file.c_str(),"r");
          if (testIfFileExist)
          {
            roseHeaderDirCPP.push_back(*i);
            fclose(testIfFileExist);
            break;
          }
        }

  // Find the C sys include path for the rose_edg_required_macros_and_functions.h (see comment above for --sys_include use in CPP).
     vector<string> roseHeaderDirC(1, "--sys_include");

     for (Rose_STL_Container<string>::iterator i = C_ConfigIncludeDirs.begin(); i != C_ConfigIncludeDirs.end(); i++)
        {
          string file = (*i) + "/rose_edg_required_macros_and_functions.h";
          FILE* testIfFileExist = fopen(file.c_str(),"r");
          // std::cout << file << std::endl;
          if (testIfFileExist)
          {
            roseHeaderDirC.push_back(*i);
            fclose(testIfFileExist);
            break;
          }
        }

        
  // TV (05/07/2010): OpenCL and CUDA mode (Caution: we may need both C++ language mode and Cuda)
     bool enable_cuda   = CommandlineProcessing::isOption(argv,"-","cuda",true) || get_Cuda_only();
     bool enable_opencl = CommandlineProcessing::isOption(argv,"-","opencl",true) || get_OpenCL_only();
     
     if (enable_cuda || enable_opencl) {
        makeSysIncludeList(C_ConfigIncludeDirs, commandLine);
        if (enable_cuda && !enable_opencl) {
                commandLine.push_back("-DROSE_LANGUAGE_MODE=2");
        }
        else if (enable_opencl && !enable_cuda) {
                commandLine.push_back("-DROSE_LANGUAGE_MODE=3");
        }
        else {
                printf ("Error: CUDA and OpenCL are mutually exclusive.\n");
                ROSE_ASSERT(false);
        }
     }
     else {
          if (get_C_only() == true || get_C99_only() == true)
             {
            // AS(02/21/07) Add support for the gcc 'nostdinc' and 'nostdinc++' options
            // DQ (11/29/2006): if required turn on the use of the __cplusplus macro
            // if (get_requires_cplusplus_macro() == true)
               if (get_sourceFileUsesCppFileExtension() == true)
                  {
                 // The value here should be 1 to match that of GNU gcc (the C++ standard requires this to be "199711L")
                 // initString += " -D__cplusplus=0 ";
                    commandLine.push_back("-D__cplusplus=1");
                    if ( CommandlineProcessing::isOption(argv,"-","nostdinc",false) == true )
                       {
                         commandLine.insert(commandLine.end(), roseHeaderDirC.begin(), roseHeaderDirC.end());
                      // no standard includes when -nostdinc is specified
                       }
                      else
                       {
                         if ( CommandlineProcessing::isOption(argv,"-","nostdinc++",false) == true )
                            {
                              commandLine.insert(commandLine.end(), roseHeaderDirCPP.begin(), roseHeaderDirCPP.end());
                              makeSysIncludeList(C_ConfigIncludeDirs, commandLine);
                            }
                           else
                            {
                              makeSysIncludeList(Cxx_ConfigIncludeDirs, commandLine);
                            }
                       }
     
                 // DQ (11/29/2006): Specify C++ mode for handling in rose_edg_required_macros_and_functions.h
                    commandLine.push_back("-DROSE_LANGUAGE_MODE=1");
                  }
                 else
                  {
                    if ( CommandlineProcessing::isOption(argv,"-","nostdinc",false) == true )
                       {
                         commandLine.insert(commandLine.end(), roseHeaderDirC.begin(), roseHeaderDirC.end());
                      // no standard includes when -nostdinc is specified
                       }
                      else
                       {
                         makeSysIncludeList(C_ConfigIncludeDirs, commandLine);
                       }
            
                 // DQ (11/29/2006): Specify C mode for handling in rose_edg_required_macros_and_functions.h
                    commandLine.push_back("-DROSE_LANGUAGE_MODE=0");
                  }
             }
            else
             {
               if ( CommandlineProcessing::isOption(argv,"-","nostdinc",false) == true )
                  {
                    commandLine.insert(commandLine.end(), roseHeaderDirCPP.begin(), roseHeaderDirCPP.end());
                 // no standard includes when -nostdinc is specified
                  }
                 else
                  {
                    if ( CommandlineProcessing::isOption(argv,"-","nostdinc\\+\\+",false) == true ) // Option name is a RE
                       {
                         commandLine.insert(commandLine.end(), roseHeaderDirCPP.begin(), roseHeaderDirCPP.end());
                         makeSysIncludeList(C_ConfigIncludeDirs, commandLine);
                       }
                      else
                       {
                         makeSysIncludeList(Cxx_ConfigIncludeDirs, commandLine);
                       }
                  }
     
            // DQ (11/29/2006): Specify C++ mode for handling in rose_edg_required_macros_and_functions.h
               commandLine.push_back("-DROSE_LANGUAGE_MODE=1");
             }
     }
     
     commandLine.insert(commandLine.end(), roseSpecificDefs.begin(), roseSpecificDefs.end());

  // DQ (9/17/2006): We should be able to build a version of this code which hands a std::string to StringUtility::splitStringIntoStrings()
  // Separate the string into substrings consistent with the structure of argv command line input
     inputCommandLine = commandLine;
     inputCommandLine.insert(inputCommandLine.begin(), "dummy_argv0_for_edg");

  // We only provide options to change the default values!

  // Handle option for use of ROSE as a C compiler instead of C++
  // some C code can not be compiled with a C++ compiler.
     if (get_C_only() == true)
        {
       // Add option to indicate use of C code (not C++) to EDG frontend
          inputCommandLine.push_back("--c");
        }

     if (get_C99_only() == true)
        {
       // Add option to indicate use of C code (not C++) to EDG frontend
          inputCommandLine.push_back("--c99");
        }

     if (get_strict_language_handling() == true)
        {
          inputCommandLine.push_back("--strict");
        }

  //
  // edg_new_frontend option
  //
     if ( CommandlineProcessing::isOption(argv,"-edg:","(new_frontend)",true) == true || (get_new_frontend() == true) )
        {
       // printf ("option -edg:new_frontend found \n");
          set_new_frontend(true);

       // if we use the new EDG frontend (not connected to SAGE) then we can't 
       // generate C++ code so we don't want to call the C++ compiler
          set_skipfinalCompileStep(true);
        }

  //
  // edg_KCC_frontend option
  //
     if ( CommandlineProcessing::isOption(argv,"-edg:","(KCC_frontend)",true) == true || (get_KCC_frontend() == true) )
        {
       // printf ("option -edg:KCC_frontend found \n");
          set_KCC_frontend(true);

       // if we use the new EDG frontend (not connected to SAGE) then we can't 
       // generate C++ code so we don't want to call the C++ compiler
          set_skipfinalCompileStep(true);
        }

  //
  // edg_backend option
  //
     if ( CommandlineProcessing::isOption(argv,"-edg:","(disable_edg_backend)",true) == true || (get_disable_edg_backend() == true) )
        {
       // printf ("option -edg:disable_edg_backend found \n");
          set_disable_edg_backend(true);
        }

#if 0
  //
  // sage_backend option
  //
     if ( CommandlineProcessing::isOption(argv,"-edg:","(disable_edg_backend)",true) == true || (get_disable_edg_backend() == true) )
        {
       // printf ("option -edg:disable_edg_backend found \n");
          set_disable_edg_backend(true);
        }
#endif
#if 0
  // Use 1 at end of argument list to SLA to force removal of option from argv and decrement of argc
     optionCount = sla(&argc, argv, "-sage:", "($)", "(disable_sage_backend)",1);
     if( optionCount > 0 || (get_disable_sage_backend() == true) == true )
        {
          printf ("option -sage:disable_sage_backend found \n");
          set_disable_sage_backend(true);
          inputCommandLine.push_back("--disable_sage_backend");

       // We we aren't going to process the code through the backend then there is nothing to compile
          set_skipfinalCompileStep(true);
        }

  // printf ("After processing -sage:disable_sage_backend option argc = %d \n",argc);
#endif

#if 0
  //
  // cp_backend option
  //
  // Use 1 at end of argument list to SLA to force removal of option from argv and decrement of agrc
     optionCount = sla(&argc, argv, "-sage:", "($)", "(enable_cp_backend)",1);
     if ( optionCount > 0 || (get_enable_cp_backend() == true) )
        {
       // printf ("option -sage:enable_cp_backend found \n");
          set_enable_cp_backend(true);
          inputCommandLine.push_back("--enable_cp_backend");
        }

  // printf ("After processing -sage:enable_cp_backend option argc = %d \n",argc);

  //
  // preinit_il option
  //
  // Use 1 at end of argument list to SLA to force removal of option from argv and decrement of agrc
     optionCount = sla(&argc, argv, "-sage:", "($)", "(preinit_il)",1);
     if( optionCount > 0 || (get_preinit_il() == true))
        {
          printf ("option -sage:preinit_il found \n");
          set_preinit_il(true);
          inputCommandLine.push_back("--preinit_il");
        }

  // printf ("After processing -sage:preinit_il option argc = %zu \n",argv.size());
#endif

  // ***********************************************************************
  // Now process the -D options, -I options and the filenames so that these 
  // can also be used for the command line passed to the EDG frontend.
  // ***********************************************************************

  // *******************************
  // Add all input macro definitions 
  // *******************************

     vector<string> macroDefineOptions;

  // DQ (9/25/2006): Fixed handling of "-D DEFINE_ERROR_WITH_SPACE -DDEFINE_OK_WITHOUT_SPACE"

  // skip the 0th entry since this is just the name of the program (e.g. rose)
     unsigned int argIndex = 1;
     while (argIndex < argv.size())
        {
       // most options appear as -<option>
       // have to process +w2 (warnings option) on some compilers so include +<option>
          if ( (argv[argIndex][0] == '-') && (argv[argIndex][1] == 'D') )
             {
               unsigned int length = argv[argIndex].size();
            // printf ("Look for include path:  argv[%d] = %s length = %d \n",argIndex,argv[argIndex],length);

               macroDefineOptions.push_back(argv[argIndex]);

            // DQ (9/19/2006): There must be an option string associated with each "-D" option
            // ROSE_ASSERT(length > 2);
               if (length == 2)
                  {
                    printf ("Handling the case of \"-D\" with orphened option (unclear if this is legal) \n");
                    macroDefineOptions.push_back("-D" + argv[argIndex + 1]);
                    ++argIndex;
                  }
             }
            else
             {
            // DQ (8/27/2010): Added support for -U to undefine macros (same code as for -D option).
               if ( (argv[argIndex][0] == '-') && (argv[argIndex][1] == 'U') )
                  {
                    unsigned int length = argv[argIndex].size();
                 // printf ("Look for include path:  argv[%d] = %s length = %d \n",argIndex,argv[argIndex],length);

                    macroDefineOptions.push_back(argv[argIndex]);

                    if (length == 2)
                       {
                         printf ("Handling the case of \"-U\" with orphened option (unclear if this is legal) \n");
                         macroDefineOptions.push_back("-U" + argv[argIndex + 1]);
                         ++argIndex;
                       }
                  }
             }

          argIndex++;
        }

#if 0
     for (int i=0; i < macroDefineOptionCounter; i++)
        {
          printf ("     macroDefineOptions[%d] = %s \n",i,macroDefineOptions[i]);
        }
#endif

  // Add filenames (of source files) to so that the EDG front end will know what files to process
     inputCommandLine.insert(inputCommandLine.end(), macroDefineOptions.begin(), macroDefineOptions.end());

  // DQ (9/24/2006): Add -D option so that we can know when to turn on vendor compiler specific macros for ANSI/ISO compatability.
     if (get_strict_language_handling() == true)
        {
          inputCommandLine.push_back("-DROSE_STRICT_LANGUAGE_HANDLING");
        }

  // ********************************************************************************************
  // Now add the include paths to the end so that EDG knows where to find header files to process
  // ********************************************************************************************

  // Now add the include paths to the end so that EDG knows where to find head files to process
  // Add all input include paths so that the EDG front end will know where to find headers

#if 0
     for (int i=0; i < includePathCounter; i++)
        {
          printf ("     includePaths[%d] = %s \n",i,includePaths[i]);
        }
#endif

  // Add the -I definitions to the command line
     for (vector<string>::const_iterator i = includePaths.begin(); i != includePaths.end(); ++i)
        {
          inputCommandLine.push_back("-I" + *i);
        }

  // *******************************************************************
  // Handle general edg options (-xxx)
  // *******************************************************************

  // Strip out all the -edg:xxx options and put them into the edg command line as -xxx

  // Resets modifiedArgc and allocates memory to modifiedArgv
     Rose_STL_Container<string> edgOptionList = CommandlineProcessing::generateOptionList (argv,"-edg:");
     CommandlineProcessing::addListToCommandLine(inputCommandLine,"-",edgOptionList);

  // *******************************************************************
  // Handle general edg options (--xxx)
  // *******************************************************************

  // Strip out all the -edg:xxx options and put them into the edg command line as --xxx

  // Resets modifiedArgc and allocates memory to modifiedArgv
     edgOptionList = CommandlineProcessing::generateOptionList (argv,"--edg:");

  // DQ (8/6/2006): there are a number of options that when specified in their EDG forms 
  // should turn on ROSE mechanisms.  "--edg:c" should turn on C mode in ROSE.
  // printf ("--edg option processing: edgOptionList.size() = %zu \n",edgOptionList.size());
     Rose_STL_Container<string>::iterator i = edgOptionList.begin();
     while (i != edgOptionList.end())
        {
       // fprintf (stderr, "edgOptionList: i = %s \n",i->c_str());
          if (*i == "c" || *i == "old_c")
             {
            // This is the EDG option "--c" obtained from the ROSE "--edg:c" option
               set_C_only(true);
             }
          if (*i == "c99")
             {
            // This is the EDG option "--c99" obtained from the ROSE "--edg:c99" option
               set_C99_only(true);
             }
          i++;
        }

     CommandlineProcessing::addListToCommandLine(inputCommandLine,"--",edgOptionList);

  // *******************************************************************
  // Handle general edg options (-xxx abc)
  // *******************************************************************

  // Handle edg options taking a parameter (string or integer)
     edgOptionList = CommandlineProcessing::generateOptionWithNameParameterList (argv,"-edg_parameter:");
     CommandlineProcessing::addListToCommandLine(inputCommandLine,"-",edgOptionList);

  // *******************************************************************
  // Handle general edg options (--xxx abc)
  // *******************************************************************

  // Handle edg options taking a parameter (string or integer)
     edgOptionList = CommandlineProcessing::generateOptionWithNameParameterList (argv,"--edg_parameter:");
     CommandlineProcessing::addListToCommandLine(inputCommandLine,"--",edgOptionList);

  // *******************************************************************
  //                       Handle UPC modes
  // *******************************************************************

  // DQ (9/19/2010): Added UPC++ mode (UPC (C modes) should have UPC++ == false.
  // Liao, 6/20/2008, handle UPC specific EDG options.
  // Generate --upc 
  // if (get_UPC_only()) 
     if ((get_UPC_only() == true) && (get_UPCxx_only() == false)) 
        {
          inputCommandLine.push_back("--upc");
          inputCommandLine.push_back("--restrict");

#ifdef ROSE_USE_NEW_EDG_INTERFACE
       // DQ (2/17/2011): Added support for UPC (header are placed into include-staging directory).
          inputCommandLine.push_back("--sys_include");
          inputCommandLine.push_back(findRoseSupportPathFromBuild("include-staging", "share"));
#endif
        }

  // DQ (9/19/2010): Added support for UPC++. Previously the UPC used the C++ language internally this had to 
  // be put back to C to provide less strict type-checking and so the new UPC++ option allows us to continue 
  // to play with UPC++ as an idea for future work. This modes will also have (UPC == true).
  // Generate --upc++
     if (get_UPCxx_only() == true) 
        {
       // DQ (9/19/2010): Testing use of newly added EDG option to control use 
       // of C_dialect to allow C++ with UPC (which defines initial UPC++ work).
          inputCommandLine.push_back("--upc++");
          inputCommandLine.push_back("--restrict");

#ifdef ROSE_USE_NEW_EDG_INTERFACE
       // DQ (2/17/2011): Added support for UPC (header are placed into include-staging directory).
          inputCommandLine.push_back("--sys_include");
          inputCommandLine.push_back(findRoseSupportPathFromBuild("include-staging", "share"));
#endif
        }

  // Generate --upc_threads n 
     int intOptionUpcThreads = get_upc_threads();  
     if (intOptionUpcThreads > 0) 
        {
          stringstream ss;
          ss << intOptionUpcThreads;
          inputCommandLine.push_back("--upc_threads");
          inputCommandLine.push_back(ss.str());
        }  
       

  // *******************************************************************
  // Some EDG options have to turn on mechanism in ROSE
  // *******************************************************************

#if 0
     printf ("Some EDG options have to turn on mechanims in ROSE edgOptionList.size() = %ld \n",edgOptionList.size());
     Rose_STL_Container<string>::iterator j = edgOptionList.begin();
     while (j != edgOptionList.end())
        {
          printf ("edgOptionList: j = %s \n",j->c_str());
          j++;
        }
#endif

  // *******************************************************************
  // Handle specific edg options (-c)
  // *******************************************************************

  //
  // specify compilation only option (new style command line processing)
  //
     bool autoInstantiation = false;
     if ( CommandlineProcessing::isOption(argv,"-","c",false) == true )
        {
       // printf ("In build_EDG_CommandLine(): Option -c found (compile only)! \n");
          set_compileOnly(true);
        }
       else
        {
       // printf ("In build_EDG_CommandLine(): Option -c not found (compile AND link) set autoInstantiation = true ... \n");
          autoInstantiation = true;
        }

     if ( CommandlineProcessing::isOption(argv,"-rose:","wave",ROSE_WAVE_DEFAULT) == true )
        {
       // printf ("Option -c found (compile only)! \n");
          set_wave(true);
        }

     if (isPrelinkPhase() == true)
        {
          printf ("In build_EDG_CommandLine(): isPrelinkPhase() == true set autoInstantiation = true ... \n");
          autoInstantiation = true;
        }

  // DQ (10/15/2005): Trap out case of C programs where it is an EDG error to specify template instantiation details 
     if (get_C_only() == true ||get_C99_only() == true )
        {
       // printf ("In build_EDG_CommandLine(): compiling input as C program so turn off all template instantiation details \n");
          autoInstantiation = false;
        }

     Rose_STL_Container<string> additionalOptions_a;
     Rose_STL_Container<string> additionalOptions_b;

     if (autoInstantiation == true)
        {
       // printf ("In build_EDG_CommandLine(): autoInstantiation = true adding --auto_instantiation -tused ... \n");
       // Even though this is not an error to EDG, it does not appear to force instantiation of all templates (because we need "-tused")
          additionalOptions_a.push_back("auto_instantiation");
          CommandlineProcessing::addListToCommandLine(inputCommandLine,"--",additionalOptions_a);

       // DQ (5/12/05): Set the instantiation mode to "used" for specify what sort of templates to instantiate automatically
       // (generate "-tused" instead of "--instantiate used" since EDG does not seems to accept options containing white space).
          additionalOptions_b.push_back("tused");
          CommandlineProcessing::addListToCommandLine(inputCommandLine, "-",additionalOptions_b);
        }
       else 
        {
       // There are additional cases where we want to force instantiation of all used templates.

       // DQ (5/20/2005): Force instantiation of all used templated unless it is specified to instantiate no templates (explicitly to ROSE)
          bool instantiateAll = false;
          if (get_project() != NULL)
             {
               instantiateAll = (get_project()->get_template_instantiation_mode() == SgProject::e_default) ||
                                (get_project()->get_template_instantiation_mode() == SgProject::e_used)    ||
                                (get_project()->get_template_instantiation_mode() == SgProject::e_all)     ||
                                (get_project()->get_template_instantiation_mode() == SgProject::e_local);
             }

       // printf ("get_project()->get_template_instantiation_mode() = %d \n",get_project()->get_template_instantiation_mode());
       // printf ("In build_EDG_CommandLine(): instantiateAll = %s if true then adding --auto_instantiation -tlocal ... \n",
       //      instantiateAll ? "true" : "false");

       // DQ (6/1/2005):  This is the case of explicitly specifying the complation of C code and
       // not C++ code (EDG reports an error if auto_instantiation is specified for this case).
          if (get_C_only() == true || get_C99_only() == true)
             {
            // printf ("In build_EDG_CommandLine(): compiling input as C program so turn off all template instantiation details \n");
               instantiateAll = false;
             }

          if (instantiateAll == true)
             {
            // printf ("In build_EDG_CommandLine(): autoInstantiation = true adding --auto_instantiation -tlocal ... \n");
               additionalOptions_a.push_back("auto_instantiation");
               CommandlineProcessing::addListToCommandLine(inputCommandLine,"--",additionalOptions_a);

            // additionalOptions_b.push_back("tused");
               additionalOptions_b.push_back("tlocal");
               CommandlineProcessing::addListToCommandLine(inputCommandLine, "-",additionalOptions_b);
             }
        }

#if 0
  // DQ (5/20/05): Set the instantiation mode to "used" for specify what sort of templates to instantiate automatically
  // (generate "-tused" instead of "--instantiate used" since EDG does not seems to accept options containing white space).
     printf ("In build_EDG_CommandLine(): autoInstantiation = true adding --auto_instantiation -tused ... \n");
     
  // Even though this is not an error to EDG, it does not appear to force instantiation of all templates (because we need "-tused")
     additionalOptions_a.push_back("auto_instantiation");
     CommandlineProcessing::addListToCommandLine(inputCommandLine,"--",additionalOptions_a);

     additionalOptions_b.push_back("tused");
     CommandlineProcessing::addListToCommandLine(inputCommandLine, "-",additionalOptions_b);
#endif

  // printf ("###### Located source filename = %s \n",get_sourceFileNameWithPath().c_str());
  // ROSE_ASSERT ( get_numberOfSourceFileNames() > 0 );
     ROSE_ASSERT ( get_sourceFileNameWithPath().empty() == false);
     //AS Added support for absolute paths
     Rose_STL_Container<string> fileList;
     std::string sourceFile = get_sourceFileNameWithPath();
     std::string sourceFilePath = StringUtility::getPathFromFileName(sourceFile);
     //Liao, 5/15/2009
     //the file name already has absolute path, the following code may be redundant. 
     sourceFile = StringUtility::stripPathFromFileName(sourceFile);
     if(sourceFilePath == "" )
        sourceFilePath = "./";
     sourceFilePath = StringUtility::getAbsolutePathFromRelativePath(sourceFilePath);
#ifndef _MSC_VER
     fileList.push_back(sourceFilePath+"/"+sourceFile);
#else
     fileList.push_back(sourceFilePath+"\\"+sourceFile);
#endif
     CommandlineProcessing::addListToCommandLine(inputCommandLine,"",fileList);

   // Liao, replaceRelativePath
#if 0   
  for (size_t i = 0; i< inputCommandLine.size(); i++)
  {
    string cur_string = inputCommandLine[i];
    string::size_type pos = cur_string.find("-I..",0);
    string::size_type pos2 = cur_string.find("-I.",0);
    // replace -I.. -I../path  to -I/absolutepath/.. and -I/absolutepath/../path
    // replace -I. -I./path  to -I/absolutepath/. and -I/absolutepath/./path
    if ((pos ==0) || (pos2 ==0 ))
    {
      string orig_path = cur_string.substr(2); // get ..  ../path  .  ./path
      cur_string = "-I"+sourceFilePath+"/"+orig_path;
    }

   inputCommandLine[i] = cur_string;
  } 
#endif
      //Liao, 5/15/2009
      // macro -D__GNUG__ should not be defined  for C only code, 
      // some code relies on this macro to tell if bool type is allowed
      // vector<string> & inputCommandLine 
       if (get_C_only()  || get_C99_only()) 
       {
          vector<string>::iterator iter;  
          for (iter = inputCommandLine.begin(); iter!=inputCommandLine.end(); iter++) 
          {
            string cur_str = *iter;
            string::size_type pos = cur_str.find("-D__GNUG__=",0);
            if (pos != string::npos)
              break;
          }
          if (iter != inputCommandLine.end())
          {
            inputCommandLine.erase(iter);
          }
       }

  // Debugging (verbose) output
     if ( (get_verbose() > 1) )
        {
          std::string argString = CommandlineProcessing::generateStringFromArgList(inputCommandLine,false,false);
          printf ("In build_EDG_CommandLine(): Input Command Line Arguments: \n%s \n",argString.c_str());

       // Alternative way of displaying the commandline parameters
          for (unsigned int i=0; i < inputCommandLine.size(); i++)
               printf ("inputCommandLine[%u] = %s \n",i,inputCommandLine[i].c_str());
        }

  // display("at base of build_EDG_CommandLine()");

#if 0
     printf ("Exiting at base of build_EDG_CommandLine() \n");
     ROSE_ABORT();
#endif


   }

// DQ (10/20/2010): Note that Java support can be enabled just because Java internal support was found on the 
// current platform.  But we only want to inialize the JVM server if we require Fortran or Java language support.
// So use the explicit macros defined in rose_config header file for this level of control.
#if (defined(ROSE_BUILD_FORTRAN_LANGUAGE_SUPPORT) || defined(ROSE_BUILD_JAVA_LANGUAGE_SUPPORT))
// DQ (10/20/2010): Internal Java support is used for both Fortran language and Java language support.
// #ifdef ROSE_BUILD_FORTRAN_LANGUAGE_SUPPORT
// #if (defined(ROSE_BUILD_FORTRAN_LANGUAGE_SUPPORT) || defined(ROSE_BUILD_JAVA_LANGUAGE_SUPPORT))
// #ifdef USE_ROSE_INTERNAL_JAVA_SUPPORT
// FMZ(5/19/2008):
// #ifdef USE_ROSE_OPEN_FORTRAN_PARSER_SUPPORT
extern void jserver_init();

// DQ (10/20/2010): Note that this is not called.
// extern void jserver_finish();
// #endif // USE_ROSE_OPEN_FORTRAN_PARSER_SUPPORT
#endif

//! internal function to invoke the EDG frontend and generate the AST
int
SgProject::parse(const vector<string>& argv)
   {
  // Not sure that if we are just linking that we should call a function called "parse()"!!!

  // DQ (7/6/2005): Introduce tracking of performance of ROSE.
     TimingPerformance timer ("AST (SgProject::parse(argc,argv)):");

#if 0
     printf ("Inside of SgProject::parse(const vector<string>& argv) \n");
#endif

  // builds file list (or none if this is a link line)
          processCommandLine(argv);

     int errorCode = 0;

  // DQ (7/7/2005): Added support for AST Merge Mechanism
     if (p_astMerge == true)
        {
       // If astMerge is specified, then the command file is accessed to execute all 
       // the commands from each of the associated working directories.  Each new AST 
       // in merged with the previous AST.

          if (p_astMergeCommandFile != "")
             {
            // If using astMerge mechanism we have to save the command line and 
            // working directories to a separate file.  This permits a makefile to
            // call a ROSE translator repeatedly and the command line for each 
            // file be saved.
               errorCode = AstMergeSupport(this);
             }
            else
             {
            // DQ (5/26/2007): This case could make sense, if there were more than
            // one file on the command line (or if we wanted to force a single file
            // to share as much as possible in a merge with itself, there is a 
            // typical 20% reduction in memory useage for this case since the 
            // types are then better shared than is possible during initial construction 
            // of the AST).
#if 0
            // error case
               printf ("astMerge requires specification of a command file \n");
               ROSE_ASSERT(false);
               errorCode = -1;
#endif
               errorCode = AstMergeSupport(this);
             }
        }
       else
        {
       // DQ (7/7/2005): Specification of the AST merge command filename triggers accumulation 
       // of working directories and commandlines into the specified file (no other processing 
       // is done, the AST (beyond the SgProject) is not built). 
          if (p_astMergeCommandFile != "")
             {
            // If using astMerge mechanism we have to save the command line and 
            // working directories to a separate file.

            // DQ (5/26/2007): This might be a problem where object files are required to be built
            // and so we might have to call the backend compiler as a way of forcing the correct
            // object files to be built so that, for example, libraries can be constructed when
            // operating across multiple directories.

               errorCode = buildAstMergeCommandFile(this);
             }
            else
             {
            // Normal case without AST Merge: Compiling ...
            // printf ("In SgProject::parse(const vector<string>& argv): get_sourceFileNameList().size() = %zu \n",get_sourceFileNameList().size());
               if (get_sourceFileNameList().size() > 0)
                  {
                 // This is a compile line
                 // printf ("Calling parse() from SgProject::parse(const vector<string>& argv) \n");


                  /*
                   * FMZ (5/19/2008)
                   *   "jserver_init()"   does nothing. The Java VM will be loaded at the first time
                   *                      it needed (i.e for parsing the 1st fortran file).
                   *   "jserver_finish()" will dostroy the Java VM if it is running.
                   */

                    if (SgProject::get_verbose() > 1)
                       {
                         printf ("Calling Open Fortran Parser: jserver_init() \n");
                       }

// DQ (10/20/2010): Note that Java support can be enabled just because Java internal support was found on the 
// current platform.  But we only want to inialize the JVM server if we require Fortran or Java language support.
// So use the explicit macros defined in rose_config header file for this level of control.
#if (defined(ROSE_BUILD_FORTRAN_LANGUAGE_SUPPORT) || defined(ROSE_BUILD_JAVA_LANGUAGE_SUPPORT))
// #ifdef USE_ROSE_INTERNAL_JAVA_SUPPORT
// #ifdef ROSE_BUILD_FORTRAN_LANGUAGE_SUPPORT
// #ifdef USE_ROSE_OPEN_FORTRAN_PARSER_SUPPORT
                    jserver_init();
// #endif // USE_ROSE_OPEN_FORTRAN_PARSER_SUPPORT
#endif
                    errorCode = parse();

                 // FMZ deleteComm jserver_finish();
                  }

            // DQ (5/26/2007): This is meaningless, so remove it!
            // errorCode = errorCode;
             }
        }

#if 1
  // DQ (8/22/2009): We test the parent of SgFunctionTypeTable in the AST post processing,
  // so we need to make sure that it is set.
     SgFunctionTypeTable* functionTypeTable = SgNode::get_globalFunctionTypeTable();
     ROSE_ASSERT(functionTypeTable != NULL);
     if (functionTypeTable->get_parent() == NULL)
        {
#if 0
          printf ("This (globalFunctionTypeTable) should have been set to point to the SgProject not the SgFile \n");
          ROSE_ASSERT(false);
#endif
       // ROSE_ASSERT(numberOfFiles() > 0);
       // printf ("Inside of SgProject::parse(const vector<string>& argv): set the parent of SgFunctionTypeTable \n");
          if (numberOfFiles() > 0)
               functionTypeTable->set_parent(&(get_file(0)));
            else
               functionTypeTable->set_parent(this);
        }
     ROSE_ASSERT(functionTypeTable->get_parent() != NULL);

     ROSE_ASSERT(SgNode::get_globalFunctionTypeTable() != NULL);
     ROSE_ASSERT(SgNode::get_globalFunctionTypeTable()->get_parent() != NULL);
#endif

#if 1
  // DQ (7/25/2010): We test the parent of SgTypeTable in the AST post processing,
  // so we need to make sure that it is set.
     SgTypeTable* typeTable = SgNode::get_globalTypeTable();
     ROSE_ASSERT(typeTable != NULL);
     if (typeTable->get_parent() == NULL)
        {
#if 0
          printf ("This (globalTypeTable) should have been set to point to the SgProject not the SgFile \n");
          ROSE_ASSERT(false);
#endif
       // ROSE_ASSERT(numberOfFiles() > 0);
       // printf ("Inside of SgProject::parse(const vector<string>& argv): set the parent of SgTypeTable \n");
          if (numberOfFiles() > 0)
               typeTable->set_parent(&(get_file(0)));
            else
               typeTable->set_parent(this);
        }
     ROSE_ASSERT(typeTable->get_parent() != NULL);

  // DQ (7/30/2010): This test fails in tests/CompilerOptionsTests/testCpreprocessorOption
  // DQ (7/25/2010): Added new test.
  // printf ("typeTable->get_parent()->class_name() = %s \n",typeTable->get_parent()->class_name().c_str());
  // ROSE_ASSERT(isSgProject(typeTable->get_parent()) != NULL);

     ROSE_ASSERT(SgNode::get_globalTypeTable() != NULL);
     ROSE_ASSERT(SgNode::get_globalTypeTable()->get_parent() != NULL);
#endif

     return errorCode;
   }


SgSourceFile::SgSourceFile ( vector<string> & argv , SgProject* project )
// : SgFile (argv,errorCode,fileNameIndex,project)
   {
  // printf ("In the SgSourceFile constructor \n");

     set_globalScope(NULL);

  // This constructor actually makes the call to EDG/OFP to build the AST (via callFrontEnd()).
  // printf ("In SgSourceFile::SgSourceFile(): Calling doSetupForConstructor() \n");
     doSetupForConstructor(argv,  project);
    }

#if 0
SgSourceFile::SgSourceFile ( vector<string> & argv , int & errorCode, int fileNameIndex, SgProject* project )
// : SgFile (argv,errorCode,fileNameIndex,project)
   {
  // printf ("In the SgSourceFile constructor \n");

     set_globalScope(NULL);

  // This constructor actually makes the call to EDG to build the AST (via callFrontEnd()).
     doSetupForConstructor(argv, errorCode, fileNameIndex, project);

    }
#endif

int
SgSourceFile::callFrontEnd()
   {
#ifdef ROSE_BUILD_FORTRAN_LANGUAGE_SUPPORT     
  // FortranParserState* currStks = new FortranParserState(); 
#endif

     int frontendErrorLevel = SgFile::callFrontEnd();
  // DQ (1/21/2008): This must be set for all languages
     ROSE_ASSERT(get_globalScope() != NULL);
     ROSE_ASSERT(get_globalScope()->get_file_info() != NULL);
     ROSE_ASSERT(get_globalScope()->get_file_info()->get_filenameString().empty() == false);
  // printf ("p_root->get_file_info()->get_filenameString() = %s \n",p_root->get_file_info()->get_filenameString().c_str());

  // DQ (8/21/2008): Added assertion.
     ROSE_ASSERT (get_globalScope()->get_startOfConstruct() != NULL);
     ROSE_ASSERT (get_globalScope()->get_endOfConstruct()   != NULL);

#ifdef ROSE_BUILD_FORTRAN_LANGUAGE_SUPPORT 
  // delete  currStks ;
#endif

     return frontendErrorLevel;
   }

int
SgBinaryComposite::callFrontEnd()
   {
     int frontendErrorLevel = SgFile::callFrontEnd();
  // DQ (1/21/2008): This must be set for all languages
     return frontendErrorLevel;
   }

int
SgUnknownFile::callFrontEnd()
   {
  // DQ (2/3/2009): This function is defined, but should never be called.
     printf ("Error: calling SgUnknownFile::callFrontEnd() \n");
     ROSE_ASSERT(false);

     return 0;
   }

SgBinaryComposite::SgBinaryComposite ( vector<string> & argv ,  SgProject* project )
    : p_genericFileList(NULL), p_interpretations(NULL)
{
#ifdef ROSE_BUILD_BINARY_ANALYSIS_SUPPORT
    p_interpretations = new SgAsmInterpretationList();
    p_genericFileList = new SgAsmGenericFileList();
    
  // DQ (2/3/2009): This data member has disappeared (in favor of a list).
  // p_binaryFile = NULL;

  // printf ("In the SgBinaryComposite constructor \n");

  // This constructor actually makes the call to EDG to build the AST (via callFrontEnd()).
  // printf ("In SgBinaryComposite::SgBinaryComposite(): Calling doSetupForConstructor() \n");
     doSetupForConstructor(argv,  project);

  // printf ("Leaving SgBinaryComposite constructor \n");
#else
     printf ("Binary analysis not supported in this distribution (turned off in this restricted distribution) \n");
     ROSE_ASSERT(false);
#endif
}


int 
SgProject::parse()
   {
     int errorCode = 0;

  // DQ (7/6/2005): Introduce tracking of performance of ROSE.
     TimingPerformance timer ("AST (SgProject::parse()):");

  // ROSE_ASSERT (p_fileList != NULL);

#ifdef ROSE_BUILD_FORTRAN_LANGUAGE_SUPPORT
  // FMZ (5/29/2008)
// #ifdef USE_ROSE_OPEN_FORTRAN_PARSER_SUPPORT

     FortranModuleInfo::setCurrentProject(this);
     FortranModuleInfo::set_inputDirs(this );

// #endif // USE_ROSE_OPEN_FORTRAN_PARSER_SUPPORT
#endif

  // Simplify multi-file handling so that a single file is just the trivial 
  // case and not a special separate case.
#if 0
     printf ("Loop through the source files on the command line! p_sourceFileNameList = %zu \n",p_sourceFileNameList.size());
#endif

     Rose_STL_Container<string>::iterator nameIterator = p_sourceFileNameList.begin();
     unsigned int i = 0;
     while (nameIterator != p_sourceFileNameList.end())
        {
#if 0
          printf ("Build a SgFile object for file #%d \n",i);
#endif
          int nextErrorCode = 0;

       // DQ (4/20/2006): Exclude other files from list in argc and argv
          vector<string> argv = get_originalCommandLineArgumentList();
          string currentFileName = *nameIterator;
#if 0
          printf ("In SgProject::parse(): before removeAllFileNamesExcept() file = %s argv = %s \n",
               currentFileName.c_str(),CommandlineProcessing::generateStringFromArgList(argv,false,false).c_str());
#endif
          CommandlineProcessing::removeAllFileNamesExcept(argv,p_sourceFileNameList,currentFileName);
#if 0
          printf ("In SgProject::parse(): after removeAllFileNamesExcept() from command line for file = %s argv = %s \n",
               currentFileName.c_str(),CommandlineProcessing::generateStringFromArgList(argv,false,false).c_str());
          printf ("currentFileName = %s \n",currentFileName.c_str());
#endif
       // DQ (11/13/2008): Removed overly complex logic here!
#if 0
          printf ("+++++++++++++++ Calling determineFileType() currentFileName = %s \n",currentFileName.c_str());
#endif
          SgFile* newFile = determineFileType(argv, nextErrorCode, this);
          ROSE_ASSERT (newFile != NULL);
#if 0
          printf ("+++++++++++++++ DONE: Calling determineFileType() currentFileName = %s \n",currentFileName.c_str());
          printf ("In SgProject::parse(): newFile = %p = %s \n",newFile,newFile->class_name().c_str());
#endif
          ROSE_ASSERT (newFile->get_startOfConstruct() != NULL);
          ROSE_ASSERT (newFile->get_parent() != NULL);

       // DQ (9/2/2008): This should have already been set!
       // Set the parent explicitly (so that we can easily find the SgProject from the SgFile).
       // newFile->set_parent(this);

       // This just adds the new file to the list of files stored internally
          set_file ( *newFile );

       // newFile->display("Called from SgProject::parse()");

#if 0
          printf ("In Project::parse(): get_file(%d).get_skipfinalCompileStep() = %s \n",i,(get_file(i).get_skipfinalCompileStep()) ? "true" : "false");
#endif

       // errorCode = (errorCode >= nextErrorCode) ? errorCode : nextErrorCode; // use STL max
          errorCode = max(errorCode,nextErrorCode); // use STL max

          nameIterator++;
          i++;
        }

  // printf ("Inside of SgProject::parse() before AstPostProcessing() \n");

  // GB (8/19/2009): Moved the AstPostProcessing call from
  // SgFile::callFrontEnd to this point. Thus, it is only called once for
  // the whole project rather than once per file. Repeated calls to
  // AstPostProcessing are slow due to repeated memory pool traversals. The
  // AstPostProcessing is only to be called if there are input files to run
  // it on, and they are meant to be used in some way other than just
  // calling the backend on them. (If only the backend is used, this was
  // never called by SgFile::callFrontEnd either.)
  // if ( !get_fileList().empty() && !get_useBackendOnly() )
     if ( (get_fileList().empty() == false) && (get_useBackendOnly() == false) )
        {
          AstPostProcessing(this);
        }
#if 0
       else
        {
       // Alternatively if this is a part of binary analysis then process via AstPostProcessing().
          if (this->get_binary_only() == true)
             {
               AstPostProcessing(this);
             }
        }
#endif

  // GB (9/4/2009): Moved the secondary pass over source files (which
  // attaches the preprocessing information) to this point. This way, the
  // secondary pass over each file runs after all fixes have been done. This
  // is relevant where the AstPostProcessing mechanism must first mark nodes
  // to be output before preprocessing information is attached.
     SgFilePtrList &files = get_fileList();
     SgFilePtrList::iterator fIterator;
     for (fIterator = files.begin(); fIterator != files.end(); ++fIterator)
        {
          SgFile *file = *fIterator;
          ROSE_ASSERT(file != NULL);
          file->secondaryPassOverSourceFile();
        }

     if ( get_verbose() > 0 )
        {
       // Report the error code if it is non-zero (but only in verbose mode)
          if (errorCode > 0)
             {
               printf ("Frontend Warnings only: errorCode = %d \n",errorCode);
               if (errorCode > 3)
                  {
                    printf ("Frontend Errors found: errorCode = %d \n",errorCode);
                  }
             }
        }

  // warnings from EDG processing are OK but not errors
     ROSE_ASSERT (errorCode <= 3);

  // if (get_useBackendOnly() == false)
     if ( SgProject::get_verbose() >= 1 )
          cout << "C++ source(s) parsed. AST generated." << endl;

     if ( get_verbose() > 3 )
        {
          printf ("In SgProject::parse() (verbose mode ON): \n");
          display ("In SgProject::parse()");
        }

  // DQ (5/22/2007): Moved to astPostProcessing
  // DQ (5/8/2007): Now build the hidden lists for types and declarations (Robert Preissl's work)
  // buildHiddenTypeAndDeclarationLists(this);

     return errorCode;
   }


void
SgSourceFile::doSetupForConstructor(const vector<string>& argv, SgProject* project)
   {
  // Call the base class implementation!
     SgFile::doSetupForConstructor(argv, project);
   }

void
SgBinaryComposite::doSetupForConstructor(const vector<string>& argv, SgProject* project)
   {
     SgFile::doSetupForConstructor(argv, project);
   }

void
SgUnknownFile::doSetupForConstructor(const vector<string>& argv, SgProject* project)
   {
     SgFile::doSetupForConstructor(argv, project);
   }

void
SgFile::doSetupForConstructor(const vector<string>& argv, SgProject* project)
   {
  // JJW 10-26-2007 ensure that this object is not on the stack
     preventConstructionOnStack(this);

  // printf ("!!!!!!!!!!!!!!!!!! Inside of SgFile::doSetupForConstructor() !!!!!!!!!!!!!!! \n");

  // Set the project early in the construction phase so that we can access data in 
  // the parent if needed (useful for template handling but also makes sure the parent is
  // set (and avoids fixup (currently done, but too late in the construction process for 
  // the template support).
     if (project != NULL)
          set_parent(project);

     ROSE_ASSERT(project != NULL);
     ROSE_ASSERT(get_parent() != NULL);

  // initalize all local variables to default values
     initialization();

     ROSE_ASSERT(get_parent() != NULL);

  // DQ (2/4/2009): The specification of "-rose:binary" causes filenames to be interpreted 
  // differently if they are object files or libary archive files.
  // DQ (4/21/2006): Setup the source filename as early as possible
  // setupSourceFilename(argv);
  // Rose_STL_Container<string> fileList = CommandlineProcessing::generateSourceFilenames(argv);
  // Rose_STL_Container<string> fileList = CommandlineProcessing::generateSourceFilenames(argv,get_binary_only());
     Rose_STL_Container<string> fileList = CommandlineProcessing::generateSourceFilenames(argv,project->get_binary_only());

  // DQ (12/23/2008): Use of this assertion will simplify the code below!
     ROSE_ASSERT (fileList.empty() == false);
     string sourceFilename = *(fileList.begin());

  // printf ("Before conversion to absolute path: sourceFilename = %s \n",sourceFilename.c_str());
  // sourceFilename = StringUtility::getAbsolutePathFromRelativePath(sourceFilename);
     sourceFilename = StringUtility::getAbsolutePathFromRelativePath(sourceFilename, true);

     set_sourceFileNameWithPath(sourceFilename);

  // printf ("In SgFile::setupSourceFilename(const vector<string>& argv): p_sourceFileNameWithPath = %s \n",get_sourceFileNameWithPath().c_str());
//tps: 08/18/2010, This should call StringUtility for WINDOWS- there are two implementations of this?
//     set_sourceFileNameWithoutPath( ROSE::stripPathFromFileName(get_sourceFileNameWithPath().c_str()) );
     set_sourceFileNameWithoutPath( StringUtility::stripPathFromFileName(get_sourceFileNameWithPath().c_str()) );

#if 1
     initializeSourcePosition(sourceFilename);
     ROSE_ASSERT(get_file_info() != NULL);

  // printf ("In SgFile::doSetupForConstructor(): source position set for sourceFilename = %s \n",sourceFilename.c_str());
#else
     ROSE_ASSERT(get_file_info() != NULL);
     get_file_info()->set_filenameString( get_sourceFileNameWithPath() );
#endif

  // DQ (5/9/2007): Moved this call from above to where the file name is available so that we could include 
  // the filename in the label.  This helps to identify the performance data with individual files where
  // multiple source files are specificed on the command line.
  // printf ("p_sourceFileNameWithPath = %s \n",p_sourceFileNameWithPath);
     string timerLabel = "AST SgFile Constructor for " + p_sourceFileNameWithPath + ":";
     TimingPerformance timer (timerLabel);

  // Build a DEEP COPY of the input parameters!
     vector<string> local_commandLineArgumentList = argv;

  // Save the commandline as a list of strings (we made a deep copy because the "callFrontEnd()" function might change it!
     set_originalCommandLineArgumentList( local_commandLineArgumentList );

  // DQ (5/22/2005): Store the file name index in the SgFile object so that it can figure out 
  // which file name applies to it.  This helps support functions such as "get_filename()" 
  // used elsewhere in Sage III.  Not clear if we really need this!
  // error checking
     ROSE_ASSERT (argv.size() > 1);

#if 0
  // DQ (1/18/2006): Set the filename in the SgFile::p_file_info
     ROSE_ASSERT(get_file_info() != NULL);
     get_file_info()->set_filenameString(p_sourceFileNameWithPath);
#endif

  // DQ (12/23/2008): Added assertion.
     ROSE_ASSERT(get_file_info() != NULL);

  // DQ (5/3/2007): Added assertion.
     ROSE_ASSERT (get_startOfConstruct() != NULL);

  // printf ("Leaving  SgFile::doSetupForConstructor() \n");
   }




#if 1
#define CASE_SENSITIVE_SYSTEM 1

// Note that moving this function from commandline_processing.C to this file (sageSupport.C)
// permitted the validExecutableFileSuffixes to be initialized properly!
void
CommandlineProcessing::initExecutableFileSuffixList ( )
   {
     static bool first_call = true;

     if ( first_call == true )
        {
       // DQ (1/5/2008): For a binary (executable) file, no suffix is a valid suffix, so allow this case
          validExecutableFileSuffixes.push_back("");

          // printf ("CASE_SENSITIVE_SYSTEM = %d \n",CASE_SENSITIVE_SYSTEM);

#if(CASE_SENSITIVE_SYSTEM == 1)
          validExecutableFileSuffixes.push_back(".exe");
#else
       // it is a case insensitive system
          validExecutableFileSuffixes.push_back(".EXE");
#endif
          first_call = false;
        }
   }

// DQ (1/16/2008): This function was moved from the commandling_processing.C file to support the debugging specific to binary analysis
/* This function not only looks at the file name, but also checks that the file exists, can be opened for reading, and has
 * specific values for its first two bytes. Checking the first two bytes here means that each time we add support for a new
 * magic number in the binary parsers we have to remember to update this list also.  Another problem is that the binary
 * parsers understand a variety of methods for neutering malicious binaries -- transforming them in ways that make them
 * unrecognized by the operating system on which they're intended to run (and thus unrecongizable also by this function).
 * Furthermore, CommandlineProcessing::isBinaryExecutableFile() contains similar magic number checking. [RPM 2010-01-15] */
bool
CommandlineProcessing::isExecutableFilename ( string name )
   {
     initExecutableFileSuffixList();

     if (SgProject::get_verbose() > 0)
        {
          printf ("CommandlineProcessing::isExecutableFilename(): name = %s validExecutableFileSuffixes.size() = %zu \n",name.c_str(),validExecutableFileSuffixes.size());
        }

     ROSE_ASSERT(validExecutableFileSuffixes.empty() == false);

     int length = name.size();
     for ( Rose_STL_Container<string>::iterator j = validExecutableFileSuffixes.begin(); j != validExecutableFileSuffixes.end(); j++ )
        {
          int jlength = (*j).size();

          // printf ("jlength = %d *j = %s \n",jlength,(*j).c_str());

          if ( (length > jlength) && (name.compare(length - jlength, jlength, *j) == 0) )
             {
               bool returnValue = false;

            // printf ("passed test (length > jlength) && (name.compare(length - jlength, jlength, *j) == 0): opening file to double check \n");

            // Open file for reading
               bool firstBase = isValidFileWithExecutableFileSuffixes(name);
               if (firstBase == true)
                  {
                    FILE* f = fopen(name.c_str(), "rb");
                    ROSE_ASSERT(f != NULL);

                 // Check for if this is a binary executable file!
                    int character0 = fgetc(f);
                    int character1 = fgetc(f);

                 // Note that there may be more executable formats that this simple test will not catch.
                 // The first character of an ELF binary is '\177' and for a PE binary it is 'M'
                 // if (character0 == 127)
                 // if ((character0 == 0x7F && character1 == 0x45) ||
                 //     (character0 == 0x4D && character1 == 0x5A))
                    bool secondBase = ( (character0 == 0x7F && character1 == 0x45) || (character0 == 0x4D && character1 == 0x5A) );
                    if (secondBase == true)
                       {
                      // printf ("Found a valid executable file! \n");
                         returnValue = true;
                       }

                 // printf ("First character in file: character0 = %d  (77 == %c) \n",character0,'\77');

                    fclose(f);
                  }

               if (returnValue) return true;
             }
        }

     return false;
   }


bool
CommandlineProcessing::isValidFileWithExecutableFileSuffixes ( string name )
   {
  // DQ (8/20/2008):
  // There may be files that are marked as appearing as an executable but are not 
  // (we want to process them so that they fail in the binary file format tests 
  // rather then here).  so we need to add them to the list of sourceFiles (executable 
  // counts as source for binary analysis in ROSE).

     initExecutableFileSuffixList();

  // printf ("CommandlineProcessing::isValidFileWithExecutableFileSuffixes(): name = %s validExecutableFileSuffixes.size() = %zu \n",name.c_str(),validExecutableFileSuffixes.size());
     ROSE_ASSERT(validExecutableFileSuffixes.empty() == false);

     int length = name.size();
     for ( Rose_STL_Container<string>::iterator j = validExecutableFileSuffixes.begin(); j != validExecutableFileSuffixes.end(); j++ )
        {
          int jlength = (*j).size();

          // printf ("jlength = %d *j = %s \n",jlength,(*j).c_str());

          if ( (length > jlength) && (name.compare(length - jlength, jlength, *j) == 0) )
             {
               bool returnValue = false;

            // printf ("passed test (length > jlength) && (name.compare(length - jlength, jlength, *j) == 0): opening file to double check \n");

            // Open file for reading
               if ( boost::filesystem::exists(name.c_str()) )
                  {
                    returnValue = true;

                 // printf ("This is a valid file: %s \n",name.c_str());
                  }
                 else
                  {
                    printf ("Could not open specified input file: %s \n\n",name.c_str());

                 // DQ (8/20/2008): We need to allow this to pass, since Qing's command line processing 
                 // mistakenly treats all the arguments as filenames (and most do not exist as valid files).
                 // If we can't open the file then I think we should end in an error!
                 // ROSE_ASSERT(false);


                 // DQ (1/21/2009): This fails for ./binaryReader /home/dquinlan/ROSE/svn-rose/developersScratchSpace/Dan/Disassembler_tests//home/dquinlan/ROSE/svn-rose/developersScratchSpace/Dan/Disassembler_tests/arm-ctrlaltdel
                    ROSE_ASSERT(false);
                  }

               if (returnValue) return true;
             }
        }

     return false;
   }

// DQ (1/16/2008): This function was moved from the commandling_processing.C file to support the debugging specific to binary analysis
// bool CommandlineProcessing::isOptionTakingFileName( string argument )
bool
CommandlineProcessing::isOptionTakingSecondParameter( string argument )
   {
     bool result = false;
  // printf ("In CommandlineProcessing::isOptionTakingFileName(): argument = %s \n",argument.c_str());

  // List any rose options that take source filenames here, so that they can avoid 
  // being confused with the source file name that is to be read by EDG and translated.

  // DQ (1/6/2008): Added another test for a rose option that takes a filename
     if ( argument == "-o" ||                               // Used to specify output file to compiler
          argument == "-opt" ||                             // Used in loopProcessor
       // DQ (1/13/2009): This option should only have a single leading "-", not two.
       // argument == "--include" ||                        // Used for preinclude list (to include some header files before all others, common requirement for compiler)
          argument == "-include" ||                         // Used for preinclude file list (to include some header files before all others, common requirement for compiler)
          argument == "-isystem" ||                         // Used for preinclude directory list (to specify include paths to be search before all others, common requirement for compiler)
          argument == "-rose:output" ||                     // Used to specify output file to ROSE
          argument == "-rose:o" ||                          // Used to specify output file to ROSE (alternative to -rose:output)
          argument == "-rose:compilationPerformanceFile" || // Use to output performance information about ROSE compilation phases
          argument == "-rose:verbose" ||                    // Used to specify output of internal information about ROSE phases
          argument == "-rose:test" ||
          argument == "-rose:backendCompileFormat" ||
          argument == "-rose:outputFormat" ||
          argument == "-edg_parameter:" ||
          argument == "--edg_parameter:" ||
          argument == "-rose:generateSourcePositionCodes" ||
          argument == "-rose:embedColorCodesInGeneratedCode" ||
          argument == "-rose:instantiation" ||
          argument == "-rose:includeCommentsAndDirectives" ||
          argument == "-rose:includeCommentsAndDirectivesFrom" ||
          argument == "-rose:excludeCommentsAndDirectives" ||
          argument == "-rose:excludeCommentsAndDirectivesFrom" ||
          argument == "-rose:includePath" ||
          argument == "-rose:excludePath" ||
          argument == "-rose:includeFile" ||
          argument == "-rose:excludeFile" ||
          argument == "-rose:astMergeCommandFile" ||

       // DQ (8/20/2008): Add support for Qing's options!
          argument == "-annot" ||
          argument == "-bs" ||
          isOptionTakingThirdParameter(argument) ||

       // DQ (9/30/2008): Added support for java class specification required for Fortran use of OFP.
          argument == "--class" ||

       // AS (02/20/08):  When used with -M or -MM, -MF specifies a file to write 
       // the dependencies to. Need to tell ROSE to ignore that output paramater
          argument == "-MF" ||
          argument == "-outputdir" ||  // FMZ (12/22/1009) added for caf compiler
          argument == "-rose:disassembler_search" ||
          argument == "-rose:partitioner_search" ||
          argument == "-rose:partitioner_config" ||

       // DQ (9/19/2010): UPC support for upc_threads to define the "THREADS" variable.
          argument == "-rose:upc_threads" ||
          false)
        {
          result = true;
        }

  // printf ("In CommandlineProcessing::isOptionTakingFileName(): argument = %s result = %s \n",argument.c_str(),result ? "true" : "false");

     return result;
   }

bool
CommandlineProcessing::isOptionTakingThirdParameter( string argument )
   {
     bool result = false;
  // printf ("In CommandlineProcessing::isOptionTakingFileName(): argument = %s \n",argument.c_str());

  // List any rose options that take source filenames here, so that they can avoid 
  // being confused with the source file name that is to be read by EDG and translated.

  // DQ (1/6/2008): Added another test for a rose option that takes a filename
     if ( false ||          // Used to specify yet another parameter

       // DQ (8/20/2008): Add support for Qing's options!
          argument == "-unroll" ||
          false )
        {
          result = true;
        }

  // printf ("In CommandlineProcessing::isOptionTakingFileName(): argument = %s result = %s \n",argument.c_str(),result ? "true" : "false");

     return result;
   }

// DQ (1/16/2008): This function was moved from the commandling_processing.C file to support the debugging specific to binary analysis
Rose_STL_Container<string>
CommandlineProcessing::generateSourceFilenames ( Rose_STL_Container<string> argList, bool binaryMode )
   {
     Rose_STL_Container<string> sourceFileList;


     bool isSourceCodeCompiler = false;

     { //Find out if the command line is a source code compile line
       Rose_STL_Container<string>::iterator j = argList.begin();
       // skip the 0th entry since this is just the name of the program (e.g. rose)
       ROSE_ASSERT(argList.size() > 0);
       j++;

       while ( j != argList.end() )
       {

         if ( (*j).size() ==2 && (((*j)[0] == '-') && ( ((*j)[1] == 'o')  ) ) )
         {
           isSourceCodeCompiler = true;
           //std::cout << "Set isSourceCodeCompiler " << *j << std::endl;
           break;
         }
         j++;

       }


     }


     Rose_STL_Container<string>::iterator i = argList.begin();


     if (SgProject::get_verbose() > 0)
        {
          printf ("######################### Inside of CommandlineProcessing::generateSourceFilenames() ############################ \n");
        }

  // skip the 0th entry since this is just the name of the program (e.g. rose)
     ROSE_ASSERT(argList.size() > 0);
     i++;



     while ( i != argList.end() )
        {
       // Count up the number of filenames (if it is ZERO then this is likely a 
       // link line called using the compiler (required for template processing 
       // in C++ with most compilers)) if there is at least ONE then this is the 
       // source file.  Currently their can be up to maxFileNames = 256 files 
       // specified.

       // most options appear as -<option>
       // have to process +w2 (warnings option) on some compilers so include +<option>

       // DQ (1/5/2008): Ignore things that would be obvious options using a "-" or "+" prefix.
       // if ( ((*i)[0] != '-') || ((*i)[0] != '+') )
          if ( (*i).empty() || (((*i)[0] != '-') && ((*i)[0] != '+')) )
             {
            // printf ("In CommandlineProcessing::generateSourceFilenames(): Look for file names:  argv[%d] = %s length = %zu \n",counter,(*i).c_str(),(*i).size());

                 if (!isSourceFilename(*i) &&
                     (binaryMode || !isObjectFilename(*i)) &&
                     (binaryMode || isExecutableFilename(*i))) {
                     // printf ("This is an executable file: *i = %s \n",(*i).c_str());
                     // executableFileList.push_back(*i);
                     if(isSourceCodeCompiler == false || binaryMode == true)
                         sourceFileList.push_back(*i);
                     goto incrementPosition;
                  }

            // PC (4/27/2006): Support for custom source file suffixes
            // if ( isSourceFilename(*i) )
               if ( isObjectFilename(*i) == false && isSourceFilename(*i) == true )
                  {
                 // printf ("This is a source file: *i = %s \n",(*i).c_str());
                 // foundSourceFile = true;
                    sourceFileList.push_back(*i);
                    goto incrementPosition;
                  }
#if 1
               if ( isObjectFilename(*i) == false && isSourceFilename(*i) == false && isValidFileWithExecutableFileSuffixes(*i) == true )
                  {
                 // printf ("This is at least an existing file of some kind: *i = %s \n",(*i).c_str());
                 // foundSourceFile = true;
                    if(isSourceCodeCompiler == false || binaryMode == true)
                      sourceFileList.push_back(*i);
                    goto incrementPosition;

                  }
#endif
#if 0
               if ( isObjectFilename(*i) )
                  {
                    objectFileList.push_back(*i);
                  }
#endif
             }

       // DQ (12/8/2007): Looking for rose options that take filenames that would accidentally be considered as source files.
       // if (isOptionTakingFileName(*i) == true)
          if (isOptionTakingSecondParameter(*i) == true)
             {
               if (isOptionTakingThirdParameter(*i) == true)
                  {
                 // Jump over the next argument when such options are identified.
                    i++;
                  }

            // Jump over the next argument when such options are identified.
               i++;
             }

incrementPosition:

          i++;
        }

     if (SgProject::get_verbose() > 0)
        {
          printf ("sourceFileList = = %s \n",StringUtility::listToString(sourceFileList).c_str());
          printf ("######################### Leaving of CommandlineProcessing::generateSourceFilenames() ############################ \n");
        }

     return sourceFileList;
   }
#endif



string
SgFile::generate_C_preprocessor_intermediate_filename( string sourceFilename )
   {
  // Note: for "foo.F90" the fileNameSuffix() returns "F90"
     string filenameExtension              = StringUtility::fileNameSuffix(sourceFilename);
     string sourceFileNameWithoutExtension = StringUtility::stripFileSuffixFromFileName(sourceFilename);

  // string sourceFileNameInputToCpp = get_sourceFileNameWithPath();

  // printf ("Before lowering case: filenameExtension = %s \n",filenameExtension.c_str());

  // We need to turn on the 5th bit to make the capital a lower case character (assume ASCII)
     filenameExtension[0] = filenameExtension[0] | (1 << 5);

  // printf ("After lowering case: filenameExtension = %s \n",filenameExtension.c_str());

  // Rename the CPP generated intermediate file (strip path to put it in the current directory)
  // string sourceFileNameOutputFromCpp = sourceFileNameWithoutExtension + "_preprocessed." + filenameExtension;
     string sourceFileNameWithoutPathAndWithoutExtension = StringUtility::stripPathFromFileName(sourceFileNameWithoutExtension);
     string sourceFileNameOutputFromCpp = sourceFileNameWithoutPathAndWithoutExtension + "_postprocessed." + filenameExtension;

     return sourceFileNameOutputFromCpp;
   }


#ifdef ROSE_BUILD_FORTRAN_LANGUAGE_SUPPORT
// This is the "C" function implemented in:
//    ROSE/src/frontend/OpenFortranParser_SAGE_Connection/openFortranParser_main.c
// This function calls the Java JVM to load the Java implemented parser (written 
// using ANTLR, a parser generator).
int openFortranParser_main(int argc, char **argv );
#endif

#ifdef ROSE_BUILD_JAVA_LANGUAGE_SUPPORT
// DQ (10/11/2010): Added the Java support.
int openJavaParser_main(int argc, char **argv );
#endif 

int
SgFile::callFrontEnd()
   {
  // DQ (1/17/2006): test this
  // ROSE_ASSERT(get_fileInfo() != NULL);

     int fileNameIndex = 0;

  // DQ (4/21/2006): I think we can now assert this!
     ROSE_ASSERT(fileNameIndex == 0);

  // DQ (7/6/2005): Introduce tracking of performance of ROSE.
     TimingPerformance timer ("AST Front End Processing (SgFile):");

  // This function processes the command line and calls the EDG frontend.
     int frontendErrorLevel = 0;

  // Build an argc,argv based C style commandline (we might not really need this)
     vector<string> argv = get_originalCommandLineArgumentList();

#if ROSE_INTERNAL_DEBUG
     if (ROSE_DEBUG > 9)
        {
       // Print out the input arguments, so we can set them up internally instead of
       // on the command line (which is driving me nuts)
          for (unsigned int i=0; i < argv.size(); i++)
               printf ("argv[%d] = %s \n",i,argv[i]);
        }
#endif

  // printf ("Inside of SgFile::callFrontEnd(): fileNameIndex = %d \n",fileNameIndex);

  // Save this so that it can be used in the template instantiation phase later.
  // This file is later written into the *.ti file so that the compilation can 
  // be repeated as required to instantiate all function templates.
     std::string translatorCommandLineString = CommandlineProcessing::generateStringFromArgList(argv,false,true);
  // printf ("translatorCommandLineString = %s \n",translatorCommandLineString.c_str());
     set_savedEdgCommandLine(translatorCommandLineString);

  // display("At TOP of SgFile::callFrontEnd()");

  // local copies of argc and argv variables
  // The purpose of building local copies is to avoid
  // the modification of the command line by SLA
     vector<string> localCopy_argv = argv;
  // printf ("DONE with copy of command line! \n");

  // Process command line options specific to ROSE
  // This leaves all filenames and non-rose specific option in the argv list
     processRoseCommandLineOptions (localCopy_argv);

  // DQ (6/21/2005): Process template specific options so that we can generated 
  // code for the backend compiler (this processing is backend specific).
     processBackendSpecificCommandLineOptions (localCopy_argv);

  // display("AFTER processRoseCommandLineOptions in SgFile::callFrontEnd()");

  // Use ROSE buildCommandLine() function
  // int numberOfCommandLineArguments = 24;
  // char** inputCommandLine = new char* [numberOfCommandLineArguments];
  // ROSE_ASSERT (inputCommandLine != NULL);
     vector<string> inputCommandLine;

  // Build the commandline for EDG
  // printf ("Inside of SgFile::callFrontEnd(): Calling build_EDG_CommandLine (fileNameIndex = %d) \n",fileNameIndex);
     build_EDG_CommandLine (inputCommandLine,localCopy_argv,fileNameIndex );
  // printf ("DONE: Inside of SgFile::callFrontEnd(): Calling build_EDG_CommandLine (fileNameIndex = %d) \n",fileNameIndex);

  // DQ (10/15/2005): This is now a single C++ string (and not a list)
  // Make sure the list of file names is allocated, even if there are no file names in the list.
  // DQ (1/23/2004): I wish that C++ string objects had been used uniformally through out this code!!!
  // ROSE_ASSERT (get_sourceFileNamesWithoutPath() != NULL);
  // ROSE_ASSERT (get_sourceFileNameWithoutPath().empty() == false);

  // display("AFTER build_EDG_CommandLine in SgFile::callFrontEnd()");

  // Exit if we are to ONLY call the vendor's backend compiler
     if (p_useBackendOnly == true)
          return 0;

     ROSE_ASSERT (p_useBackendOnly == false);

  // DQ (4/21/2006): If we have called the frontend for this SgFile then mark this file to be unparsed.
  // This will cause code to be generated and the compileOutput() function will then set the name of
  // the file that the backend (vendor) compiler will compile to be the the intermediate file. Else it
  // will be set to be the origianl source file.  In the new design, the frontendShell() can be called
  // to generate just the SgProject and SgFile nodes and we can loop over the SgFile objects and call 
  // the frontend separately for each SgFile.  so we have to set the output file name to be compiled
  // late in the processing (at backend compile time since we don't know when or if the frontend will
  // be called for each SgFile).
     set_skip_unparse(false);

#if 0
  // DQ (2/13/2004): This is no longer used!!!

  // This sets up a "call back" function. 
  // This function sets a function pointer internal to SAGE (EDG sage_gen_be.C) which 
  // is called by the sage processing after the EDG AST is translated into the SAGE AST.
  // The alternative would be to have the generation of the EDG PDF file be generated as 
  // an option to EDG, but this would requirre the addition of the PDF headers to EDG which 
  // I would like to avoid (I want to avoid modifying EDG if possible).
  // set_sage_transform_function(roseDisplayMechanism);
  // set_sage_edg_AST_display_function(roseDisplayMechanism);

  // DQ (4/23/2006): Declaration of friend function required here by g++ 4.1.0!
     void alternativeSageEdgInterfaceConstruction( SgFile *file );

     set_sage_transform_function(alternativeSageEdgInterfaceConstruction);
#endif

  // DQ (1/22/2004): As I recall this has a name that really 
  // should be "disable_edg" instead of "disable_edg_backend".
     if ( get_disable_edg_backend() == false )
        {
       // ROSE::new_frontend = true;

       // We can either use the newest EDG frontend separately (useful for debugging) 
       // or the EDG frontend that is included in SAGE III (currently EDG 3.3). 
       // New EDG frontend:
       //      This permits testing with the most up-to-date version of the EDG frontend and 
       //      can be useful in identifing errors or bugs in the SAGE processing (or ROSE itself).
       // EDG frontend used by SAGE III:
       //      The use of this frontend permits the continued processing via ROSE and the 
       //      unparsing of the AST to rebuilt the C++ source code (with transformations if any 
       //      were done).

       // DQ (10/15/2005): This is now a C++ string (and not char* C style string)
       // Make sure that we have generated a proper file name (or move filename
       // processing to processRoseCommandLineOptions()).
       // printf ("Print out the file name to make sure it is processed \n");
       // printf ("     filename = %s \n",get_unparse_output_filename());
       // ROSE_ASSERT (get_unparse_output_filename() != NULL);
       // ROSE_ASSERT (get_unparse_output_filename().empty() == false);

          if ( get_new_frontend() == true )
             {
            // Use the current version of the EDG frontend from EDG (or any other version)
               abort();
               printf ("ROSE::new_frontend == true (call edgFrontEnd using unix system() function!) \n");

               std::string frontEndCommandLineString;
               if ( get_KCC_frontend() == true )
                  {
                    frontEndCommandLineString = "KCC ";  // -cpfe_only is no longer supported (I think)
                  }
                 else
                  {
                    frontEndCommandLineString = "edgFrontEnd ";
                  }
               frontEndCommandLineString += CommandlineProcessing::generateStringFromArgList(inputCommandLine,true,false);

               if ( get_verbose() > 1 )
                    printf ("frontEndCommandLineString = %s \n",frontEndCommandLineString.c_str());

               ROSE_ASSERT (!"Should not get here");
               system(frontEndCommandLineString.c_str());

            // exit(0);
             }
            else
             {
            // Call the "INTERNAL" EDG Front End used by ROSE (with modified command
            // line input so that ROSE's command line is simplified)!
               if ( get_verbose() > 1 )
                    printf ("In SgFile::callFrontEnd(): calling edg_main \n");
#if 0
               frontEndCommandLineString = std::string(argv[0]) + std::string(" ") + CommandlineProcessing::generateStringFromArgList(inputCommandLine,false,false);

               if ( get_verbose() > 1 )
                    printf ("frontEndCommandLineString = %s \n",frontEndCommandLineString.c_str());
#endif
            // We need to detect errors in this stage so that we can prevent further processing
            // int edg_errorLevel = edg_main (numberOfCommandLineArguments, inputCommandLine,sageFile);
            // int edg_errorLevel = edg_main (numberOfCommandLineArguments, inputCommandLine,*this);
            // int frontendErrorLevel = 0;

#if 0
               this->get_project()->display("SgProject::callFrontEnd()");
               display("SgFile::callFrontEnd()");
               printf ("get_C_only()                = %s \n",(get_C_only()       == true) ? "true" : "false");
               printf ("get_C99_only()              = %s \n",(get_C99_only()     == true) ? "true" : "false");
               printf ("get_Cxx_only()              = %s \n",(get_Cxx_only()     == true) ? "true" : "false");
               printf ("get_Fortran_only()          = %s \n",(get_Fortran_only() == true) ? "true" : "false");
               printf ("get_F77_only()              = %s \n",(get_F77_only()     == true) ? "true" : "false");
               printf ("get_F90_only()              = %s \n",(get_F90_only()     == true) ? "true" : "false");
               printf ("get_F95_only()              = %s \n",(get_F95_only()     == true) ? "true" : "false");
               printf ("get_F2003_only()            = %s \n",(get_F2003_only()   == true) ? "true" : "false");
               printf ("get_CoArrayFortran_only()   = %s \n",(get_CoArrayFortran_only()   == true) ? "true" : "false");
               printf ("get_PHP_only()              = %s \n",(get_PHP_only()     == true) ? "true" : "false");
               printf ("get_Java_only()             = %s \n",(get_Java_only()    == true) ? "true" : "false");
               printf ("get_binary_only()           = %s \n",(get_binary_only()  == true) ? "true" : "false");
            // printf ("get_addCppDirectivesToAST() = %s \n",(get_addCppDirectivesToAST()  == true) ? "true" : "false");

            // DQ (18/2008): We now explicit mark files that require C preprocessing...
               printf ("get_requires_C_preprocessor() = %s \n",(get_requires_C_preprocessor() == true) ? "true" : "false");
#endif
#if 0
               printf ("Exiting while testing binary \n");
               ROSE_ASSERT(false);
#endif

            // DQ (9/2/2008): Factored out the details of building the AST for Source code (SgSourceFile IR node) and Binaries (SgBinaryComposite IR node)
            // Note that making buildAST() a virtual function does not appear to solve the problems since it is called form the base class.  This is 
            // awkward code which is temporary.

            // printf ("Before calling buildAST(): this->class_name() = %s \n",this->class_name().c_str());

               switch (this->variantT())
                  {
                    case V_SgFile:
                    case V_SgSourceFile:
                       {
                         SgSourceFile* sourceFile = const_cast<SgSourceFile*>(isSgSourceFile(this));
                         frontendErrorLevel = sourceFile->buildAST(argv,inputCommandLine);
                         break;
                       }

                    case V_SgBinaryComposite:
                       {
                         SgBinaryComposite* binary = const_cast<SgBinaryComposite*>(isSgBinaryComposite(this));
                         frontendErrorLevel = binary->buildAST(argv,inputCommandLine);
                         break;
                       }

                    case V_SgUnknownFile:
                       {
                         break;
                       }

                    default:
                       {
                         printf ("Error: default reached in unparser: class name = %s \n",this->class_name().c_str());
                         ROSE_ASSERT(false);
                       }
                  }

            // printf ("After calling buildAST(): this->class_name() = %s \n",this->class_name().c_str());
#if 0
               SgSourceFile* sourceFile = const_cast<SgSourceFile*>(isSgSourceFile(this));
               SgBinaryComposite* binary = const_cast<SgBinaryComposite*>(isSgBinaryComposite(this));
               if (binary != NULL)
                  {
                    ROSE_ASSERT(sourceFile == NULL);
                    frontendErrorLevel = binary->buildAST(argv,inputCommandLine);
                  }
                 else
                  {
                    if (sourceFile != NULL)
                       {
                         ROSE_ASSERT(binary == NULL);
                         frontendErrorLevel = sourceFile->buildAST(argv,inputCommandLine);
                       }
                      else
                       {
                         printf ("Error: neither sourceFile nor binary are valid pointers this = %s \n",class_name().c_str());
                         ROSE_ASSERT(false);
                       }
                  }
#endif
            // if there are warnings report that there are in the verbose mode and continue 
               if (frontendErrorLevel > 0)
                  {
                    if ( get_verbose() >= 1 )
                         cout << "Warnings in Rose parser/IR translation processing! (continuing ...) " << endl;
                  }
             }
        }

  // DQ (4/20/2006): This code was moved from the SgFile constructor so that is would
  // permit the separate construction of the SgProject and call to the front-end cleaner.

  // DQ (5/22/2005): This is a older function with a newer more up-to-date comment on why we have it.
  // This function is a repository for minor AST fixups done as a post-processing step in the 
  // construction of the Sage III AST from the EDG frontend.  In some cases it fixes specific 
  // problems in either EDG or the translation of EDG to Sage III (more the later than the former).
  // In other cases if does post-processing (e.g. setting parent pointers in the AST) can could
  // only done from a more complete global view of the staticly defined AST.  In many cases these
  // AST fixups are not so temporary so the name of the function might change at some point.
  // Notice that all AST fixup is done before attachment of the comments to the AST.
  // temporaryAstFixes(this);

#if 0
  // FMZ (this is just debugging support)
     list<SgScopeStatement*> *stmp = &astScopeStack;
     printf("FMZ :: before AstPostProcessing astScopeStack = %p \n",stmp);
#endif
 
  // GB (8/19/2009): Commented this out and moved it to SgProject::parse().
  // Repeated calls to AstPostProcessing (one per file) can be slow on
  // projects consisting of multiple files due to repeated memory pool
  // traversals.
  // AstPostProcessing(this);

#ifdef ROSE_BUILD_FORTRAN_LANGUAGE_SUPPORT
  // FMZ: 05/30/2008.  Do not generate .rmod file for the PU imported by "use" stmt
// #ifdef USE_ROSE_OPEN_FORTRAN_PARSER_SUPPORT

  // DXN (01/18/2011): Fixed to build rmod file only when there is no error passed back from the frontend.
  // if (get_Fortran_only() == true && FortranModuleInfo::isRmodFile() == false)
     if (get_Fortran_only() == true && FortranModuleInfo::isRmodFile() == false && frontendErrorLevel == 0)
        {
          if (get_verbose() > 1)
               printf ("Generating a Fortran 90 module file (*.rmod) \n");

          generateModFile(this);

          if (get_verbose() > 1)
               printf ("DONE: Generating a Fortran 90 module file (*.rmod) \n");
        }
// #endif // USE_ROSE_OPEN_FORTRAN_PARSER_SUPPORT
#endif 

#if 0
     printf ("Leaving SgFile::callFrontEnd(): fileNameIndex = %d \n",fileNameIndex);
     display("At bottom of SgFile::callFrontEnd()");
#endif
#if 0
     printf ("Exiting as a test of the F03 module support \n");
     ROSE_ASSERT(false);
#endif

  // return the error code associated with the call to the C++ Front-end
     return frontendErrorLevel;
   }



void
SgFile::secondaryPassOverSourceFile()
   {
  // **************************************************************************
  //                      Secondary Pass Over Source File
  // **************************************************************************
  // This pass collects extra information about the soruce file thay may not have 
  // been available from previous tools that operated on the file. For example:
  //    1) EDG ignores comments and so we collect the whole token stream in this phase.
  //    2) OFP ignores comments similarly to EDG and so we collect the whole token stream. 
  //    3) Binary disassemblily ignores the binary format so we collect this information
  //       about the structure of the ELF binary separately.
  // For source code (C,C++,Fortran) we collect the whole token stream, for example:
  //    1) Comments
  //    2) Preprocessors directives
  //    3) White space
  //    4) All tokens (each is classified as to what specific type of token it is)
  //
  // There is no secondary processing for binaries.

  // GB (9/4/2009): Factored out the secondary pass. It is now done after
  // the whole project has been constructed and fixed up.

     if (get_binary_only() == true)
        {
       // What used to be done here is now done above so that we can know the machine specific details
       // of the executable as early as possible before disassembly.
        }
       else
        {
       // This is set in the unparser now so that we can handle the source file plus all header files
          ROSE_ASSERT (p_preprocessorDirectivesAndCommentsList == NULL);

       // Build the empty list container so that we can just add lists for new files as they are encountered
          p_preprocessorDirectivesAndCommentsList = new ROSEAttributesListContainer();
          ROSE_ASSERT (p_preprocessorDirectivesAndCommentsList != NULL);

#if 0
       // This is empty so there is nothing to display!
          p_preprocessorDirectivesAndCommentsList->display("Seconadary Source File Processing at bottom of SgFile::callFrontEnd()");
#endif

       // DQ (4/19/2006): since they can take a while and includes substantial 
       // file I/O we make this optional (selected from the command line).
       // bool collectAllCommentsAndDirectives = get_collectAllCommentsAndDirectives();

       // DQ (12/17/2008): The merging of CPP directives and comments from either the 
       // source file or including all the include files is not implemented as a single 
       // traversal and has been rewritten.
          if (get_skip_commentsAndDirectives() == false)
             {
               if (get_verbose() > 1)
                  {
                    printf ("In SgFile::secondaryPassOverSourceFile(): calling attachAllPreprocessingInfo() \n");
                  }

            // printf ("Secondary pass over source file = %s to comment comments and CPP directives \n",this->get_file_info()->get_filenameString().c_str());
            // SgSourceFile* sourceFile = const_cast<SgSourceFile*>(this);
               SgSourceFile* sourceFile = isSgSourceFile(this);
               ROSE_ASSERT(sourceFile != NULL);

            // Save the state of the requirement fo CPP processing (fortran only)
               bool requiresCPP = false;
               if (get_Fortran_only() == true)
                  {
                    requiresCPP = get_requires_C_preprocessor();
                    if (requiresCPP == true)
                         set_requires_C_preprocessor(false);
                  }
#if 1
            // Debugging code (eliminate use of CPP directives from source file so that we
            // can debug the insertion of linemarkers from first phase of CPP processing.
            // printf ("In SgFile::secondaryPassOverSourceFile(): requiresCPP = %s \n",requiresCPP ? "true" : "false");
               if (requiresCPP == false)
                  {
                    attachPreprocessingInfo(sourceFile);
                 // printf ("Exiting as a test (should not be called for Fortran CPP source files) \n");
                 // ROSE_ASSERT(false);
                  }
#else
            // Normal path calling attachPreprocessingInfo()
               attachPreprocessingInfo(sourceFile);
#endif

            // Liao, 3/31/2009 Handle OpenMP here to see macro calls within directives
               processOpenMP(sourceFile);

            // Reset the saved state (might not really be required at this point).
               if (requiresCPP == true)
                    set_requires_C_preprocessor(false);

#if 0
               printf ("In SgFile::callFrontEnd(): exiting after attachPreprocessingInfo() \n");
               ROSE_ASSERT(false);
#endif
               if (get_verbose() > 1)
                  {
                    printf ("In SgFile::callFrontEnd(): Done with attachAllPreprocessingInfo() \n");
                  }
             } //end if get_skip_commentsAndDirectives() is false
        }

#if 0
     printf ("Leaving SgFile::callFrontEnd(): fileNameIndex = %d \n",fileNameIndex);
     display("At bottom of SgFile::callFrontEnd()");
#endif

#if 1
  // DQ (8/22/2009): We test the parent of SgFunctionTypeTable in the AST post processing,
  // so we need to make sure that it is set.
     SgFunctionTypeTable* functionTypeTable = SgNode::get_globalFunctionTypeTable();
  // ROSE_ASSERT(functionTypeTable != NULL);
     if (functionTypeTable != NULL && functionTypeTable->get_parent() == NULL)
        {
       // printf ("In SgFile::callFrontEnd(): set the parent of SgFunctionTypeTable \n");
          functionTypeTable->set_parent(this);
        }
  // ROSE_ASSERT(functionTypeTable->get_parent() != NULL);
#endif

  // ROSE_ASSERT(SgNode::get_globalFunctionTypeTable() != NULL);
  // ROSE_ASSERT(SgNode::get_globalFunctionTypeTable()->get_parent() != NULL);
   }


// DQ (9/30/2008): Refactored the setup of the class path for Java and OFP.
string
global_build_classpath()
   {
  // This function builds the class path for use with Java and the cal to the OFP.
     string classpath = "-Djava.class.path=";
  // DQ (3/11/2010): Updating to new Fortran OFP version 0.7.2 with Craig.
  // classpath += findRoseSupportPathFromBuild("/src/3rdPartyLibraries/fortran-parser/OpenFortranParser.jar", "lib/OpenFortranParser.jar") + ":";
  // classpath += findRoseSupportPathFromSource("/src/3rdPartyLibraries/antlr-jars/antlr-2.7.7.jar", "lib/antlr-2.7.7.jar") + ":";
  // classpath += findRoseSupportPathFromSource("/src/3rdPartyLibraries/antlr-jars/antlr-3.0.1.jar", "lib/antlr-3.0.1.jar") + ":";
  // classpath += findRoseSupportPathFromSource("/src/3rdPartyLibraries/antlr-jars/antlr-runtime-3.0.1.jar", "lib/antlr-runtime-3.0.1.jar") + ":";
  // classpath += findRoseSupportPathFromSource("/src/3rdPartyLibraries/antlr-jars/stringtemplate-3.1b1.jar", "lib/stringtemplate-3.1b1.jar") + ":";
  // classpath += findRoseSupportPathFromSource("/src/3rdPartyLibraries/antlr-jars/antlr-3.2.jar", "lib/antlr-3.2.jar") + ":";
     classpath += findRoseSupportPathFromSource("src/3rdPartyLibraries/antlr-jars/antlr-3.2.jar", "lib/antlr-3.2.jar") + ":";

  // Open Fortran Parser (OFP) support (this is the jar file)
     string ofp_jar_file_name = string("OpenFortranParser-") + StringUtility::numberToString(ROSE_OFP_MAJOR_VERSION_NUMBER) + "." + StringUtility::numberToString(ROSE_OFP_MINOR_VERSION_NUMBER) + "." + StringUtility::numberToString(ROSE_OFP_PATCH_VERSION_NUMBER) + string(".jar");
     string ofp_class_path = "src/3rdPartyLibraries/fortran-parser/" + ofp_jar_file_name;
     classpath += findRoseSupportPathFromBuild(ofp_class_path, string("lib/") + ofp_jar_file_name) + ":";

  // Java (ECJ front-end) support (adding specific jar file)
     string ecj_jar_file_name = string("ecjROSE.jar");
     string ecj_class_path_jarfile = "src/3rdPartyLibraries/java-parser/" + ecj_jar_file_name;
     classpath += findRoseSupportPathFromBuild(ecj_class_path_jarfile, string("lib/") + ecj_jar_file_name) + ":";

  // Java (ECJ front-end) support (adding path to source tree for the jar file).
  // This allows us to avoid copying the jar file to the build tree which is 
  // write protected in the execution of the "make distcheck" rule.
     string ecj_class_path = "src/3rdPartyLibraries/java-parser/";
  // classpath += findRoseSupportPathFromBuild(ecj_class_path, string("lib/") ) + ":";
  // classpath += findRoseSupportPathFromSource(ecj_class_path, string("lib/") ) + ":";
     classpath += findRoseSupportPathFromBuild(ecj_class_path, string("lib/") ) + ":";

  // Everything else?
     classpath += ".";

     if (SgProject::get_verbose() > 0)
        {
          printf ("In global_build_classpath(): classpath = %s \n",classpath.c_str());
        }

     return classpath;
   }

string
SgSourceFile::build_classpath()
   {
     string returnClasspath;

     returnClasspath = global_build_classpath();

// #ifndef ROSE_BUILD_FORTRAN_LANGUAGE_SUPPORT
#ifndef USE_ROSE_INTERNAL_JAVA_SUPPORT
     fprintf(stderr, "Fortran and Java parser not supported (lack of access to internal Java support (JVM support)\n");
     ROSE_ASSERT(false);
#endif

     return returnClasspath;
   }

int
SgSourceFile::build_Fortran_AST( vector<string> argv, vector<string> inputCommandLine )
   {
#ifdef ROSE_BUILD_FORTRAN_LANGUAGE_SUPPORT
  // This is how we pass the pointer to the SgFile created in ROSE before the Open 
  // Fortran Parser is called to the Open Fortran Parser.  In the case of C/C++ using
  // EDG the SgFile is passed through the edg_main() function, but not so with the 
  // Open Fortran Parser's openFortranParser_main() function API.  So we use this
  // global variable to pass the SgFile (so that the parser c_action functions can
  // build the Fotran AST using the existing SgFile.

     // FMZ(7/27/2010): check command line options for Rice CAF syntax
     //  -rose:CoArrayFortran, -rose:CAF, -rose:caf

     bool using_rice_caf = false;
     vector<string> ArgTmp = get_project()->get_originalCommandLineArgumentList();
     int sizeArgs = ArgTmp.size();

     for (int i = 0; i< sizeArgs; i++)  {
       if (ArgTmp[i].find("-rose:caf",0)==0     || 
           ArgTmp[i].find("-rose:CAF2.0",0)==0  ||
           ArgTmp[i].find("-rose:CAF2.0",0)==0  ) {

         using_rice_caf=true;
         break;
       }
     }

   
     extern SgSourceFile* OpenFortranParser_globalFilePointer;

  // DQ (10/26/2010): Moved from SgSourceFile::callFrontEnd() so that the stack will 
  // be empty when processing Java language support (not Fortran).
     FortranParserState* currStks = new FortranParserState(); 

  // printf ("######################### Inside of SgSourceFile::build_Fortran_AST() ############################ \n");

     bool requires_C_preprocessor = get_requires_C_preprocessor();
     if (requires_C_preprocessor == true)
        {
       // If we detect that the input file requires processing via CPP (e.g. filename of form *.F??) then 
       // we generate the command to run CPP on the input file and collect the results in a file with 
       // the suffix "_postprocessed.f??".  Note: instead of using CPP we use the target backend fortran 
       // compiler with the "-E" option.

          vector<string> fortran_C_preprocessor_commandLine;

       // Note: The `-traditional' and `-undef' flags are supplied to cpp by default [when used with cpp is used by gfortran], 
       // to help avoid unpleasant surprises.  So to simplify use of cpp and make it more consistant with gfortran we use 
       // gfortran to call cpp.
          fortran_C_preprocessor_commandLine.push_back(BACKEND_FORTRAN_COMPILER_NAME_WITH_PATH);

       // DQ (10/23/2010): Added support for "-D" options (this will trigger CPP preprocessing, eventually, but this is just to support the syntax checking).
       // Note that we have to do this before calling the C preprocessor and not with the syntax checking.
          const SgStringList & macroSpecifierList = get_project()->get_macroSpecifierList();
          for (size_t i = 0; i < macroSpecifierList.size(); i++)
             {
            // Note that gfortran will only do macro substitution of "-D" command line arguments on files with *.F or *.F?? suffix.
               ROSE_ASSERT(get_requires_C_preprocessor() == true);
               fortran_C_preprocessor_commandLine.push_back("-D"+macroSpecifierList[i]);
             }

       // DQ (5/19/2008): Added support for include paths as required for relatively new Fortran specific include mechanism in OFP.
          const SgStringList & includeList = get_project()->get_includeDirectorySpecifierList();
          for (size_t i = 0; i < includeList.size(); i++)
             {
               fortran_C_preprocessor_commandLine.push_back(includeList[i]);
             }

       // add option to specify preprocessing only
          fortran_C_preprocessor_commandLine.push_back("-E");

       // add source file name
          string sourceFilename = get_sourceFileNameWithPath();
          string preprocessFilename;

       // always create pseudonym for source file in case original extension does not permit preprocessing
          string dir  = StringUtility::getPathFromFileName(sourceFilename);
          string file = StringUtility::stripPathFromFileName(sourceFilename);
          string base = StringUtility::stripFileSuffixFromFileName(file);
          char * temp = tempnam(dir.c_str(), (base + "-").c_str());
          preprocessFilename = string(temp) + ".F90"; free(temp);
          int errorCode = link(sourceFilename.c_str(), preprocessFilename.c_str());
          ROSE_ASSERT(!errorCode);
          fortran_C_preprocessor_commandLine.push_back(preprocessFilename);

          // add option to specify output file name
          fortran_C_preprocessor_commandLine.push_back("-o");
          string sourceFileNameOutputFromCpp = generate_C_preprocessor_intermediate_filename(sourceFilename);
          fortran_C_preprocessor_commandLine.push_back(sourceFileNameOutputFromCpp);

          if ( SgProject::get_verbose() > 0 )
               printf ("cpp command line = %s \n",CommandlineProcessing::generateStringFromArgList(fortran_C_preprocessor_commandLine,false,false).c_str());

#if USE_GFORTRAN_IN_ROSE
       // Some security checking here could be helpful!!!
          errorCode = systemFromVector (fortran_C_preprocessor_commandLine);
#endif

       // DQ (10/1/2008): Added error checking on return value from CPP.
          if (errorCode != 0)
             {
               printf ("Error in running cpp on Fortran code: errorCode = %d \n",errorCode);
               ROSE_ASSERT(false);
             }

       // clean up after alias processing
          errorCode = unlink(preprocessFilename.c_str());
          ROSE_ASSERT(!errorCode);

        }


  // DQ (9/30/2007): Introduce syntax checking on input code (initially we can just call the backend compiler 
  // and let it report on the syntax errors).  Later we can make this a command line switch to disable (default 
  // should be true).
  // bool syntaxCheckInputCode = true;
     bool syntaxCheckInputCode = (get_skip_syntax_check() == false);

  // printf ("In build_Fortran_AST(): syntaxCheckInputCode = %s \n",syntaxCheckInputCode ? "true" : "false");

     if (syntaxCheckInputCode == true)
        {
       // Note that syntax checking of Fortran 2003 code using gfortran versions greater than 4.1 can 
       // be a problem because there are a lot of bugs in the Fortran 2003 support in later versions 
       // of gfortran (not present in initial Fortran 2003 support for syntax checking only). This problem 
       // has been verified in version 4.2 and 4.3 of gfortran.

       // DQ (9/30/2007): Introduce tracking of performance of ROSE.
          TimingPerformance timer ("Fortran syntax checking of input:");

       // DQ (9/30/2007): For Fortran, we want to run gfortran up front so that we can verify that
       // the input file is syntax error free.  First lets see what data is avilable to use to check
       // that we have a fortran file.
       // display("Before calling OpenFortranParser, what are the values in the SgFile");

       // DQ (9/30/2007): Call the backend Fortran compiler (typically gfortran) to check the syntax 
       // of the input program.  When using GNU gfortran, use the "-S" option which means:
       // "Compile only; do not assemble or link".

       // DQ (11/17/2007): Note that syntax and semantics checking is turned on using -fno-backend not -S 
       // as I previously thought.  Also I have turned on all possible warnings and specified the Fortran 2003
       // features.  I have also specified use of cray-pointers.
       // string syntaxCheckingCommandline = "gfortran -S " + get_sourceFileNameWithPath();
       // string warnings = "-Wall -Wconversion -Waliasing -Wampersand -Wimplicit-interface -Wline-truncation -Wnonstd-intrinsics -Wsurprising -Wunderflow -Wunused-labels";
       // DQ (12/8/2007): Added commandline control over warnings output in using gfortran sytax checking prior to use of OFP.

       // printf ("@@@@@@@@@@@@@@@@@@@@@@@@@@@@@ Setting up Fortran Syntax check @@@@@@@@@@@@@@@@@@@@@@@@@@@@ \n");

          vector<string> fortranCommandLine;
          fortranCommandLine.push_back(ROSE_GFORTRAN_PATH);
          fortranCommandLine.push_back("-fsyntax-only");

       // DQ (5/19/2008): Added support for include paths as required for relatively new Fortran specific include mechanism in OFP.
          const SgStringList & includeList = get_project()->get_includeDirectorySpecifierList();
          for (size_t i = 0; i < includeList.size(); i++)
             {
               fortranCommandLine.push_back(includeList[i]);
             }

          if (get_output_warnings() == true)
             {
            // These are gfortran specific options
            // As of 2004, -Wall implied: -Wunused-labels, -Waliasing, -Wsurprising and -Wline-truncation
            // Additional major options include:
            //      -fsyntax-only -pedantic -pedantic-errors -w -Wall -Waliasing -Wconversion -Wimplicit-interface
            //      -Wsurprising -Wunderflow -Wunused-labels -Wline-truncation -Werror -W
            // warnings = "-Wall -Wconversion -Waliasing -Wampersand -Wimplicit-interface -Wline-truncation -Wnonstd-intrinsics -Wsurprising -Wunderflow";

            // If warnings are requested (on the comandline to ROSE translator) then we want to output all possible warnings by defaul (at leas for how)

            // Check if we are using GNU compiler backend (if so then we are using gfortran, though we have no test in place currently for what 
            // version of gfortran (as we do for C and C++))
               string backendCompilerSystem = BACKEND_CXX_COMPILER_NAME_WITHOUT_PATH;
               if (backendCompilerSystem == "g++" || backendCompilerSystem == "mpicc" || backendCompilerSystem == "mpicxx")
                  {
                 // Since this is specific to gfortran version 4.1.2, we will exclude it (it is also redundant since it is included in -Wall)
                 // warnings += " -Wunused-labels";
                 // warnings = "-Wall -Wconversion -Wampersand -Wimplicit-interface -Wnonstd-intrinsics -Wunderflow";
                    fortranCommandLine.push_back("-Wall");

                 // Add in the gfortran extra warnings
                    fortranCommandLine.push_back("-W");

                 // More warnings not yet turned on.
                    fortranCommandLine.push_back("-Wconversion");
                    fortranCommandLine.push_back("-Wampersand");
                    fortranCommandLine.push_back("-Wimplicit-interface");
                    fortranCommandLine.push_back("-Wnonstd-intrinsics");
                    fortranCommandLine.push_back("-Wunderflow");
                  }
                 else
                  {
                    printf ("Currently only the GNU compiler backend is supported (gfortran) backendCompilerSystem = %s \n",backendCompilerSystem.c_str());
                    ROSE_ASSERT(false);
                  }
             }

       // Refactor the code below so that we can conditionally set the -ffree-line-length-none 
       // or -ffixed-line-length-none options (not available in all versions of gfortran).
          string use_line_length_none_string;

          bool relaxSyntaxCheckInputCode = (get_relax_syntax_check() == true);

       // DQ (11/17/2007): Set the fortran mode used with gfortran.
          if (get_F90_only() == true || get_F95_only() == true)
             {
            // For now let's consider f90 to be syntax checked under f95 rules (since gfortran does not support a f90 specific mode)
               if (relaxSyntaxCheckInputCode == false)
                  {
                 // DQ (9/24/2010): Relaxed syntax checking would allow "REAL*8" syntax with F90 if we used "-std=legacy" instead of "-std=f95".
                 // We will implement a strict syntax checking option with a default of false so that we can by default support codes using
                 // the "REAL*8" syntax with F90 (which appear to be common).
                 // fortranCommandLine.push_back("-std=f95");
                    fortranCommandLine.push_back("-std=legacy");
                  }

            // DQ (5/20/2008)
            // fortranCommandLine.push_back("-ffree-line-length-none");
               use_line_length_none_string = "-ffree-line-length-none";
             }
            else
             {
               if (get_F2003_only() == true)
                  {
                 // fortranCommandLine.push_back("-std=f2003");
                    if (relaxSyntaxCheckInputCode == false)
                       {
                      // DQ (9/24/2010): We need to consider making a strict syntax checking option and allowing this to be relaxed 
                      // by default.  It is however not clear that this is required for F2003 code where it does appear to be required 
                      // for F90 code.  So this needs to be tested, see comments above relative to use of "-std=legacy".
                         fortranCommandLine.push_back("-std=f2003");
                       }

                 // DQ (5/20/2008)
                 // fortranCommandLine.push_back("-ffree-line-length-none");
                    use_line_length_none_string = "-ffree-line-length-none";
                  }
                 else
                  {
                 // This should be the default mode (fortranMode string is empty). So is it f77?

                 // DQ (5/20/2008)
                 // fortranCommandLine.push_back ("-ffixed-line-length-none");
                    use_line_length_none_string = "-ffixed-line-length-none";
                  }
             }

// We need this #if since if gfortran is unavailable the macros for the major and minor version numbers will be empty strings (blank).
#if USE_GFORTRAN_IN_ROSE
       // DQ (9/16/2009): This option is not available in gfortran version 4.0.x (wonderful).
       // DQ (5/20/2008): Need to select between fixed and free format
       // fortran_C_preprocessor_commandLine.push_back("-ffree-line-length-none");
          if ( (BACKEND_FORTRAN_COMPILER_MAJOR_VERSION_NUMBER >= 4) && (BACKEND_FORTRAN_COMPILER_MINOR_VERSION_NUMBER >= 1) )
             {
               fortranCommandLine.push_back(use_line_length_none_string);
             }
#endif

       // DQ (12/8/2007): Added support for cray pointers from commandline.
          if (get_cray_pointer_support() == true)
             {
               fortranCommandLine.push_back("-fcray-pointer");
             }

       // Note that "-c" is required to enforce that we only compile and not link the result (even though -fno-backend is specified)
       // A web page specific to -fno-backend suggests using -fsyntax-only instead (so the "-c" options is not required).
#if 1
       // if ( SgProject::get_verbose() > 0 )
          if ( get_verbose() > 0 )
             {
               printf ("Checking syntax of input program using gfortran: syntaxCheckingCommandline = %s \n",CommandlineProcessing::generateStringFromArgList(fortranCommandLine,false,false).c_str());
             }
#endif
       // Call the OS with the commandline defined by: syntaxCheckingCommandline
#if 0
          fortranCommandLine.push_back(get_sourceFileNameWithPath());
#else
       // DQ (5/19/2008): Support for C preprocessing
          if (requires_C_preprocessor == true)
             {
            // If C preprocessing was required then we have to provide the generated filename of the preprocessed file!

            // Note that since we are using gfortran to do the syntax checking, we could just
            // hand the original file to gfortran instead of the one that we generate using CPP.
               string sourceFilename    = get_sourceFileNameWithPath();
               string sourceFileNameOutputFromCpp = generate_C_preprocessor_intermediate_filename(sourceFilename);
               fortranCommandLine.push_back(sourceFileNameOutputFromCpp);
             }
            else
             {
            // This will cause the original file to be used for syntax checking (instead of 
            // the CPP generated one, if one was generated).
               fortranCommandLine.push_back(get_sourceFileNameWithPath());
             }
#endif

       // At this point we have the full command line with the source file name
          if ( get_verbose() > 0 )
             {
               printf ("Checking syntax of input program using gfortran: syntaxCheckingCommandline = %s \n",CommandlineProcessing::generateStringFromArgList(fortranCommandLine,false,false).c_str());
             }

          int returnValueForSyntaxCheckUsingBackendCompiler = 0;
#if USE_GFORTRAN_IN_ROSE
          returnValueForSyntaxCheckUsingBackendCompiler = systemFromVector (fortranCommandLine);
#else
          printf ("backend fortran compiler (gfortran) unavailable ... (not an error) \n");
#endif

       // Check that there are no errors, I think that warnings are ignored!
          if (returnValueForSyntaxCheckUsingBackendCompiler != 0)
             {
               printf ("Syntax errors detected in input fortran program ... \n");

            // We should define some convention for error codes returned by ROSE
               exit(1);
             }
          ROSE_ASSERT(returnValueForSyntaxCheckUsingBackendCompiler == 0);

       // printf ("@@@@@@@@@@@@@@@@@@@@@@@@@@ DONE: Setting up Fortran Syntax check @@@@@@@@@@@@@@@@@@@@@@@@@ \n");

#if 0
          printf ("Exiting as a test ... (after syntax check) \n");
          ROSE_ASSERT(false);
#endif
        }

  // Build the classpath list for Java support.
     const string classpath = build_classpath();

  // This is part of debugging output to call OFP and output the list of parser actions that WOULD be called.
  // printf ("get_output_parser_actions() = %s \n",get_output_parser_actions() ? "true" : "false");
     if (get_output_parser_actions() == true)
        {
       // DQ (1/19/2008): New version of OFP requires different calling syntax.
       // string OFPCommandLineString = std::string("java parser.java.FortranMain") + " --dump " + get_sourceFileNameWithPath();
          vector<string> OFPCommandLine;
          OFPCommandLine.push_back(JAVA_JVM_PATH);
          OFPCommandLine.push_back(classpath);
          OFPCommandLine.push_back("fortran.ofp.FrontEnd");
          OFPCommandLine.push_back("--dump");
       // OFPCommandLine.push_back("--tokens");

       // DQ (5/18/2008): Added support for include paths as required for relatively new Fortran specific include mechanism in OFP.
          const SgStringList & includeList = get_project()->get_includeDirectorySpecifierList();
          for (size_t i = 0; i < includeList.size(); i++)
             {
               OFPCommandLine.push_back(includeList[i]);
             }

       // DQ (5/19/2008): Support for C preprocessing
          if (requires_C_preprocessor == true)
             {
            // If C preprocessing was required then we have to provide the generated filename of the preprocessed file!
            // Note that OFP has no support for CPP directives and will ignore them all.
               string sourceFilename              = get_sourceFileNameWithPath();
               string sourceFileNameOutputFromCpp = generate_C_preprocessor_intermediate_filename(sourceFilename);
               OFPCommandLine.push_back(sourceFileNameOutputFromCpp);
             }
            else
             {
            // Build the command line using the original file (to be used by OFP).
               OFPCommandLine.push_back(get_sourceFileNameWithPath());
             }

#if 1
          printf ("output_parser_actions: OFPCommandLine = %s \n",CommandlineProcessing::generateStringFromArgList(OFPCommandLine,false,false).c_str());
#endif

#if 1
       // Some security checking here could be helpful!!!
       // Run OFP with the --dump option so that we can get the parset actions (used only for internal debugging support).
          int errorCode = systemFromVector(OFPCommandLine);

          if (errorCode != 0)
             {
               printf ("Running OFP ONLY causes an error (errorCode = %d) \n",errorCode);
#if 1
            // DQ (10/4/2008): Need to work with Liao to see why this passes for me but fails for him (and others).
            // for now we can comment out the error checking on the running of OFP as part of getting the 
            // output_parser_actions option (used for debugging).
               ROSE_ASSERT(false);
#else
               printf ("Skipping enforcement of exit after running OFP ONLY as (part of output_parser_actions option) \n");
#endif
             }
#else

#error "REMOVE THIS CODE"

       // This fails, I think because we can't call the openFortranParser_main twice. 
       // DQ (11/30/2008):  Does the work by Rice fix this now?
          int openFortranParser_dump_argc    = 0;
          char** openFortranParser_dump_argv = NULL;
          CommandlineProcessing::generateArgcArgvFromList(OFPCommandLine,openFortranParser_dump_argc,openFortranParser_dump_argv);
          frontendErrorLevel = openFortranParser_main (openFortranParser_dump_argc, openFortranParser_dump_argv);

#endif
       // If this was selected as an option then we can stop here (rather than call OFP again).
       // printf ("--- get_exit_after_parser() = %s \n",get_exit_after_parser() ? "true" : "false");
          if (get_exit_after_parser() == true)
             {
               printf ("Exiting after parsing... \n");
               exit(0);
             }

       // End of option handling to generate list of OPF parser actions.
        }

  // Option to just run the parser (not constructing the AST) and quit.
  // printf ("get_exit_after_parser() = %s \n",get_exit_after_parser() ? "true" : "false");
     if (get_exit_after_parser() == true)
        {
       // DQ (1/19/2008): New version of OFP requires different calling syntax.
       // string OFPCommandLineString = std::string("java parser.java.FortranMain") + " " + get_sourceFileNameWithPath();
          vector<string> OFPCommandLine;
          OFPCommandLine.push_back(JAVA_JVM_PATH);
          OFPCommandLine.push_back(classpath);
          OFPCommandLine.push_back("fortran.ofp.FrontEnd");

          bool foundSourceDirectoryExplicitlyListedInIncludePaths = false;

       // DQ (5/18/2008): Added support for include paths as required for relatively new Fortran specific include mechanism in OFP.
          const SgStringList & includeList = get_project()->get_includeDirectorySpecifierList();
          for (size_t i = 0; i < includeList.size(); i++)
             {
               OFPCommandLine.push_back(includeList[i]);

            // printf ("includeList[%d] = %s \n",i,includeList[i].c_str());

            // I think we have to permit an optional space between the "-I" and the path
               if ("-I" + getSourceDirectory() == includeList[i] || "-I " + getSourceDirectory() == includeList[i])
                  {
                 // The source file path is already included!
                    foundSourceDirectoryExplicitlyListedInIncludePaths = true;
                  }
             }

       // printf ("foundSourceDirectoryExplicitlyListedInIncludePaths = %s \n",foundSourceDirectoryExplicitlyListedInIncludePaths ? "true" : "false");
          if (foundSourceDirectoryExplicitlyListedInIncludePaths == false)
             {
            // Add the source directory to the include list so that we reproduce the semantics of gfortran
               OFPCommandLine.push_back("-I" + getSourceDirectory() );
             }

       // DQ (8/24/2010): Detect the use of CPP on the fortran file and use the correct generated file from CPP, if required.
       // OFPCommandLine.push_back(get_sourceFileNameWithPath());
          if (requires_C_preprocessor == true)
             {
               string sourceFilename = get_sourceFileNameWithoutPath();
               string sourceFileNameOutputFromCpp = generate_C_preprocessor_intermediate_filename(sourceFilename);
               OFPCommandLine.push_back(sourceFileNameOutputFromCpp);
             }
            else
             {
               OFPCommandLine.push_back(get_sourceFileNameWithPath());
             }
          
#if 0
          printf ("exit_after_parser: OFPCommandLine = %s \n",StringUtility::listToString(OFPCommandLine).c_str());
#endif
#if 1
       // Some security checking here could be helpful!!!
          int errorCode = systemFromVector (OFPCommandLine);

       // DQ (9/30/2008): Added error checking of return value
          if (errorCode != 0)
             {
               printf ("Using option -rose:exit_after_parser (errorCode = %d) \n",errorCode);
               ROSE_ASSERT(false);
             }
#else

// #error "REMOVE THIS CODE"

       // This fails, I think because we can't call the openFortranParser_main twice.
          int openFortranParser_only_argc    = 0;
          char** openFortranParser_only_argv = NULL;
          CommandlineProcessing::generateArgcArgvFromList(OFPCommandLine,openFortranParser_only_argc,openFortranParser_only_argv);
       // frontendErrorLevel = openFortranParser_main (openFortranParser_only_argc, openFortranParser_only_argv);
          int errorCode = openFortranParser_main (openFortranParser_only_argc, openFortranParser_only_argv);

#endif
          printf ("Skipping all processing after parsing fortran (OFP) ... (get_exit_after_parser() == true) errorCode = %d \n",errorCode);
       // exit(0);

          ROSE_ASSERT(errorCode == 0);
          return errorCode;
       }
                    
  // DQ (1/19/2008): New version of OFP requires different calling syntax; new lib name is: libfortran_ofp_parser_java_FortranParserActionJNI.so old name: libparser_java_FortranParserActionJNI.so
  // frontEndCommandLineString = std::string(argv[0]) + " --class parser.java.FortranParserActionJNI " + get_sourceFileNameWithPath();
     vector<string> frontEndCommandLine;

     frontEndCommandLine.push_back(argv[0]);
  // frontEndCommandLine.push_back(classpath);
     frontEndCommandLine.push_back("--class");
     frontEndCommandLine.push_back("fortran.ofp.parser.c.jni.FortranParserActionJNI");

     //FMZ (7/26/2010)  added an option for using rice CAF. 
     if (using_rice_caf==true) 
          frontEndCommandLine.push_back("--RiceCAF");

#if 0
  // Debugging output
     get_project()->display("Calling SgProject display");
     display("Calling SgFile display");
#endif

     const SgStringList & includeList = get_project()->get_includeDirectorySpecifierList();

     bool foundSourceDirectoryExplicitlyListedInIncludePaths = false;

  // printf ("getSourceDirectory() = %s \n",getSourceDirectory().c_str());
     for (size_t i = 0; i < includeList.size(); i++)
        {
          frontEndCommandLine.push_back(includeList[i]);

       // printf ("includeList[%d] = %s \n",i,includeList[i].c_str());

       // I think we have to permit an optional space between the "-I" and the path
          if (  "-I" + getSourceDirectory() == includeList[i] || "-I " + getSourceDirectory() == includeList[i])
             {
            // The source file path is already included!
               foundSourceDirectoryExplicitlyListedInIncludePaths = true;
             }
        }

  // printf ("foundSourceDirectoryExplicitlyListedInIncludePaths = %s \n",foundSourceDirectoryExplicitlyListedInIncludePaths ? "true" : "false");
     if (foundSourceDirectoryExplicitlyListedInIncludePaths == false)
        {
       // Add the source directory to the include list so that we reproduce the semantics of gfortran
          frontEndCommandLine.push_back("-I" + getSourceDirectory() );
        }

  // DQ (5/19/2008): Support for C preprocessing
     if (requires_C_preprocessor == true)
        {
       // If C preprocessing was required then we have to provide the generated filename of the preprocessed file!

       // Note that the filename referenced in the Sg_File_Info objects will use the original file name and not 
       // the generated file name of the CPP generated file.  This is because it gets the filename from the 
       // SgSourceFile IR node and not from the filename provided on the internal command line generated for call OFP.

          string sourceFilename              = get_sourceFileNameWithPath();
          string sourceFileNameOutputFromCpp = generate_C_preprocessor_intermediate_filename(sourceFilename);

          frontEndCommandLine.push_back(sourceFileNameOutputFromCpp);
        }
       else
        {
       // If not being preprocessed, the fortran filename is just the original input source file name.
          frontEndCommandLine.push_back(get_sourceFileNameWithPath());
        }

#if 1
     if ( get_verbose() > 0 )
          printf ("Fortran numberOfCommandLineArguments = %zu frontEndCommandLine = %s \n",inputCommandLine.size(),CommandlineProcessing::generateStringFromArgList(frontEndCommandLine,false,false).c_str());
#endif

#if 0
     frontEndCommandLine.push_back("--tokens");
#endif

     if (get_output_tokens() == true)
        {
       // Note that this will cause all other c_actions to not be executed (resulting in an empty file).
       // So this makes since to run in an analysis mode only, not for generation of code or compiling 
       // of the generated code.
          frontEndCommandLine.push_back("--tokens");
        }

     int openFortranParser_argc    = 0;
     char** openFortranParser_argv = NULL;
     CommandlineProcessing::generateArgcArgvFromList(frontEndCommandLine,openFortranParser_argc,openFortranParser_argv);

  // printf ("openFortranParser_argc = %d openFortranParser_argv = %s \n",openFortranParser_argc,CommandlineProcessing::generateStringFromArgList(openFortranParser_argv,false,false).c_str());

  // DQ (8/19/2007): Setup the global pointer used to pass the SgFile to which the Open Fortran Parser 
  // should attach the AST.  This is a bit ugly, but the parser interface only takes a commandline so it 
  // would be more ackward to pass a pointer to a C++ object through the commandline or the Java interface.
     OpenFortranParser_globalFilePointer = const_cast<SgSourceFile*>(this);
     ROSE_ASSERT(OpenFortranParser_globalFilePointer != NULL);

     if ( get_verbose() > 1 )
          printf ("Calling openFortranParser_main(): OpenFortranParser_globalFilePointer = %p \n",OpenFortranParser_globalFilePointer);

#if USE_ROSE_SSL_SUPPORT
  // The use of the JVM required to support Java is a problem when linking to the SSL library (either -lssl or -lcrypto)
  // this may be fixed in Java version 6, but this is a hope, it has not been tested.  Java version 6 does
  // appear to fix the problem with zlib (we think) and this appears to be a similar problem).
     int frontendErrorLevel = 1;

     printf ("********************************************************************************************** \n");
     printf ("Fortran support using the JVM is incompatable with the use of the SSL library (fails in jvm).  \n");
     printf ("To enable the use of Fortran support in ROSE don't use --enable-ssl on configure command line. \n");
     printf ("********************************************************************************************** \n");
#else

  // DQ (11/11/2010): There should be no include files on the stack from previous files, see test2010_78.C and test2010_79.C when
  // compiled together on the same command line.
     ROSE_ASSERT(astIncludeStack.size() == 0);

  // frontendErrorLevel = openFortranParser_main (numberOfCommandLineArguments, inputCommandLine);
     int frontendErrorLevel = openFortranParser_main (openFortranParser_argc, openFortranParser_argv);

  // DQ (11/11/2010): There should be no include files left in the stack, see test2010_78.C and test2010_79.C when
  // compiled together on the same command line.
  // ROSE_ASSERT(astIncludeStack.size() == 0);
     if (astIncludeStack.size() != 0)
        {
          printf ("Warning: astIncludeStack not cleaned up after openFortranParser_main(): astIncludeStack.size() = %zu \n",astIncludeStack.size());
        }
#endif

     if ( get_verbose() > 1 )
          printf ("DONE: Calling the openFortranParser_main() function (which loads the JVM) \n");

  // Reset this global pointer after we are done (just to be safe and avoid it being used later and causing strange bugs).
     OpenFortranParser_globalFilePointer = NULL;

  // Now read the CPP directives such as "# <number> <filename> <optional numeric code>", in the generated file from CPP.
     if (requires_C_preprocessor == true)
        {
       // If this was part of the processing of a CPP generated file then read the preprocessed file 
       // to get the CPP directives (different from those of the original *.F?? file) which will 
       // indicate line numbers and files where text was inserted as part of CPP processing.  We 
       // mostly want to read CPP declarations of the form "# <number> <filename> <optional numeric code>".
       // these are the only directives that will be in the CPP generated file (as I recall).

          string sourceFilename              = get_sourceFileNameWithPath();
          string sourceFileNameOutputFromCpp = generate_C_preprocessor_intermediate_filename(sourceFilename);
#if 0
          printf ("Need to preprocess the CPP generated fortran file so that we can attribute source code statements to files: sourceFileNameOutputFromCpp = %s \n",sourceFileNameOutputFromCpp.c_str());
#endif
#if 1
       // Note that the collection of CPP linemarker directives from the CPP generated file 
       // (and their insertion into the AST), should be done before the collection and 
       // insertion of the Comments and more general CPP directives from the original source 
       // file and their insertion. This will allow the correct representation of source 
       // position information to be used in the final insertion of comments and CPP directives
       // from the original file.

#if 0
       // DQ (12/19/2008): This is now done by the AttachPreprocessingInfoTreeTrav

       // List of all comments and CPP directives (collected from the generated CPP file so that we can collect the 
       // CPP directives that indicate source file boundaries of included regions of source code.
       // E.g. # 42 "foobar.f" 2
          ROSEAttributesList* currentListOfAttributes = new ROSEAttributesList();
          ROSE_ASSERT(currentListOfAttributes != NULL);

       // DQ (11/28/2008): This will collect the CPP directives from the generated CPP file so that 
       // we can associate parts of the AST included from different files with the correct file.  
       // Without this processing all the parts of the AST will be associated with the same generated file.
          currentListOfAttributes->collectPreprocessorDirectivesAndCommentsForAST(sourceFileNameOutputFromCpp,ROSEAttributesList::e_C_language);
#endif

#if 0
          printf ("Secondary pass over Fortran source file = %s to comment comments and CPP directives (might still be referencing the original source file) \n",sourceFileNameOutputFromCpp.c_str());
          printf ("Calling attachPreprocessingInfo() \n");
#endif

          attachPreprocessingInfo(this);

       // printf ("DONE: calling attachPreprocessingInfo() \n");

       // DQ (12/19/2008): Now we have to do an analysis of the AST to interpret the linemarkers.
          processCppLinemarkers();

#endif
#if 0
          printf ("Exiting as a test ... (collect the CPP directives from the CPP generated file after building the AST)\n");
          ROSE_ASSERT(false);
#endif
        }

  // printf ("######################### Leaving SgSourceFile::build_Fortran_AST() ############################ \n");


  // DQ (10/26/2010): Moved from SgSourceFile::callFrontEnd() so that the stack will 
  // be empty when processing Java language support (not Fortran).
     delete  currStks;
     currStks = NULL;

     return frontendErrorLevel;
#else
     fprintf(stderr, "Fortran parser not supported \n");
     ROSE_ASSERT(false);

     return -1;
#endif
   }





int
SgSourceFile::build_Java_AST( vector<string> argv, vector<string> inputCommandLine )
   {
#ifdef ROSE_BUILD_JAVA_LANGUAGE_SUPPORT
  // This is how we pass the pointer to the SgFile created in ROSE before the Open 
  // Fortran Parser is called to the Open Fortran Parser.  In the case of C/C++ using
  // EDG the SgFile is passed through the edg_main() function, but not so with the 
  // Open Fortran Parser's openFortranParser_main() function API.  So we use this
  // global variable to pass the SgFile (so that the parser c_action functions can
  // build the Fotran AST using the existing SgFile.
     extern SgSourceFile* OpenFortranParser_globalFilePointer;

  // printf ("######################### Inside of SgSourceFile::build_Java_AST() ############################ \n");

     ROSE_ASSERT(get_requires_C_preprocessor() == false);

  // DQ (10/11/2010): We don't need syntax checking because ECJ will do that.
  // bool syntaxCheckInputCode = (get_skip_syntax_check() == false);
  // bool syntaxCheckInputCode = false;
  // printf ("In build_Java_AST(): syntaxCheckInputCode = %s \n",syntaxCheckInputCode ? "true" : "false");

  // Build the classpath list for Java support.
     const string classpath = build_classpath();

  // This is part of debugging output to call OFP and output the list of parser actions that WOULD be called.
  // printf ("get_output_parser_actions() = %s \n",get_output_parser_actions() ? "true" : "false");
  // if (false)
     if (get_output_parser_actions() == true)
        {
          printf("Sorry, not implemented: output_parser_actions option is not supported for Java yet. \n");
          ROSE_ASSERT(false);

       // DQ (1/19/2008): New version of OFP requires different calling syntax.
       // string OFPCommandLineString = std::string("java parser.java.FortranMain") + " --dump " + get_sourceFileNameWithPath();
          vector<string> OFPCommandLine;
          OFPCommandLine.push_back(JAVA_JVM_PATH);
          OFPCommandLine.push_back(classpath);
          OFPCommandLine.push_back("JavaTraversal");
       // OFPCommandLine.push_back("--dump");

#if 0
          printf ("output_parser_actions: OFPCommandLine = %s \n",CommandlineProcessing::generateStringFromArgList(OFPCommandLine,false,false).c_str());
#endif

       // Some security checking here could be helpful!!!
       // Run OFP with the --dump option so that we can get the parset actions (used only for internal debugging support).
          int errorCode = systemFromVector(OFPCommandLine);

          if (errorCode != 0)
             {
               printf ("Running ECJ ONLY causes an error (errorCode = %d) \n",errorCode);
               ROSE_ASSERT(false);
             }

       // If this was selected as an option then we can stop here (rather than call ECJ again).
       // printf ("--- get_exit_after_parser() = %s \n",get_exit_after_parser() ? "true" : "false");
          if (get_exit_after_parser() == true)
             {
               printf ("Exiting after parsing... \n");
               exit(0);
             }

       // End of option handling to generate list of OPF parser actions.
        }

  // Option to just run the parser (not constructing the AST) and quit.
  // printf ("get_exit_after_parser() = %s \n",get_exit_after_parser() ? "true" : "false");
     if (get_exit_after_parser() == true)
        {
          printf("Sorry, not implemented: exit_after_parser option is not supported for Java yet. \n");
          ROSE_ASSERT(false);

       // DQ (1/19/2008): New version of OFP requires different calling syntax.
       // string OFPCommandLineString = std::string("java parser.java.FortranMain") + " " + get_sourceFileNameWithPath();
          vector<string> OFPCommandLine;
          OFPCommandLine.push_back(JAVA_JVM_PATH);
          OFPCommandLine.push_back(classpath);
       // OFPCommandLine.push_back("fortran.ofp.FrontEnd");
          OFPCommandLine.push_back("JavaTraversal");

#if 0
          printf ("exit_after_parser: OFPCommandLine = %s \n",StringUtility::listToString(OFPCommandLine).c_str());
#endif

       // Some security checking here could be helpful!!!
          int errorCode = systemFromVector (OFPCommandLine);

       // DQ (9/30/2008): Added error checking of return value
          if (errorCode != 0)
             {
               printf ("Using option -rose:exit_after_parser (errorCode = %d) \n",errorCode);
               ROSE_ASSERT(false);
             }
          printf ("Skipping all processing after parsing java (ECJ) ... (get_exit_after_parser() == true) errorCode = %d \n",errorCode);
       // exit(0);

          ROSE_ASSERT(errorCode == 0);
          return errorCode;
       }

  // Note that for the ECJ JVM support, the filename must appear last on the command line.
  // I think it is only an intermediate test before actually calling ECJ that requires 
  // this so it could be relaxed with a bit of work.
     vector<string> frontEndCommandLine;

     frontEndCommandLine.push_back(argv[0]);

  // DQ (10/20/2010): This is what we want in the Fortran support, but not for the Java support.
  // frontEndCommandLine.push_back("--class");
  // frontEndCommandLine.push_back("JavaTraversal");

#if 0
  // Debugging output
     get_project()->display("Calling SgProject display");
     display("Calling SgFile display");
#endif

  // Added an option to the ECJ command line to support different levels of output from the Java side of the house.
     string verboseOptionString = "--rose:verbose " + StringUtility::numberToString(SgProject::get_verbose());
     if (SgProject::get_verbose() > 0)
        {
          printf ("Debugging option to Java ECJ translation (java code) to build ROSE AST: verboseOptionString = %s \n",verboseOptionString.c_str());
        }
     frontEndCommandLine.push_back(verboseOptionString);

  // frontEndCommandLine.push_back("-d none");
#if 1
  // DQ (4/1/2011): Add "-d" option to prevent java "class" files from being generated into the source tree.
  // Since we implement a source-to-source compiler, we don't need these to be generated. Note that this
  // must be inserted as two seperate strings to have it work properly.
     frontEndCommandLine.push_back("-d");
     frontEndCommandLine.push_back("none");
#else
  // DQ (4/2/2011): Specify the current directory as the location for the generated *.class files.
  // Upon later consideration this is the option that I think I want to pass the the backend compiler, not the frontend.
     frontEndCommandLine.push_back("-d");
     frontEndCommandLine.push_back(".");
#endif

#if 1
  // DQ (4/1/2011): Added ecj option handling (similar to how EDG option handling is supported).
  // This allows ECJ specific option to be set on the command line for ROSE translators.

  // *******************************************************************
  // Handle general ecj options (-xxx)
  // *******************************************************************

  // Strip out all the -ecj:xxx options and put them into the ecj command line as -xxx

  // Resets modifiedArgc and allocates memory to modifiedArgv
     Rose_STL_Container<string> ecjOptionList = CommandlineProcessing::generateOptionList (argv,"-ecj:");
     CommandlineProcessing::addListToCommandLine(frontEndCommandLine,"-",ecjOptionList);

  // *******************************************************************
  // Handle general ecj options (--xxx)
  // *******************************************************************

  // Strip out all the -ecj:xxx options and put them into the ecj command line as --xxx

  // Resets modifiedArgc and allocates memory to modifiedArgv
     ecjOptionList = CommandlineProcessing::generateOptionList (argv,"--ecj:");
     CommandlineProcessing::addListToCommandLine(frontEndCommandLine,"--",ecjOptionList);

  // *******************************************************************
  // Handle general ecj options (-xxx abc)
  // *******************************************************************

  // Handle ecj options taking a parameter (string or integer)
     ecjOptionList = CommandlineProcessing::generateOptionWithNameParameterList (argv,"-ecj_parameter:");
     CommandlineProcessing::addListToCommandLine(frontEndCommandLine,"-",ecjOptionList);

  // *******************************************************************
  // Handle general ecj options (--xxx abc)
  // *******************************************************************

  // Handle ecj options taking a parameter (string or integer)
     ecjOptionList = CommandlineProcessing::generateOptionWithNameParameterList (argv,"--ecj_parameter:");
     CommandlineProcessing::addListToCommandLine(frontEndCommandLine,"--",ecjOptionList);
#endif

  // Java does not use include files, so we can enforce this.
     ROSE_ASSERT(get_project()->get_includeDirectorySpecifierList().empty() == true);

  // Add the source file as the last argument on the command line (checked by intermediate testing before calling ECJ).
     frontEndCommandLine.push_back(get_sourceFileNameWithPath());

#if 1
     if ( get_verbose() > 0 )
          printf ("Java numberOfCommandLineArguments = %zu frontEndCommandLine = %s \n",inputCommandLine.size(),CommandlineProcessing::generateStringFromArgList(frontEndCommandLine,false,false).c_str());
#endif

     int openJavaParser_argc    = 0;
     char** openJavaParser_argv = NULL;
     CommandlineProcessing::generateArgcArgvFromList(frontEndCommandLine,openJavaParser_argc,openJavaParser_argv);

  // printf ("openFortranParser_argc = %d openFortranParser_argv = %s \n",openFortranParser_argc,CommandlineProcessing::generateStringFromArgList(openFortranParser_argv,false,false).c_str());

  // DQ (8/19/2007): Setup the global pointer used to pass the SgFile to which the Open Fortran Parser 
  // should attach the AST.  This is a bit ugly, but the parser interface only takes a commandline so it 
  // would be more ackward to pass a pointer to a C++ object through the commandline or the Java interface.
     OpenFortranParser_globalFilePointer = const_cast<SgSourceFile*>(this);
     ROSE_ASSERT(OpenFortranParser_globalFilePointer != NULL);

     if ( get_verbose() > 0 )
          printf ("Calling openFortranParser_main(): OpenFortranParser_globalFilePointer = %p \n",OpenFortranParser_globalFilePointer);

#if USE_ROSE_SSL_SUPPORT
  // The use of the JVM required to support Java is a problem when linking to the SSL library (either -lssl or -lcrypto)
  // this may be fixed in Java version 6, but this is a hope, it has not been tested.  Java version 6 does
  // appear to fix the problem with zlib (we think) and this appears to be a similar problem).
     int frontendErrorLevel = 1;

     printf ("********************************************************************************************** \n");
     printf ("Fortran support using the JVM is incompatable with the use of the SSL library (fails in jvm).  \n");
     printf ("To enable the use of Fortran support in ROSE don't use --enable-ssl on configure command line. \n");
     printf ("********************************************************************************************** \n");
#else

  // frontendErrorLevel = openFortranParser_main (numberOfCommandLineArguments, inputCommandLine);
  // int frontendErrorLevel = openFortranParser_main (openFortranParser_argc, openFortranParser_argv);
     int frontendErrorLevel = openJavaParser_main (openJavaParser_argc, openJavaParser_argv);
#endif

     if ( get_verbose() > 0 )
          printf ("DONE: Calling the openFortranParser_main() function (which loads the JVM) \n");

  // Reset this global pointer after we are done (just to be safe and avoid it being used later and causing strange bugs).
     OpenFortranParser_globalFilePointer = NULL;

  // printf ("######################### Leaving SgSourceFile::build_Java_AST() ############################ \n");

     return frontendErrorLevel;
#else
     fprintf(stderr, "Java language parser not supported \n");
     ROSE_ASSERT(false);

     return -1;
#endif
   }




namespace SgSourceFile_processCppLinemarkers
   {
  // This class (AST traversal) supports the traversal of the AST required 
  // to translate the source position using the CPP linemarkers.

     class LinemarkerTraversal : public AstSimpleProcessing
        {
          public:
           // list<PreprocessingInfo*> preprocessingInfoStack;
              list< pair<int,int> > sourcePositionStack;

              LinemarkerTraversal( const string & sourceFilename );

              void visit ( SgNode* astNode );
        };
   }


SgSourceFile_processCppLinemarkers::LinemarkerTraversal::LinemarkerTraversal( const string & sourceFilename )
   {
  // Build an initial element on the stack so that the original source file name will be used to 
  // set the global scope (which will be traversed before we visit any statements that might have 
  // CPP directives attached (or which are CPP direcitve IR nodes).

  // Get the fileId of the assocated filename
     int fileId = Sg_File_Info::getIDFromFilename(sourceFilename);

  // Assume this is line 1 (I forget why zero is not a great idea here, 
  // I expect that it causes a consstancy test to fail somewhere).
     int line = 1;

     if ( SgProject::get_verbose() > 1 )
          printf ("In LinemarkerTraversal::LinemarkerTraversal(): Push initial stack entry for line = %d fileId = %d sourceFilename = %s \n",line,fileId,sourceFilename.c_str());

  // Push an entry onto the stack before doing the traversal over the whole AST.
     sourcePositionStack.push_front( pair<int,int>(line,fileId) );
   }

void
SgSourceFile_processCppLinemarkers::LinemarkerTraversal::visit ( SgNode* astNode )
   {
#ifdef ROSE_BUILD_FORTRAN_LANGUAGE_SUPPORT
     extern SgSourceFile* OpenFortranParser_globalFilePointer;

    // DXN (02/21/2011): Consider the case of SgInterfaceBody.
    // TODO: revise SgInterfaceBody::get_numberOfTraversalSuccessor() to return 1 and
    // TODO: revise SgInterfaceBody::get_traversalSuccessorByIndex(int ) to return p_functionDeclaration
    // Such changes will require some re-write of the code to build SgInterfaceBody.
    // With such changes, the patch below to treat the case of SgInterfaceBody will no longer be necessary.
    SgInterfaceBody* interfaceBody = isSgInterfaceBody(astNode);
    if (interfaceBody)
       {
        AstSimpleProcessing::traverse(interfaceBody->get_functionDeclaration(), preorder);
       }

    SgStatement* statement = isSgStatement(astNode);
  // printf ("LinemarkerTraversal::visit(): statement = %p = %s \n",statement,(statement != NULL) ? statement->class_name().c_str() : "NULL");
     if (statement != NULL)
        {
          if ( SgProject::get_verbose() > 1 )
               printf ("LinemarkerTraversal::visit(): statement = %p = %s \n",statement,statement->class_name().c_str());

          AttachedPreprocessingInfoType *commentOrDirectiveList = statement->getAttachedPreprocessingInfo();

          if ( SgProject::get_verbose() > 1 )
               printf ("LinemarkerTraversal::visit(): commentOrDirectiveList = %p (size = %zu) \n",commentOrDirectiveList,(commentOrDirectiveList != NULL) ? commentOrDirectiveList->size() : 0);

          if (commentOrDirectiveList != NULL)
             {
               AttachedPreprocessingInfoType::iterator i = commentOrDirectiveList->begin();
               while(i != commentOrDirectiveList->end())
                  {
                    if ( (*i)->getTypeOfDirective() == PreprocessingInfo::CpreprocessorCompilerGeneratedLinemarker )
                       {
                      // This is a CPP linemarker
                         int line = (*i)->get_lineNumberForCompilerGeneratedLinemarker();

                      // DQ (12/23/2008): Note this is a quoted name, we need the unquoted version!
                         std::string quotedFilename = (*i)->get_filenameForCompilerGeneratedLinemarker();
                         ROSE_ASSERT(quotedFilename[0] == '\"');
                         ROSE_ASSERT(quotedFilename[quotedFilename.length()-1] == '\"');
                         std::string filename = quotedFilename.substr(1,quotedFilename.length()-2);

                         std::string options  = (*i)->get_optionalflagsForCompilerGeneratedLinemarker();

                      // Add the new filename to the static map stored in the Sg_File_Info (no action if filename is already in the map).
                         Sg_File_Info::addFilenameToMap(filename);

                         int fileId = Sg_File_Info::getIDFromFilename(filename);

                         if ( SgProject::get_verbose() > 1 )
                              printf ("line = %d fileId = %d quotedFilename = %s filename = %s options = %s \n",line,fileId,quotedFilename.c_str(),filename.c_str(),options.c_str());

                      // Just record the first linemarker so that we can test getting the filename correct.
                         if (line == 1 && sourcePositionStack.empty() == true)
                            {
                              sourcePositionStack.push_front( pair<int,int>(line,fileId) );
                            }
                       }

                    i++;
                  }
             }

       // ROSE_ASSERT(sourcePositionStack.empty() == false);
          if (sourcePositionStack.empty() == false)
             {
               int line   = sourcePositionStack.front().first;
               int fileId = sourcePositionStack.front().second;

               if ( SgProject::get_verbose() > 1 )
                    printf ("Setting the source position of statement = %p = %s to line = %d fileId = %d \n",statement,statement->class_name().c_str(),line,fileId);

          // DXN (02/18/2011): only reset the file id for the node whose file id corresponds to the "_postprocessed" file.
               string sourceFilename              = Sg_File_Info::getFilenameFromID(fileId) ;
               string sourceFileNameOutputFromCpp = OpenFortranParser_globalFilePointer->generate_C_preprocessor_intermediate_filename(sourceFilename);
               int cppFileId = Sg_File_Info::getIDFromFilename(sourceFileNameOutputFromCpp);
               if (statement->get_file_info()->get_file_id() == cppFileId)
                  {
                   statement->get_file_info()->set_file_id(fileId);
                  }
            // statement->get_file_info()->set_line(line);

               if ( SgProject::get_verbose() > 1 )
                    Sg_File_Info::display_static_data("Setting the source position of statement");

               string filename = Sg_File_Info::getFilenameFromID(fileId);

               if ( SgProject::get_verbose() > 1 )
                  {
                    printf ("filename = %s \n",filename.c_str());
                    printf ("filename = %s \n",statement->get_file_info()->get_filenameString().c_str());
                  }

               ROSE_ASSERT(statement->get_file_info()->get_filename() != NULL);
               ROSE_ASSERT(statement->get_file_info()->get_filenameString().empty() == false);
             }
        }
#else  // ! ROSE_BUILD_FORTRAN_LANGUAGE_SUPPORT
     // SKW: not called except from Fortran
     printf(">>> SgSourceFile_processCppLinemarkers::LinemarkerTraversal::visit is not implemented for languages other than Fortran\n");
     ROSE_ASSERT(false);
#endif //   ROSE_BUILD_FORTRAN_LANGUAGE_SUPPORT
   }


void
SgSourceFile::processCppLinemarkers()
   {
     SgSourceFile* sourceFile = const_cast<SgSourceFile*>(this);

     SgSourceFile_processCppLinemarkers::LinemarkerTraversal linemarkerTraversal(sourceFile->get_sourceFileNameWithPath());

     linemarkerTraversal.traverse(sourceFile,preorder);

#if 0
     printf ("Exiting as a test ... (processing linemarkers)\n");
     ROSE_ASSERT(false);
#endif
   }

int
SgSourceFile::build_C_and_Cxx_AST( vector<string> argv, vector<string> inputCommandLine )
   {
     std::string frontEndCommandLineString;
     frontEndCommandLineString = std::string(argv[0]) + std::string(" ") + CommandlineProcessing::generateStringFromArgList(inputCommandLine,false,false);

     if ( get_verbose() > 1 )
          printf ("Before calling edg_main: frontEndCommandLineString = %s \n",frontEndCommandLineString.c_str());

     int edg_argc = 0;
     char **edg_argv = NULL;
     CommandlineProcessing::generateArgcArgvFromList(inputCommandLine, edg_argc, edg_argv);

#ifdef ROSE_BUILD_CXX_LANGUAGE_SUPPORT
  // This is the function call to the EDG front-end (modified in ROSE to pass a SgFile)

#if 0
       // If this was selected as an option then we can stop here (rather than call OFP again).
       // printf ("--- get_exit_after_parser() = %s \n",get_exit_after_parser() ? "true" : "false");
          if (get_exit_after_parser() == true)
             {
               printf ("Exiting after parsing... \n");
               exit(0);
             }
#endif

     int edg_main(int, char *[], SgSourceFile & sageFile );
     int frontendErrorLevel = edg_main (edg_argc, edg_argv, *this);
#else
     int frontendErrorLevel = 0;
#endif

     return frontendErrorLevel;
   }
 
int
SgSourceFile::build_PHP_AST()
   {
     string phpFileName = this->get_sourceFileNameWithPath();
#ifdef _MSC_VER
#pragma message ("WARNING: PHP not supported within initial MSVC port of ROSE.")
         printf ("WARNING: PHP not supported within initial MSVC port of ROSE.");
         ROSE_ASSERT(false);

         int frontendErrorLevel = -1;
#else
#ifdef ROSE_BUILD_PHP_LANGUAGE_SUPPORT
     int frontendErrorLevel = php_main(phpFileName, this);
#else
     int frontendErrorLevel = 0;
#endif
#endif
     return frontendErrorLevel;
   }


/* Parses a single binary file and adds a SgAsmGenericFile node under this SgBinaryComposite node. */
void
SgBinaryComposite::buildAsmAST(string executableFileName)
   {
#ifdef ROSE_BUILD_BINARY_ANALYSIS_SUPPORT
     if ( get_verbose() > 0 || SgProject::get_verbose() > 0)
          printf ("Disassemble executableFileName = %s \n",executableFileName.c_str());

  // Parse the binary container, but do not disassemble instructions yet.
     SgAsmGenericFile *file = SgAsmExecutableFileFormat::parseBinaryFormat(executableFileName.c_str());
     ROSE_ASSERT(file != NULL);

  // Attach the file to this node
     get_genericFileList()->get_files().push_back(file);
     file->set_parent(this);

  // Add a disassembly interpretation for each header. Actual disassembly will occur later.
  // NOTE: This probably isn't the right place to add interpretation nodes, but I'm leaving it here for the time being. We
  //       probably don't want an interpretation for each header if we're doing dynamic linking. [RPM 2009-09-17]
     const SgAsmGenericHeaderPtrList &headers = file->get_headers()->get_headers();
     for (size_t i = 0; i < headers.size(); ++i)
        {
          SgAsmInterpretation* interp = new SgAsmInterpretation();
          get_interpretations()->get_interpretations().push_back(interp);
          interp->set_parent(this);
          interp->get_headers()->get_headers().push_back(headers[i]);
        }

#if USE_ROSE_DWARF_SUPPORT
  // DQ (3/14/2009): Dwarf support now works within ROSE when used with Intel Pin
  // (was a huge problem until everything (e.g. libdwarf) was dynamically linked).
  // DQ (11/7/2008): New Dwarf support in ROSE (Dwarf IR nodes are generated in the AST).
     readDwarf(file);
#endif

  // Make sure this node is correctly parented
     SgProject* project = isSgProject(this->get_parent());
     ROSE_ASSERT(project != NULL);
#else
     printf ("Binary analysis not supported in this distribution (turned off in this restricted distribution) \n");
     ROSE_ASSERT(false);
#endif

#if 0
     printf ("At base of SgBinaryComposite::buildAsmAST(): exiting... \n");
     ROSE_ASSERT(false);
#endif
   }

/* Builds the entire AST under the SgBinaryComposite node:
 *    - figures out what binary files are needed
 *    - parses binary container of each file (SgAsmGenericFile nodes)
 *    - optionally disassembles instructions (SgAsmInterpretation nodes) */
int
SgBinaryComposite::buildAST(vector<string> /*argv*/, vector<string> /*inputCommandLine*/)
{
#ifdef ROSE_BUILD_BINARY_ANALYSIS_SUPPORT
    /* Parse the specified binary file to create the AST. Do not disassemble instructions yet. If the file is dynamically
     * linked then optionally load (i.e., parse the container, map sections into process address space, and perform relocation
     * fixups) all dependencies also.  See the BinaryLoader class for details. */
    if (get_isLibraryArchive()) {
        ROSE_ASSERT(get_libraryArchiveObjectFileNameList().empty() == false);
        ROSE_ASSERT(get_libraryArchiveObjectFileNameList().empty() == (get_isLibraryArchive() == false));

        for (size_t i = 0; i < get_libraryArchiveObjectFileNameList().size(); i++) {
            printf("Build binary AST for get_libraryArchiveObjectFileNameList()[%zu] = %s \n",
                    i, get_libraryArchiveObjectFileNameList()[i].c_str());
            string filename = get_libraryArchiveObjectFileNameList()[i];
            printf("Build SgAsmGenericFile from: %s \n", filename.c_str());
            buildAsmAST(filename);
        }
    } else {
        ROSE_ASSERT(get_libraryArchiveObjectFileNameList().empty());
        BinaryLoader::load(this, get_read_executable_file_format_only());
    }

    /* Disassemble each interpretation */
    if (!get_read_executable_file_format_only()) {
        const SgAsmInterpretationPtrList &interps = get_interpretations()->get_interpretations();
        for (size_t i=0; i<interps.size(); i++) {
            Disassembler::disassembleInterpretation(interps[i]);
        }
    }

    // DQ (1/22/2008): The generated unparsed assemble code can not currently be compiled because the 
    // addresses are unparsed (see Jeremiah for details).
    // Skip running gnu assemble on the output since we include text that would make this a problem.
    if (get_verbose() > 1)
        printf("set_skipfinalCompileStep(true) because we are on a binary '%s'\n", this->get_sourceFileNameWithoutPath().c_str());
    this->set_skipfinalCompileStep(true);

    // This is now done below in the Secondary file processing phase.
    // Generate the ELF executable format structure into the AST
    // generateBinaryExecutableFileInformation(executableFileName,asmFile);
#else
     printf ("Binary analysis not supported in this distribution (turned off in this restricted distribution) \n");
     ROSE_ASSERT(false);
#endif

    int frontendErrorLevel = 0;
    return frontendErrorLevel;
}


#if 0
/* Builds the entire AST under the SgBinaryFile node:
 *    - figures out what binary files are needed
 *    - parses binary container of each file (SgAsmGenericFile nodes)
 *    - optionally disassembles instructions (SgAsmInterpretation nodes) */
int
SgBinaryFile::buildAST(vector<string> /*argv*/, vector<string> /*inputCommandLine*/)
{
    if (get_isLibraryArchive()) {
        ROSE_ASSERT(get_libraryArchiveObjectFileNameList().empty() == false);
        ROSE_ASSERT(get_libraryArchiveObjectFileNameList().empty() == (get_isLibraryArchive() == false));

        for (size_t i = 0; i < get_libraryArchiveObjectFileNameList().size(); i++) {
            printf("Build binary AST for get_libraryArchiveObjectFileNameList()[%zu] = %s \n",
                    i, get_libraryArchiveObjectFileNameList()[i].c_str());
            string filename = "tmp_objects/" + get_libraryArchiveObjectFileNameList()[i];
            printf("Build SgAsmGenericFile from: %s \n", filename.c_str());
            buildAsmAST(filename);
        }
    } else {
        ROSE_ASSERT(get_libraryArchiveObjectFileNameList().empty() == true);
        buildAsmAST(this->get_sourceFileNameWithPath());
    }

    /* Disassemble each interpretation */
    if (get_read_executable_file_format_only()) {
        printf ("\nWARNING: Skipping instruction disassembly \n\n");
    } else {
        const SgAsmInterpretationPtrList &interps = get_interpretations()->get_interpretations();
        for (size_t i=0; i<interps.size(); i++) {
            Disassembler::disassembleInterpretation(interps[i]);
        }
    }

    // DQ (1/22/2008): The generated unparsed assemble code can not currently be compiled because the 
    // addresses are unparsed (see Jeremiah for details).
    // Skip running gnu assemble on the output since we include text that would make this a problem.
    if (get_verbose() > 1)
        printf("set_skipfinalCompileStep(true) because we are on a binary '%s'\n", this->get_sourceFileNameWithoutPath().c_str());
    this->set_skipfinalCompileStep(true);

    // This is now done below in the Secondary file processing phase.
    // Generate the ELF executable format structure into the AST
    // generateBinaryExecutableFileInformation(executableFileName,asmFile);

    int frontendErrorLevel = 0;
    return frontendErrorLevel;
}
#endif

int
SgSourceFile::buildAST( vector<string> argv, vector<string> inputCommandLine )
   {
  // printf ("######################## Inside of SgSourceFile::buildAST() ##########################\n");

  // DXN (01/10/2011): except for building C and Cxx AST, frontend fails when frontend error level > 0.
     int frontendErrorLevel = 0;
     bool frontend_failed = false;
     if (get_Fortran_only() == true)
        {
#ifdef ROSE_BUILD_FORTRAN_LANGUAGE_SUPPORT
          frontendErrorLevel = build_Fortran_AST(argv,inputCommandLine);
          frontend_failed = (frontendErrorLevel > 1);  // DXN (01/18/2011): needed to pass make check.  TODO: need fixing up
#else
          fprintf(stderr, "ROSE_BUILD_FORTRAN_LANGUAGE_SUPPORT is not defined. Trying to parse a Fortran file when Fortran is not supported (ROSE must be configured using with Java (default)) \n");
          ROSE_ASSERT(false);
#endif
        }
       else
        {
          if ( get_PHP_only() == true )
             {
               frontendErrorLevel = build_PHP_AST();
               frontend_failed = (frontendErrorLevel > 0);
             }
            else
             {
               if ( get_Java_only() == true )
                  {
#ifdef ROSE_BUILD_JAVA_LANGUAGE_SUPPORT
                    frontendErrorLevel = build_Java_AST(argv,inputCommandLine);
                    frontend_failed = (frontendErrorLevel > 0);
#else
                    fprintf(stderr, "ROSE_BUILD_JAVA_LANGUAGE_SUPPORT is not defined. Trying to parse a Java file when Java is not supported (ROSE must be configured using --with-java (default)) \n");
                    ROSE_ASSERT(false);
#endif
                  }
                 else
                  {
                    frontendErrorLevel = build_C_and_Cxx_AST(argv,inputCommandLine);

                 // DQ (12/29/2008): The newer version of EDG (version 3.10 and 4.0) use different return codes for indicating an error.
#ifdef ROSE_USE_NEW_EDG_INTERFACE
                 // Any non-zero value indicates an error.
                    frontend_failed = (frontendErrorLevel != 0);
#else
                 // non-zero error code can mean warnings were produced, values greater than 3 indicate errors.
                    frontend_failed = (frontendErrorLevel > 3);
#endif
                  }
             }
        }

  // Uniform processing of the error code!

     if ( get_verbose() > 1 )
          printf ("DONE: frontend called (frontendErrorLevel = %d) \n",frontendErrorLevel);

  // If we had any errors reported by the frontend then quite now
     if (frontend_failed == true)
        {
       // cout << "Errors in Processing: (frontendErrorLevel > 3)" << endl;
          if ( get_verbose() > 1 )
               printf ("frontendErrorLevel = %d \n",frontendErrorLevel);

       // DQ (9/22/2006): We need to invert the test result (return code) for 
       // negative tests (where failure is expected and success is an error).
          if (get_negative_test() == true)
             {
               if ( get_verbose() > 1 )
                  {
                    printf ("(evaluation of frontend results) This is a negative tests, so an error in compilation is a PASS but a successful \n");
                    printf ("compilation is not a FAIL since the faulure might happen in the compilation of the generated code by the vendor compiler. \n");
                  }
               exit(0);
             }
            else
             {
            // Exit because there are errors in the input program
               //cout << "Errors in Processing: (frontend_failed)" << endl;
               ROSE_ABORT("Errors in Processing: (frontend_failed)");
             }
        }

     return frontendErrorLevel;
   }



vector<string>
SgFile::buildCompilerCommandLineOptions ( vector<string> & argv, int fileNameIndex, const string& compilerName )
   {
  // This function assembles the commandline that will be passed to the backend (vendor) C++/C, Fortran, of Java compiler 
  // (using the new generated source code from the ROSE unparser).

  // DQ (4/21/2006): I think we can now assert this!
     ROSE_ASSERT(fileNameIndex == 0);

  // display("Data in SgFile in buildCompilerCommandLineOptions()");

     if ( SgProject::get_verbose() >= 1 )
        {
          printf ("In buildCompilerCommandLineOptions(): compilerName = %s \n",compilerName.c_str());
        }

  // To use rose in place of a C or C++ compiler specify the compiler name using
  //      rose -compiler <originalCompilerName> ...
  // the default value of "originalCompilerName" is "CC"
     vector<string> compilerNameString;
     compilerNameString.push_back(compilerName);

  // DQ (1/17/2006): test this
  // ROSE_ASSERT(get_fileInfo() != NULL);

#if 0
  // display("SgFile::buildCompilerCommandLineOptions()");
     printf ("C   compiler              = %s \n",BACKEND_C_COMPILER_NAME_WITH_PATH);
     printf ("C++ compiler              = %s \n",BACKEND_CXX_COMPILER_NAME_WITH_PATH);
     printf ("Fortran compiler          = %s \n",BACKEND_FORTRAN_COMPILER_NAME_WITH_PATH);
     printf ("Java compiler             = %s \n",BACKEND_JAVA_COMPILER_NAME_WITH_PATH);
     printf ("get_C_only()              = %s \n",(get_C_only() == true) ? "true" : "false");
     printf ("get_C99_only()            = %s \n",(get_C99_only() == true) ? "true" : "false");
     printf ("get_Cxx_only()            = %s \n",(get_Cxx_only() == true) ? "true" : "false");
     printf ("get_Fortran_only()        = %s \n",(get_Fortran_only() == true) ? "true" : "false");
     printf ("get_F77_only()            = %s \n",(get_F77_only() == true) ? "true" : "false");
     printf ("get_F90_only()            = %s \n",(get_F90_only() == true) ? "true" : "false");
     printf ("get_F95_only()            = %s \n",(get_F95_only() == true) ? "true" : "false");
     printf ("get_F2003_only()          = %s \n",(get_F2003_only() == true) ? "true" : "false");
     printf ("get_CoArrayFortran_only() = %s \n",(get_CoArrayFortran_only() == true) ? "true" : "false");
     printf ("get_Java_only()           = %s \n",(get_Java_only() == true) ? "true" : "false");
#endif

  // DQ (9/10/2006): We now explicitly store the C and C++ compiler names with 
  // paths so that we can assemble the final commandline to compile the generated 
  // code within ROSE.
  // We need a better way of identifying the C compiler which might not be known
  // ideally it should be specified at configure time so that it can be known in 
  // case the -rose:C_only option is used.
     if (get_C_only() == true || get_C99_only() == true)
        {
       // compilerNameString = "gcc ";
          compilerNameString[0] = BACKEND_C_COMPILER_NAME_WITH_PATH;

       // DQ (6/4/2008): Added support to trigger use of C99 for older versions of GNU that don't use use C99 as the default.
          if (get_C99_only() == true)
             {
               compilerNameString.push_back("-std=gnu99");
             }
        }
       else
        {
          compilerNameString[0] = BACKEND_CXX_COMPILER_NAME_WITH_PATH;
          if (get_Fortran_only() == true)
             {
            // compilerNameString = "f77 ";
               compilerNameString[0] = ROSE_GFORTRAN_PATH;

               if (get_backendCompileFormat() == e_fixed_form_output_format)
                  {
                 // If backend compilation is specificed to be fixed form, then allow any line length (to simplify code generation for now)
                 // compilerNameString += "-ffixed-form ";
                 // compilerNameString += "-ffixed-line-length- "; // -ffixed-line-length-<n>
                    compilerNameString.push_back("-ffixed-line-length-none");
                  }
                 else
                  {
                    if (get_backendCompileFormat() == e_free_form_output_format)
                       {
                      // If backend compilation is specificed to be free form, then allow any line length (to simplify code generation for now)
                      // compilerNameString += "-ffree-form ";
                      // compilerNameString += "-ffree-line-length-<n> "; // -ffree-line-length-<n>
                      // compilerNameString.push_back("-ffree-line-length-none");
#if USE_GFORTRAN_IN_ROSE
                      // DQ (9/16/2009): This option is not available in gfortran version 4.0.x (wonderful).
                         if ( (BACKEND_FORTRAN_COMPILER_MAJOR_VERSION_NUMBER >= 4) && (BACKEND_FORTRAN_COMPILER_MINOR_VERSION_NUMBER >= 1) )
                            {
                              compilerNameString.push_back("-ffree-line-length-none");
                            }
#endif
                       }
                      else
                       {
                      // Do nothing (don't specify any option to control compilation of a specific format, assume defaults)

                      // Make this the default
                         if ( SgProject::get_verbose() >= 1 )
                              printf ("Compiling generated code using gfortran -ffixed-line-length-none to avoid 72 column limit in code generation \n");

                         compilerNameString.push_back("-ffixed-line-length-none");
                       }
                  }
             }
            else
             {
               if (get_Java_only() == true)
                  {
                 // compilerNameString = "java ";
                 // compilerNameString[0] = ROSE_GNU_JAVA_PATH;
                    compilerNameString[0] = BACKEND_JAVA_COMPILER_NAME_WITH_PATH;

                 // Put *.class files generated from calling that backend compiler (javac) on the ROSE generated code 
                 // into the current directory.  This makes the semantics for Java similar to all other languages in 
                 // ROSE but it is different from the default behavior for "javac".  So it is not clear if we really
                 // want this semantics, but another reason for this desired behavior is that it will avoid having
                 // the source-to-source generated code from overwriting the input source code.
                 // compilerNameString.push_back("-d .");
                    std::string currentDirectory = getWorkingDirectory();
                    compilerNameString.push_back("-d");
                 // compilerNameString.push_back(".");
                    compilerNameString.push_back(currentDirectory);
                  }
             }
        }

  // printf ("compilerName       = %s \n",compilerName);
  // printf ("compilerNameString = %s \n",compilerNameString.c_str());

  // tps (28 Aug 2008) : changed this so it does not pick up mpicc for icc
     string name = StringUtility::stripPathFromFileName(compilerNameString[0]);
     //     if (compilerNameString[0].find("icc") != string::npos)
     if (name == "icc")
        {
       // This is the Intel C compiler: icc, we need to add the -restrict option
          compilerNameString.push_back("-restrict");
        }

     //     if (compilerNameString[0].find("icpc") != string::npos)
     if (name == "icpc")
        {
       // This is the Intel C++ compiler: icc, we need to add the -restrict option
          compilerNameString.push_back("-restrict");
        }

  // DQ (9/24/2006): Not clear if we want this, if we just skip stripping it out then it will be passed to the backend directly!
  // But we have to add it in the case of "-rose:strict", so we have to add it uniformally and strip it from the input.
     if (get_strict_language_handling() == true)
        {
       // Check if it is appears as "-ansi" on the original commandline
          if ( CommandlineProcessing::isOption(argv,"-","ansi",false) == true )
             {
               printf ("Option -ansi detected on the original commandline \n");
             }
            else
             {
            // This is might be specific to GNU
               compilerNameString.push_back("-ansi");
             }
        }

#if 0
     printf ("Selected compilerNameString.size() = %zu compilerNameString = %s \n",compilerNameString.size(),StringUtility::listToString(compilerNameString).c_str());
#endif

#ifdef ROSE_USE_NEW_EDG_INTERFACE
  // DQ (1/12/2009): Allow in internal indicator that EDG version 3.10 or 4.0 (or greater) 
  // is in use to be properly passed on the compilation of the generated code.
     compilerNameString.push_back("-DROSE_USE_NEW_EDG_INTERFACE");
#endif
  
  // Since we need to do this often, support is provided in the utility_functions.C
  // and we can simplify this code.
     std::string currentDirectory = getWorkingDirectory();

  // printf ("In buildCompilerCommandLineOptions(): currentDirectory = %s \n",currentDirectory);

     if (get_Java_only() == false)
        {
       // specify compilation only option (new style command line processing)
          if ( CommandlineProcessing::isOption(argv,"-","c",false) == true )
             {
            // printf ("Option -c found (compile only)! \n");
               set_compileOnly(true);
             }
            else
             {
            // printf ("Option -c not found (compile AND link) ... \n");
            // compilerNameString += " -c ";
             }

       // Liao, 2/13/2009. I think we should pass this macro to the backend compiler also
       // User programs may have rose-specific tweaks to enable ROSE translators to compile them
       // Part of solution to bug 316 :
       // https://outreach.scidac.gov/tracker/index.php?func=detail&aid=316&group_id=24&atid=185
          compilerNameString.push_back("-DUSE_ROSE");

<<<<<<< HEAD
       // Liao, 9/4/2009. If OpenMP lowering is activated. -D_OPENMP should be added
       // since we don't remove condition compilation preprocessing info. during OpenMP lowering
          if (get_openmp_lowering())  
             {
               compilerNameString.push_back("-D_OPENMP");
            // Liao, 9/22/2009, we also specify the search path for libgomp_g.h, which is installed under $ROSE_INS/include
            // and the path to libgomp.a/libgomp.so, which are located in $GCC_GOMP_OPENMP_LIB_PATH

            // Header should always be available 
            // the conditional compilation is necessary to pass make distcheck,
            // where only a minimum configuration options are used and not all macros are defined. 
#ifdef ROSE_INSTALLATION_PATH 
               string include_path(ROSE_INSTALLATION_PATH);
               include_path += "/include"; 
               compilerNameString.push_back("-I"+include_path); 
#endif
             }
        }
 
=======
  // Liao, 9/4/2009. If OpenMP lowering is activated. -D_OPENMP should be added
  // since we don't remove condition compilation preprocessing info. during OpenMP lowering
     if (get_openmp_lowering())  
     {
       compilerNameString.push_back("-D_OPENMP");
     }

>>>>>>> d63cc88c
  // DQ (3/31/2004): New cleaned up source file handling
     Rose_STL_Container<string> argcArgvList = argv;

  // DQ (9/25/2007): Moved to std::vector from std::list uniformly within ROSE.
  // Remove the first argument (argv[0])
  // argcArgvList.pop_front();
     argcArgvList.erase(argcArgvList.begin());

#if 0
  // DQ (1/24/2010): Moved this inside of the true branch below.
     SgProject* project = isSgProject(this->get_parent());
     ROSE_ASSERT (project != NULL);
     Rose_STL_Container<string> sourceFilenames = project->get_sourceFileNameList();

     printf ("sourceFilenames.size() = %zu sourceFilenames = %s \n",sourceFilenames.size(),StringUtility::listToString(sourceFilenames).c_str());
#endif

  // DQ (4/20/2006): Modified to only do this when generating code and compiling it
  // Remove the source names from the argcArgvList (translated versions of these will be inserted later)
  // if (get_skip_unparse() == true && get_skipfinalCompileStep() == false)
     if (get_skip_unparse() == false)
        {
       // DQ (1/24/2010): Now that we have directory support, the parent of a SgFile does not have to be a SgProject.
       // SgProject* project = isSgProject(this->get_parent())
          SgProject* project = TransformationSupport::getProject(this);
          ROSE_ASSERT (project != NULL);
          Rose_STL_Container<string> sourceFilenames = project->get_sourceFileNameList();
#if 0
          printf ("sourceFilenames.size() = %zu sourceFilenames = %s \n",sourceFilenames.size(),StringUtility::listToString(sourceFilenames).c_str());
#endif
          for (Rose_STL_Container<string>::iterator i = sourceFilenames.begin(); i != sourceFilenames.end(); i++)
             {
#if 0
               printf ("Removing sourceFilenames list element i = %s \n",(*i).c_str());
#endif

#if USE_ABSOLUTE_PATHS_IN_SOURCE_FILE_LIST
#error "USE_ABSOLUTE_PATHS_IN_SOURCE_FILE_LIST is not supported yet"

            // DQ (9/1/2006): Check for use of absolute path and convert filename to absolute path if required
               bool usesAbsolutePath = ((*i)[0] == '/');
               if (usesAbsolutePath == false)
                  {
                    string targetSourceFileToRemove = StringUtility::getAbsolutePathFromRelativePath(*i);
                  printf ("Converting source file to absolute path to search for it and remove it! targetSourceFileToRemove = %s \n",targetSourceFileToRemove.c_str());
                    argcArgvList.remove(targetSourceFileToRemove);
                  }
                 else
                  {
                 // printf ("This source file used the absolute path so no conversion to absolute path is required! \n");
                    argcArgvList.remove(*i);
                  }
#else
            // DQ (9/25/2007): Moved to std::vector from std::list uniformally within ROSE.
            // printf ("Skipping test for absolute path removing the source filename as it appears in the source file name list file = % \n",i->c_str());
            // argcArgvList.remove(*i);
            // The if here is to skip binaries that don't appear on the command line for those cases when a single project has both binaries and source code
               if (find(argcArgvList.begin(),argcArgvList.end(),*i) != argcArgvList.end())
                  {
                    argcArgvList.erase(find(argcArgvList.begin(),argcArgvList.end(),*i));
                  }
#endif
             }
        }

#if 0
     printf ("After removing source file name: argcArgvList.size() = %zu argcArgvList = %s \n",argcArgvList.size(),StringUtility::listToString(argcArgvList).c_str());
  // ROSE_ASSERT(false);
#endif

  // AS(080704) Fix so that if user specifies name of -o file rose do not specify another in addition 
     bool  objectNameSpecified = false;
     for (Rose_STL_Container<string>::iterator i = argcArgvList.begin(); i != argcArgvList.end(); i++)
        {
       // printf ("In SgFile::buildCompilerCommandLineOptions(): Loop over commandline arguments i = %s \n",i->c_str());
       // DQ (8/17/2006): This fails for directories such as "ROSE/projects/OpenMP_Translator/tests/npb2.3-omp-c"
       // which can be repeated in the specification of include directives on the commandline.
       // We need to check for the leading characters and nothing else.
       // if (i->find("-o") != std::string::npos)
       // if (i->find("-o ") != std::string::npos)
       // printf ("i->substr(0,2) = %s \n",i->substr(0,2).c_str());
          if (i->substr(0,2) == "-o")
             {
            // DQ (6/12/2005): Added error checking!
               if (objectNameSpecified == true)
                  {
                 // Error: "-o" has been specified twice
                    printf ("Error: \"-o \" has been specified twice \n");
                  }
               ROSE_ASSERT(objectNameSpecified == false);
               objectNameSpecified = true;
             }
        }

     Rose_STL_Container<string> tempArgcArgv;
     for (Rose_STL_Container<string>::iterator i = argcArgvList.begin(); i != argcArgvList.end(); i++)
        {
          // Liao, 11/19/2009
          // We now only handles compilation for SgFile::compileOutput(), 
          // so we need to remove linking related flags such as '-lxx' from the original command line
          // Otherwise gcc will complain:  -lm: linker input file unused because linking not done
          if(i->substr(0,2) != "-l") 
          {
            tempArgcArgv.push_back(*i);
          }
        }
     argcArgvList.swap(tempArgcArgv);
  // DQ (4/14/2005): Fixup quoted strings in args fix "-DTEST_STRING_MACRO="Thu Apr 14 08:18:33 PDT 2005" 
  // to be -DTEST_STRING_MACRO=\""Thu Apr 14 08:18:33 PDT 2005"\"  This is a problem in the compilation of
  // a Kull file (version.cc), when the backend is specified as /usr/apps/kull/tools/mpig++-3.4.1.  The
  // problem is that /usr/apps/kull/tools/mpig++-3.4.1 is a wrapper for a shell script /usr/local/bin/mpiCC
  // which does not tend to observe quotes well.  The solution is to add additional escaped quotes.
     for (Rose_STL_Container<string>::iterator i = argcArgvList.begin(); i != argcArgvList.end(); i++)
        {
#if 0
          printf ("sizeof(std::string::size_type) = %d \n",sizeof(std::string::size_type));
          printf ("sizeof(std::string::iterator)  = %d \n",sizeof(std::string::iterator));
          printf ("sizeof(unsigned int)           = %d \n",sizeof(unsigned int));
          printf ("sizeof(unsigned long)          = %d \n",sizeof(unsigned long));
#endif

       // DQ (1/26/2006): Fix for 64 bit support.
       // unsigned int startingQuote = i->find("\"");
          std::string::size_type startingQuote = i->find("\"");
          if (startingQuote != std::string::npos)
             {
            // This string at least has a quote
            // unsigned int endingQuote   = i->rfind("\"");
               std::string::size_type endingQuote   = i->rfind("\"");

            // There should be a double quote on both ends of the string
               ROSE_ASSERT (endingQuote != std::string::npos);

               std::string quotedSubstring = i->substr(startingQuote,endingQuote);
            // printf ("quotedSubstring = %s \n",quotedSubstring.c_str());

               std::string fixedQuotedSubstring = std::string("\\\"") + quotedSubstring + std::string("\\\"");
            // printf ("fixedQuotedSubstring = %s \n",fixedQuotedSubstring.c_str());

            // Now replace the quotedSubstring with the fixedQuotedSubstring
               i->replace(startingQuote,endingQuote,fixedQuotedSubstring);

            // printf ("Modified argument = %s \n",(*i).c_str());
             }
        }

  // Add any options specified by the user (and add space at the end)
     compilerNameString.insert(compilerNameString.end(), argcArgvList.begin(), argcArgvList.end());

  // printf ("buildCompilerCommandLineOptions() #1: compilerNameString = \n%s \n",compilerNameString.c_str());

     std::string sourceFileName = get_sourceFileNameWithPath();

     std::string oldFileNamePathOnly = ROSE::getPathFromFileName(sourceFileName.c_str());
     std::string oldFileName         = ROSE::stripPathFromFileName(sourceFileName.c_str());

#if 0
     printf ("oldFileNamePathOnly = %s \n",oldFileNamePathOnly.c_str());
     printf ("oldFileName         = %s \n",oldFileName.c_str());
#endif

<<<<<<< HEAD
  // DQ (4/2/2011): Java does not have -I as an accepted option.
     if (get_Java_only() == false)
        {
       // DQ (12/8/2004): Add -Ipath option so that source file's directory will be searched for any 
       // possible headers.  This is especially important when we are compiling the generated file
       // located in a different directory!  (When the original source file included header files 
       // in the source directory!)  This is only important when get_useBackendOnly() == false
       // since otherwise the source file is the original source file and the compiler will search 
       // its directory for header files.  Be sure the put the oldFile's source directory last in the 
       // list of -I options so that it will be searched last (preserving the semantics of #include "...").
       // Only add the path if it is a valid name (not an empty name, in which case skip it since the oldFile 
       // is in the current directory (likely a generated file itself; e.g. swig or ROSE applied recursively, etc.)).
       // printf ("oldFileNamePathOnly.length() = %d \n",oldFileNamePathOnly.length());
          if (oldFileNamePathOnly.empty() == false)
             {
#if 1       
            // Liao, 5/15/2009
            // the input source file's path has to be the first one to be searched for header!
            // This is required since one of the SPEC CPU 2006 benchmarks: gobmk relies on this to be compiled.
               vector<string>::iterator iter;
            // find the very first -Ixxx option's position
               for (iter = compilerNameString.begin(); iter != compilerNameString.end(); iter++) 
                  {
                    string cur_string =*iter;
                    string::size_type pos = cur_string.find("-I",0);
                    if (pos==0)
                         break;
                  }

            // insert before the position
               compilerNameString.insert(iter, std::string("-I") + oldFileNamePathOnly); 
#else        
               compilerNameString.push_back(std::string("-I") + oldFileNamePathOnly);
#endif
             }
        }
=======
  // DQ (12/8/2004): Add -Ipath option so that source file's directory will be searched for any 
  // possible headers.  This is especially important when we are compiling the generated file
  // located in a different directory!  (When the original source file included header files 
  // in the source directory!)  This is only important when get_useBackendOnly() == false
  // since otherwise the source file is the original source file and the compiler will search 
  // its directory for header files.  Be sure the put the oldFile's source directory last in the 
  // list of -I options so that it will be searched last (preserving the semantics of #include "...").
  // Only add the path if it is a valid name (not an empty name, in which case skip it since the oldFile 
  // is in the current directory (likely a generated file itself; e.g. swig or ROSE applied recursively, etc.)).
  // printf ("oldFileNamePathOnly.length() = %d \n",oldFileNamePathOnly.length());
     if (oldFileNamePathOnly.empty() == false)
     {
       vector<string>::iterator iter;
       // find the very first -Ixxx option's position
       for (iter = compilerNameString.begin(); iter != compilerNameString.end(); iter++) 
       {
         string cur_string =*iter;
         string::size_type pos = cur_string.find("-I",0);
         if (pos==0) 
           break;
       }
       // Liao, 5/15/2009
       // the input source file's path has to be the first one to be searched for header!
       // This is required since one of the SPEC CPU 2006 benchmarks: gobmk relies on this to be compiled.
       // insert before the position
       compilerNameString.insert(iter, std::string("-I") + oldFileNamePathOnly); 
     }
>>>>>>> d63cc88c

    // Liao 3/30/2011. the search path for the installation path should be the last one, after paths inside
    // source trees, such as -I../../../../sourcetree/src/frontend/SageIII and 
    // -I../../../../sourcetree/src/midend/programTransformation/ompLowering
     if (get_openmp_lowering())  
     {
       vector<string>::iterator iter, iter_last_inc=compilerNameString.begin();
       // find the very last -Ixxx option's position
       // This for loop cannot be merged with the previous one due to iterator invalidation rules.
       for (iter = compilerNameString.begin(); iter != compilerNameString.end(); iter++) 
       {
         string cur_string =*iter;
         string::size_type pos = cur_string.find("-I",0);
         if (pos==0) 
         {
           iter_last_inc = iter;
         }
       }
       if (iter_last_inc != compilerNameString.end())
         iter_last_inc ++; // accommodate the insert-before-an-iterator semantics used in vector::insert() 
 
       // Liao, 9/22/2009, we also specify the search path for libgomp_g.h, which is installed under $ROSE_INS/include
       // and the path to libgomp.a/libgomp.so, which are located in $GCC_GOMP_OPENMP_LIB_PATH

       // Header should always be available 
       // the conditional compilation is necessary to pass make distcheck,
       // where only a minimum configuration options are used and not all macros are defined. 
#ifdef ROSE_INSTALLATION_PATH 
       string include_path(ROSE_INSTALLATION_PATH);
       include_path += "/include"; 
       compilerNameString.insert(iter_last_inc, "-I"+include_path); 
#endif
     }
 
  // DQ (4/20/2006): This allows the ROSE translator to be just a wrapper for the backend (vendor) compiler.
  // compilerNameString += get_unparse_output_filename();
     if (get_skip_unparse() == false)
        {
       // Generate the name of the ROSE generated source file (instead of the original source file)
       // this file will be compiled by the backend (vendor) compiler.
          ROSE_ASSERT(get_unparse_output_filename().empty() == false);
          compilerNameString.push_back(get_unparse_output_filename());
        }
       else
        {
       // In this case the compilerNameString already has the original file name since it was not removed
       // compilerNameString += get_unparse_output_filename();
       // printf ("Case of skip_unparse() == true: original source file name should be present compilerNameString = %s \n",compilerNameString.c_str());
        }
     
     if ( get_compileOnly() == true )
        {
          std::string objectFileName = generateOutputFileName();
       // printf ("In buildCompilerCommandLineOptions: objectNameSpecified = %s objectFileName = %s \n",objectNameSpecified ? "true" : "false",objectFileName.c_str());

       // DQ (4/2/2011): Java does not have -o as an accepted option, though the "-d <dir>" can be used to specify where class files are put.
       // Currently we explicitly output "-d ." so that generated clas files will be put into the current directory (build tree), but this
       // is not standard semantics for Java (though it makes the Java support in ROSE consistant with other languages supported in ROSE).
          if (get_Java_only() == false)
             {
            // DQ (7/14/2004): Suggested fix from Andreas, make the object file name explicit
               if (objectNameSpecified == false)
                  {
                 // cout<<"making object file explicit for compilation only mode without -o options"<<endl;
                    compilerNameString.push_back("-o");
                    compilerNameString.push_back(currentDirectory + "/" + objectFileName);
                  }
             }
        }
       else
        {
       // Liao 11/19/2009, changed to support linking multiple source files within one command line
       // We change the compilation mode for each individual file to compile-only even
       // when the original command line is to generate the final executable.
       // We generate the final executable at the SgProject level from object files of each source file

          if (get_Java_only() == false)
             {
            // cout<<"turn on compilation only at the file compilation level"<<endl;
               compilerNameString.push_back("-c");
            // For compile+link mode, -o is used for the final executable, if it exists
            // We make -o objectfile explicit 
               std::string objectFileName = generateOutputFileName();
               compilerNameString.push_back("-o");
               compilerNameString.push_back(currentDirectory + "/" + objectFileName);
             }
        }

#if 0
     printf ("At base of buildCompilerCommandLineOptions: compilerNameString = \n%s\n",CommandlineProcessing::generateStringFromArgList(compilerNameString,false,false).c_str());
#endif
#if 0
     printf ("Exiting at base of buildCompilerCommandLineOptions() ... \n");
     ROSE_ASSERT (false);
#endif

#if 0     
     cout<<"Debug: SgFile::buildCompilerCommandLineOptions() compilerNameString is "<<endl;
     for (vector<string>::iterator iter = compilerNameString.begin(); iter != compilerNameString.end(); iter++)
     {
       std::string str = *iter;
       cout<<"\t"<<str<<endl;
      }
#endif

     return compilerNameString;
   } // end of SgFile::buildCompilerCommandLineOptions()


// DQ (10/14/2010): Removing reference to macros defined in rose_config.h (defined in the header file as a default parameter).
// int SgFile::compileOutput ( vector<string>& argv, int fileNameIndex, const string& compilerNameOrig )
int
SgFile::compileOutput ( vector<string>& argv, int fileNameIndex )
   {
  // DQ (7/12/2005): Introduce tracking of performance of ROSE.
     TimingPerformance timer ("AST Object Code Generation (compile output):");

  // DQ (4/21/2006): I think we can now assert this!
     ROSE_ASSERT(fileNameIndex == 0);

#if 0
     printf ("\n\n***************************************************** \n");
     printf ("Inside of SgFile::compileOutput() \n");
     printf ("***************************************************** \n\n\n");
#endif

  // This function does the final compilation of the unparsed file
  // Remaining arguments from the original compile time are used as well
  // as additional arguments added by the buildCompilerCommandLineOptions() function

  // DQ NOTE: This function has to be modified to compile more than 
  //       just one file (as part of the multi-file support)
  // ROSE_ASSERT (sageProject.numberOfFiles() == 1);

  // ******************************************************************************
  // At this point in the control flow (for ROSE) we have returned from the processing 
  // via the EDG frontend (or skipped it if that option was specified).
  // The following has been done or explicitly skipped if such options were specified 
  // on the commandline:
  //    1) The application program has been parsed
  //    2) All AST's have been build (one for each grammar)
  //    3) The transformations have been edited into the C++ AST
  //    4) The C++ AST has been unparsed to form the final output file (all code has 
  //       been generated into a different filename)
  // ******************************************************************************

  // What remains is to run the specified compiler (typically the C++ compiler) using 
  // the generated output file (unparsed and transformed application code).
     int returnValueForRose = 0;

  // DQ (1/17/2006): test this
  // ROSE_ASSERT(get_fileInfo() != NULL);

  // DQ (4/2/2011): Added language specific support.
  // const string compilerNameOrig = BACKEND_CXX_COMPILER_NAME_WITH_PATH;
     string compilerNameOrig = BACKEND_CXX_COMPILER_NAME_WITH_PATH;
     if (get_Java_only() == true)
        {
          compilerNameOrig = BACKEND_JAVA_COMPILER_NAME_WITH_PATH;
        }

     if (get_Fortran_only() == true)
        {
       // printf ("Fortran language support in SgFile::compileOutput() not implemented \n");
       // ROSE_ASSERT(false);
          compilerNameOrig = BACKEND_FORTRAN_COMPILER_NAME_WITH_PATH;
        }

  // BP : 11/13/2001, checking to see that the compiler name is set
     string compilerName = compilerNameOrig + " ";

  // DQ (4/21/2006): Setup the output file name.
  // Rose_STL_Container<string> fileList = CommandlineProcessing::generateSourceFilenames(argc,argv);
  // ROSE_ASSERT (fileList.size() == 1);
  // p_sourceFileNameWithPath    = *(fileList.begin());
  // p_sourceFileNameWithoutPath = ROSE::stripPathFromFileName(p_sourceFileNameWithPath.c_str());

#if 1
  // ROSE_ASSERT (get_unparse_output_filename().empty() == true);

  // DQ (4/21/2006): If we have not set the unparse_output_filename then we could not have called 
  // unparse and we want to compile the original source file as a backup mechanism to generate an 
  // object file.
  // printf ("In SgFile::compileOutput(): get_unparse_output_filename() = %s \n",get_unparse_output_filename().c_str());
     if (get_unparse_output_filename().empty() == true)
        {
          ROSE_ASSERT(get_skip_unparse() == true);
          string outputFilename = get_sourceFileNameWithPath();
#if 0
          if (get_skip_unparse() == true)
             {
            // We we are skipping the unparsing then we didn't generate an intermediate 
            // file and so we want to compile the original source file.
               outputFilename = get_sourceFileNameWithPath();
             }
            else
             {
            // If we did unparse an intermediate file then we want to compile that 
            // file instead of the original source file.
               outputFilename = "rose_" + get_sourceFileNameWithoutPath();
             }
#endif
          set_unparse_output_filename(outputFilename);

       // DQ (6/25/2006): I think it is OK to not have an output file name specified.
       // display ("In SgFile::compileOutput(): get_unparse_output_filename().empty() == true");

       // printf ("Exiting as a test \n");
       // ROSE_ASSERT(false);
        }
#endif

     ROSE_ASSERT (get_unparse_output_filename().empty() == false);

  // Now call the compiler that rose is replacing
  // if (get_useBackendOnly() == false)
     if ( SgProject::get_verbose() >= 1 )
        {
          printf ("Now call the backend (vendor's) compiler compilerNameOrig = %s for file = %s \n",compilerNameOrig.c_str(),get_unparse_output_filename().c_str());
        }

  // Build the commandline to hand off to the C++/C compiler
     vector<string> compilerNameString = buildCompilerCommandLineOptions (argv,fileNameIndex, compilerName );
  // ROSE_ASSERT (compilerNameString != NULL);

  // printf ("SgFile::compileOutput(): compilerNameString = \n%s\n",CommandlineProcessing::generateStringFromArgList(compilerNameString,false,false).c_str());

     int returnValueForCompiler = 0;

  // error checking
  // display("Called from SgFile::compileOutput()");

  // Allow conditional skipping of the final compile step for testing ROSE.
  // printf ("SgFile::compileOutput(): get_skipfinalCompileStep() = %s \n",get_skipfinalCompileStep() ? "true" : "false");
     if (get_skipfinalCompileStep() == false)
        {
       // Debugging code
          if ( get_verbose() > 1 )
             {
               printf ("calling systemFromVector() \n");
               printf ("Number of command line arguments: %zu\n", compilerNameString.size());
               for (size_t i = 0; i < compilerNameString.size(); ++i)
                  {
                    printf ("Backend compiler arg[%zu]: = %s\n", i, compilerNameString[i].c_str());
                  }
               printf("End of command line for backend compiler\n");

            // I need the exact command line used to compile the generate code with the backendcompiler (so that I can reuse it to test the generated code).
               printf ("SgFile::compileOutput(): compilerNameString = \n%s\n",CommandlineProcessing::generateStringFromArgList(compilerNameString,false,false).c_str());
             }

       // Call the backend compiler. For Fortran inputs, if ROSE is configured with Java this can cause the backend fortran compiler to be called.
          returnValueForCompiler = systemFromVector (compilerNameString);
        }
       else
        {
          if ( get_verbose() > 1 )
               printf ("COMPILER NOT CALLED: compilerNameString = %s \n", "<unknown>" /* compilerNameString.c_str() */);

       // DQ (8/21/2008): If this is a binary then we don't need the message output.
       // Liao 8/29/2008: disable it for non-verbose model
          if ( (get_binary_only() == false) && (get_verbose() > 0) )
             {
               printf ("Skipped call to backend vendor compiler! \n");
             }
        }

  // DQ (7/20/2006): Catch errors returned from unix "system" function 
  // (commonly "out of memory" errors, suggested by Peter and Jeremiah).
     if (returnValueForCompiler < 0)
        {
          perror("Serious Error returned from internal systemFromVector command");
        }

  // Assemble an exit status that combines the values for ROSE and the C++/C compiler
  // return an exit status which is the boolean OR of the bits from the EDG/SAGE/ROSE and the compile step
     int finalCompiledExitStatus = returnValueForRose | returnValueForCompiler;

  // It is a strange property of the UNIX $status that it does not map uniformally from 
  // the return value of the "exit" command (or "return" statement).  So if the exit 
  // status from the compilation stage is nonzero then we just make the exit status 1
  // (this does seem to be a portable solution).
  // FYI: only the first 8 bits of the exit value are significant (Solaris uses 'exit_value mod 256').
     if (finalCompiledExitStatus != 0)
        {
       // If this it is non-zero then make it 1 to be more clear to external tools (e.g. make)
          finalCompiledExitStatus = 1;
        }

  // DQ (9/19/2006): We need to invert the test result (return code) for 
  // negative tests (where failure is expected and success is an error).
     if (get_negative_test() == true)
        {
          if ( get_verbose() > 1 )
               printf ("This is a negative tests, so an error in compilation is a PASS and successful compilation is a FAIL (vendor compiler return value = %d) \n",returnValueForCompiler);

          finalCompiledExitStatus = (finalCompiledExitStatus == 0) ? /* error */ 1 : /* success */ 0;
        }

  // printf ("Program Terminated Normally (exit status = %d)! \n\n\n\n",finalCompiledExitStatus);

     return finalCompiledExitStatus;
   }


//! project level compilation and linking
// three cases: 1. preprocessing only
//              2. compilation: 
//              3. linking:
// int SgProject::compileOutput( const std::string& compilerName )
int
SgProject::compileOutput()
   {
  // DQ (7/6/2005): Introduce tracking of performance of ROSE.
     TimingPerformance timer ("AST Backend Compilation (SgProject):");

     int errorCode = 0;
     int linkingReturnVal = 0;
     int i = 0;

     std::string compilerName;

     if (numberOfFiles() == 0)
        {
       // printf ("Note in SgProject::compileOutput(%s): numberOfFiles() == 0 \n",compilerName.c_str());
       // printf ("ROSE using %s as backend compiler: no input files \n",compilerName.c_str());

       // DQ (8/24/2008): We can't recreate same behavior on exit as GNU on exit with no
       // files since it causes the test immediately after building librose.so to fail.
       // exit(1);
        }

  // printf ("In SgProject::compileOutput(): get_C_PreprocessorOnly() = %s \n",get_C_PreprocessorOnly() ? "true" : "false");

  // case 1: preprocessing only
     if (get_C_PreprocessorOnly() == true)
        {
       // DQ (10/16/2005): Handle special case (issue a single compile command for all files)
          vector<string> argv = get_originalCommandLineArgumentList();

       // strip out any rose options before passing the command line.
          SgFile::stripRoseCommandLineOptions( argv );

       // strip out edg specific options that would cause an error in the backend linker (compiler).
          SgFile::stripEdgCommandLineOptions( argv );

       // Skip the name of the ROSE translator (so that we can insert the backend compiler name, below)
       // bool skipInitialEntry = true;

       // Include all the specified source files
       // bool skipSourceFiles  = false;

          vector<string> originalCommandLine = argv;
          ROSE_ASSERT (!originalCommandLine.empty());

       // DQ (8/13/2006): Use the path to the compiler specified as that backend compiler (should not be specifi to GNU!)
       // DQ (8/6/2006): Test for g++ and use gcc with "-E" option 
       // (makes a different for header file processing in ARES configuration)
       // string compilerNameString = compilerName;
          string & compilerNameString = originalCommandLine[0];
          if (get_C_only() == true)
             {
               compilerNameString = BACKEND_C_COMPILER_NAME_WITH_PATH;
             }
            else
             {
               compilerNameString = BACKEND_CXX_COMPILER_NAME_WITH_PATH;
               if (get_Fortran_only() == true)
                  {
                    compilerNameString = "f77";
                  }
             }

       // DQ (8/13/2006): Add a space to avoid building "g++-E" as output.
       // compilerNameString += " ";

       // Prepend the compiler name to the original command line
       // originalCommandLine = std::string(compilerName) + std::string(" ") + originalCommandLine;
       // originalCommandLine = compilerNameString + originalCommandLine;

       // Prepend the compiler name to the original command line
       // originalCommandLine = std::string(compilerName) + std::string(" ") + originalCommandLine;

       // printf ("originalCommandLine = %s \n",originalCommandLine.c_str());

#if 0
          printf ("Support for \"-E\" not implemented yet. \n");
          ROSE_ASSERT(false);
#endif

          errorCode = systemFromVector(originalCommandLine);

#if 0
       // DQ (8/22/2009): We test the parent of SgFunctionTypeTable in the AST post processing,
       // so we need to make sure that it is set.
          SgFunctionTypeTable* functionTypeTable = SgNode::get_globalFunctionTypeTable();
          ROSE_ASSERT(functionTypeTable != NULL);
          if (functionTypeTable->get_parent() == NULL)
             {
               ROSE_ASSERT(numberOfFiles() > 0);
               printf ("set the parent of SgFunctionTypeTable \n");
               functionTypeTable->set_parent(&get_file(0));
             }
          ROSE_ASSERT(functionTypeTable->get_parent() != NULL);
#endif

          ROSE_ASSERT(SgNode::get_globalFunctionTypeTable() != NULL);
          ROSE_ASSERT(SgNode::get_globalFunctionTypeTable()->get_parent() != NULL);

       // printf ("Exiting after call to compiler using -E option! \n");
       // ROSE_ASSERT(false);
        }
       else // non-preprocessing-only case
        {
       // printf ("In Project::compileOutput(): Compiling numberOfFiles() = %d \n",numberOfFiles());

// case 2: compilation  for each file 
       // Typical case
          for (i=0; i < numberOfFiles(); i++)
             {
               SgFile & file = get_file(i);
#if 0
               printf ("In Project::compileOutput(%s): (in loop) get_file(%d).get_skipfinalCompileStep() = %s \n",compilerName,i,(get_file(i).get_skipfinalCompileStep()) ? "true" : "false");
#endif
            // printf ("In Project::compileOutput(): (TOP of loop) file = %d \n",i);

            // DQ (8/13/2006): Only use the first file (I don't think this
            // makes sense with multiple files specified on the commandline)!
            // int localErrorCode = file.compileOutput(i, compilerName);
            // int localErrorCode = file.compileOutput(0, compilerName);
               int localErrorCode = file.compileOutput(0);

               if (localErrorCode > errorCode)
                    errorCode = localErrorCode;

            // printf ("In Project::compileOutput(): (BASE of loop) file = %d errorCode = %d localErrorCode = %d \n",i,errorCode,localErrorCode);
             }

       // case 3: linking at the project level (but Java codes should never be linked).
          if (get_Java_only() == false)
             {
            // Liao, 11/19/2009, 
            // I really want to just move the SgFile::compileOutput() to SgProject::compileOutput() 
            // and have both compilation and linking finished at the same time, just as the original command line does.
            // Then we don't have to compose compilation command line for each of the input source file
            // or to compose the final linking command line. 
            //
            // But there may be some advantages of doing the compilation and linking separately at two levels.
            // I just discussed it with Dan.
            // The two level scheme is needed to support mixed language input, like a C file and a Fortran file
            // In this case, we cannot have a single one level command line to compile and link those two files
            // We have to compile each of them first and finally link the object files.
#ifndef _MSC_VER
            // tps 08/18/2010 : Do not link right now in Windows - it breaks - want test to pass here for now.
            // todo windows: put this back in.
            // linkingReturnVal = link (compilerName);
               linkingReturnVal = link (BACKEND_CXX_COMPILER_NAME_WITH_PATH);
#else
   #pragma message ("sageSupport.C : linkingReturnVal = link (compilerName); not implemented yet.")
#endif
             }
        } // end if preprocessing-only is false

  // return errorCode;
     return errorCode + linkingReturnVal;
   }


bool
SgFile::isPrelinkPhase() const
   {
  // This function checks if the "-prelink" option was passed to the ROSE preprocessor
  // It could alternatively just check the commandline and set a flag in the SgFile object.
  // But then there would be a redundent flag in each SgFile object (perhaps the design needs to 
  // be better, using a common base class for commandline options (in both the SgProject and 
  // the SgFile (would not be a new IR node)).

     bool returnValue = false;

  // DQ (5/9/2004): If the parent is not set then this was compiled as a SgFile directly
  // (likely by the rewrite mechanism). IF so it can't be a prelink phase, which is 
  // called only on SgProjects). Not happy with this mechanism!
     if (get_parent() != NULL)
        {
          ROSE_ASSERT ( get_parent() != NULL );

       // DQ (1/24/2010): Now that we have directory support, the parent of a SgFile does not have to be a SgProject.
       // SgProject* project = isSgProject(get_parent());
          SgProject* project = TransformationSupport::getProject(this);

          ROSE_ASSERT ( project != NULL );
          returnValue = project->get_prelink();
        }

     return returnValue;

  // Note that project can be false if this is called on an intermediate file 
  // generated by the rewrite system.
  // return (project == NULL) ? false : project->get_prelink();
   }

// DQ (10/14/2010): Removing reference to macros defined in rose_config.h (defined in the header file as a default parameter).
//! Preprocessing command line and pass it to generate the final linking command line
// int SgProject::link ()
int SgProject::link ( std::string linkerName )
   {
  // DQ (1/25/2010): We have to now test for both numberOfFiles() and numberOfDirectories(),
  // or perhaps define a more simple function to use more directly.
  // Liao, 11/20/2009
  // translator test1.o will have ZERO SgFile attached with SgProject
  // Special handling for this case
  // if (numberOfFiles() == 0)
     if (numberOfFiles() == 0 && numberOfDirectories() == 0)
        {
          if (get_verbose() > 0)
               cout << "SgProject::link maybe encountering an object file ..." << endl;

       // DQ (1/24/2010): support for directories not in place yet.
          if (numberOfDirectories() > 0)
             {
               printf ("Directory support for linking not implemented... (unclear what this means...)\n");
               return 0;
             }
        }
       else
        {
       // normal cases that rose translators will actually do something about the input files
       // and we have SgFile for each of the files.
       // if ((numberOfFiles()== 0) || get_compileOnly() || get_file(0).get_skipfinalCompileStep() 
          if ( get_compileOnly() || get_file(0).get_skipfinalCompileStep() ||get_file(0).get_skip_unparse())
             {
               if (get_verbose() > 0)
                    cout << "Skipping SgProject::link ..." << endl;
               return 0;
             }
        }

  // Compile the output file from the unparsing
     vector<string> argcArgvList = get_originalCommandLineArgumentList();

  // error checking
     if (numberOfFiles()!= 0) 
          ROSE_ASSERT (argcArgvList.size() > 1);

     ROSE_ASSERT(linkerName != "");

  // strip out any rose options before passing the command line.
     SgFile::stripRoseCommandLineOptions( argcArgvList );

  // strip out edg specific options that would cause an error in the backend linker (compiler).
     SgFile::stripEdgCommandLineOptions( argcArgvList );

   // remove the original compiler/linker name
     argcArgvList.erase(argcArgvList.begin()); 

     // remove all original file names
     Rose_STL_Container<string> sourceFilenames = get_sourceFileNameList();
     for (Rose_STL_Container<string>::iterator i = sourceFilenames.begin(); i != sourceFilenames.end(); i++)
     {
#if USE_ABSOLUTE_PATHS_IN_SOURCE_FILE_LIST
#error "USE_ABSOLUTE_PATHS_IN_SOURCE_FILE_LIST is not supported yet"
       // DQ (9/1/2006): Check for use of absolute path and convert filename to absolute path if required
       bool usesAbsolutePath = ((*i)[0] == '/');
       if (usesAbsolutePath == false)
       {
         string targetSourceFileToRemove = StringUtility::getAbsolutePathFromRelativePath(*i);
                   printf ("Converting source file to absolute path to search for it and remove it! targetSourceFileToRemove = %s \n",targetSourceFileToRemove.c_str());
         argcArgvList.remove(targetSourceFileToRemove);
       }
       else
       {
         argcArgvList.remove(*i);
       }
#else
       if (find(argcArgvList.begin(),argcArgvList.end(),*i) != argcArgvList.end())
       {
         argcArgvList.erase(find(argcArgvList.begin(),argcArgvList.end(),*i));
       }
#endif
     }
     // fix double quoted strings
     // DQ (4/14/2005): Fixup quoted strings in args fix "-DTEST_STRING_MACRO="Thu Apr 14 08:18:33 PDT 2005" 
     // to be -DTEST_STRING_MACRO=\""Thu Apr 14 08:18:33 PDT 2005"\"  This is a problem in the compilation of
     // a Kull file (version.cc), when the backend is specified as /usr/apps/kull/tools/mpig++-3.4.1.  The
     // problem is that /usr/apps/kull/tools/mpig++-3.4.1 is a wrapper for a shell script /usr/local/bin/mpiCC
     // which does not tend to observe quotes well.  The solution is to add additional escaped quotes.
     for (Rose_STL_Container<string>::iterator i = argcArgvList.begin(); i != argcArgvList.end(); i++)
     {
       std::string::size_type startingQuote = i->find("\"");
       if (startingQuote != std::string::npos)
       {
         std::string::size_type endingQuote   = i->rfind("\"");

         // There should be a double quote on both ends of the string
         ROSE_ASSERT (endingQuote != std::string::npos);

         std::string quotedSubstring = i->substr(startingQuote,endingQuote);

         std::string fixedQuotedSubstring = std::string("\\\"") + quotedSubstring + std::string("\\\"");

         // Now replace the quotedSubstring with the fixedQuotedSubstring
         i->replace(startingQuote,endingQuote,fixedQuotedSubstring);

         // printf ("Modified argument = %s \n",(*i).c_str());
       }
     }  

  // Call the compile
     int errorCode = link ( argcArgvList, linkerName );

  // return the error code from the compilation
     return errorCode;
   }

// DQ (10/14/2010): Removing reference to macros defined in rose_config.h (defined in the header file as a default parameter).
// int SgProject::link ( const std::vector<std::string>& argv )
int SgProject::link ( const std::vector<std::string>& argv, std::string linkerName )
   {
  // argv.size could be 0 after strip off compiler name, original source file, etc
  // ROSE_ASSERT(argv.size() > 0);

  // This link function will be moved into the SgProject IR node when complete
     const std::string whiteSpace = " ";
  // printf ("This link function is no longer called (I think!) \n");
  // ROSE_ASSERT(false);

  // DQ (10/15/2005): Trap out case of C programs where we want to make sure that we don't use the C++ compiler to do our linking!
     if (get_C_only() == true || get_C99_only() == true)
        {
          linkerName = BACKEND_C_COMPILER_NAME_WITH_PATH;
        }
       else
        {
       // The default is C++
          linkerName = BACKEND_CXX_COMPILER_NAME_WITH_PATH;

          if (get_Fortran_only() == true)
             {
            // linkerName = "f77 ";
               linkerName = BACKEND_FORTRAN_COMPILER_NAME_WITH_PATH;
             }
            else
             {
            // DQ (4/2/2011): Added support for Java (though not clear if link support for Java is well understood within ROSE).
               if (get_Java_only() == true)
                  {
                    linkerName = BACKEND_JAVA_COMPILER_NAME_WITH_PATH;

                 // Debugging support.
                    display("SgProject::link()");

                 // Java programs don't link so this is an error.
                    printf ("Java programs don't link so this is an error. \n");
                    ROSE_ASSERT(false);
                  }
                 else
                  {
                 // Nothing to do here (case of C++)
                  }
             }
        }

  // This is a better implementation since it will include any additional command line options that target the linker
     Rose_STL_Container<string> linkingCommand; 

     linkingCommand.push_back (linkerName);
     // find all object files generated at file level compilation
     // The assumption is that -o objectFileName is made explicit and
     // is generated by SgFile::generateOutputFileName()
     for (int i=0; i < numberOfFiles(); i++)
        {
          linkingCommand.push_back(get_file(i).generateOutputFileName());
        }

  // Add any options specified in the original command line (after preprocessing)
     linkingCommand.insert(linkingCommand.end(), argv.begin(), argv.end());

  // Check if -o option exists, otherwise append -o a.out to the command line

  // Additional libraries to be linked with
  // Liao, 9/23/2009, optional linker flags to support OpenMP lowering targeting GOMP
     if ((numberOfFiles() !=0) && (get_file(0).get_openmp_lowering()))
     {

#ifdef USE_ROSE_GOMP_OPENMP_LIBRARY       
       // add libxomp.a , Liao 6/12/2010
       string xomp_lib_path(ROSE_INSTALLATION_PATH);
       ROSE_ASSERT (xomp_lib_path.size() != 0);
       linkingCommand.push_back(xomp_lib_path+"/lib/libxomp.a"); // static linking for simplicity

       // lib path is available if --with-gomp_omp_runtime_library=XXX is used
         string gomp_lib_path(GCC_GOMP_OPENMP_LIB_PATH);
         ROSE_ASSERT (gomp_lib_path.size() != 0);
         linkingCommand.push_back(gomp_lib_path+"/libgomp.a"); 
         linkingCommand.push_back("-lpthread");
#else
  // GOMP has higher priority when both GOMP and OMNI are specified (wrongfully)
  #ifdef OMNI_OPENMP_LIB_PATH
           // a little redundant code to defer supporting 'ROSE_INSTALLATION_PATH' in cmake
           string xomp_lib_path(ROSE_INSTALLATION_PATH);
           ROSE_ASSERT (xomp_lib_path.size() != 0);
           linkingCommand.push_back(xomp_lib_path+"/lib/libxomp.a"); 

           string omni_lib_path(OMNI_OPENMP_LIB_PATH);
           ROSE_ASSERT (omni_lib_path.size() != 0);
           linkingCommand.push_back(omni_lib_path+"/libgompc.a"); 
           linkingCommand.push_back("-lpthread");
  #else
     printf("Warning: OpenMP lowering is requested but no target runtime library is specified!\n");
  #endif
#endif
     }

     if ( get_verbose() > 0 )
        {
          printf ("In SgProject::link command line = %s \n",CommandlineProcessing::generateStringFromArgList(linkingCommand,false,false).c_str());
        }

     int status = systemFromVector(linkingCommand);

     if ( get_verbose() > 1 )
          printf ("linker error status = %d \n",status);

     return status;
   }


void
SgFile::usage ( int status )
   {
     if (status != 0)
          fprintf (stderr,"Try option `--help' for more information.\n");
       else
        {
       // it would be nice to insert the version of ROSE being used (using the VERSION macro)
          fputs(
"\n"
"This ROSE translator provides a means for operating on C, C++, Fortran and Java\n"
"source code; as well as on x86, ARM, and PowerPC executable code (plus object files \n"
"and libraries).\n"
"\n"
"Usage: rose [OPTION]... FILENAME...\n"
"\n"
"If a long option shows a mandatory argument, it is mandatory for the equivalent\n"
"short option as well, and similarly for optional arguments.\n"
"\n"
"Main operation mode:\n"
"     -rose:(o|output) FILENAME\n"
"                             file containing final unparsed C++ code\n"
"                             (relative or absolute paths are supported)\n"
"\n"
"Operation modifiers:\n"
"     -rose:output_warnings   compile with warnings mode on\n"
"     -rose:C_only, -rose:C   follow C89 standard, disable C++\n"
"     -rose:C99_only, -rose:C99\n"
"                             follow C99 standard, disable C++\n"
"     -rose:Cxx_only, -rose:Cxx\n"
"                             follow C++ 89 standard\n"
"     -rose:Java, -rose:java, -rose:J, -rose:j\n"
"                             compile Java code (work in progress)\n"
"     -rose:OpenMP, -rose:openmp\n"   
"                             follow OpenMP 3.0 specification for C/C++ and Fortran, perform one of the following actions:\n"
"     -rose:OpenMP:parse_only, -rose:openmp:parse_only\n"   
"                             parse OpenMP directives to OmpAttributes, no further actions (default behavior now)\n"
"     -rose:OpenMP:ast_only, -rose:openmp:ast_only\n"   
"                             on top of -rose:openmp:parse_only, build OpenMP AST nodes from OmpAttributes, no further actions\n"
"     -rose:OpenMP:lowering, -rose:openmp:lowering\n"   
"                             on top of -rose:openmp:ast_only, transform AST with OpenMP nodes into multithreaded code \n"
"                             targeting GCC GOMP runtime library\n"
"     -rose:UPC_only, -rose:UPC\n"   
"                             follow Unified Parallel C 1.2 specification\n"
"     -rose:UPCxx_only, -rose:UPCxx\n"
"                             allows C++ within UPC (follows UPC 1.2 but simpily allows \n"
"                             using C++ as the base language) (not a legitimate language, \n"
"                             since there is no backend compiler to support this).\n"
"     -rose:upc_threads n     Enable UPC static threads compilation with n threads\n"
"                             n>=1: static threads; dynamic(default) otherwise\n"
"     -rose:Fortran, -rose:F, -rose:f\n"
"                             compile Fortran code, determining version of\n"
"                             Fortran from file suffix)\n"
"     -rose:CoArrayFortran, -rose:CAF, -rose:caf\n"
"                             compile Co-Array Fortran code (extension of Fortran 2003)\n"
"     -rose:CAF2.0, -rose:caf2.0\n"
"                             compile Co-Array Fortran 2.0 code (Rice CAF extension)\n"
"     -rose:Fortran2003, -rose:F2003, -rose:f2003\n"
"                             compile Fortran 2003 code\n"
"     -rose:Fortran95, -rose:F95, -rose:f95\n"
"                             compile Fortran 95 code\n"
"     -rose:Fortran90, -rose:F90, -rose:f90\n"
"                             compile Fortran 90 code\n"
"     -rose:Fortran77, -rose:F77, -rose:f77\n"
"                             compile Fortran 77 code\n"
"     -rose:Fortran66, -rose:F66, -rose:f66\n"
"                             compile Fortran 66 code\n"
"     -rose:FortranIV, -rose:FIV, -rose:fIV\n"
"                             compile Fortran IV code\n"
"     -rose:FortranII, -rose:FII, -rose:fII\n"
"                             compile Fortran II code (not implemented yet)\n"
"     -rose:FortranI, -rose:FI, -rose:fI\n"
"                             compile Fortran I code (not implemented yet)\n"
"     -rose:strict            strict enforcement of ANSI/ISO standards\n"
"     -rose:binary, -rose:binary_only\n"
"                             assume input file is for binary analysis (this avoids\n"
"                             ambiguity when ROSE might want to assume linking instead)\n"
"     -rose:astMerge          merge ASTs from different files\n"
"     -rose:astMergeCommandFile FILE\n"
"                             filename where compiler command lines are stored\n"
"                             for later processing (using AST merge mechanism)\n"
"     -rose:compilationPerformanceFile FILE\n"
"                             filename where compiler performance for internal\n"
"                             phases (in CSV form) is placed for later\n"
"                             processing (using script/graphPerformance)\n"
"     -rose:exit_after_parser just call the parser (C, C++, and fortran only)\n"
"     -rose:skip_syntax_check skip Fortran syntax checking (required for F2003 and Co-Array Fortran code\n"
"                             when using gfortran versions greater than 4.1)\n"
"     -rose:relax_syntax_check skip Fortran syntax checking (required for some F90 code\n"
"                             when using gfortran based syntax checking)\n"
"     -rose:skip_rose         process command line and call backend directly,\n"
"                             skipping all ROSE-specific processing\n"
"     -rose:skip_transformation\n"
"                             read input file and skip all transformations\n"
"     -rose:skip_unparse      read and process input file but skip generation of\n"
"                             final C++ output file\n"
"     -rose:skipfinalCompileStep\n"
"                             read and process input file, \n"
"                             but skip invoking the backend compiler\n"
"     -rose:collectAllCommentsAndDirectives\n"
"                             store all comments and CPP directives in header\n"
"                             files into the AST\n"
"     -rose:excludeCommentsAndDirectives PATH\n"
"                             provide path to exclude when using the\n"
"                             collectAllCommentsAndDirectives option\n"
"     -rose:excludeCommentsAndDirectivesFrom FILENAME\n"
"                             provide filename to file with paths to exclude\n"
"                             when using the collectAllCommentsAndDirectives\n"
"                             option\n"
"     -rose:includeCommentsAndDirectives PATH\n"
"                             provide path to include when using the\n"
"                             collectAllCommentsAndDirectives option\n"
"     -rose:includeCommentsAndDirectivesFrom FILENAME\n"
"                             provide filename to file with paths to include\n"
"                             when using the collectAllCommentsAndDirectives\n"
"                             option\n"
"     -rose:skip_commentsAndDirectives\n"
"                             ignore all comments and CPP directives (can\n"
"                             generate (unparse) invalid code if not used with\n"
"                             -rose:unparse_includes)\n"
"     -rose:prelink           activate prelink mechanism to force instantiation\n"
"                             of templates and assignment to files\n"
"     -rose:instantiation XXX control template instantiation\n"
"                             XXX is one of (none, used, all, local)\n"
"     -rose:read_executable_file_format_only\n"
"                             ignore disassemble of instructions (helps debug binary \n"
"                             file format for binaries)\n"
"\n"
"GNU g++ options recognized:\n"
"     -ansi                   equivalent to -rose:strict\n"
"     -fno-implicit-templates disable output of template instantiations in\n"
"                             generated source\n"
"     -fno-implicit-inline-templates\n"
"                             disable output of inlined template instantiations\n"
"                             in generated source\n"
"\n"
"Informative output:\n"
"     -rose:help, --help, -help, --h\n"
"                             print this help, then exit\n"
"     -rose:version, --version, --V\n"
"                             print ROSE program version number, then exit\n"
"     -rose:markGeneratedFiles\n"
"                             add \"#define ROSE_GENERATED_CODE\" to top of all\n"
"                               generated code\n"
"     -rose:verbose [LEVEL]   verbosely list internal processing (default=0)\n"
"                               Higher values generate more output (can be\n"
"                               applied to individual files and to the project\n"
"                               separately).\n"
"     -rose:output_parser_actions\n"
"                             call parser with --dump option (fortran only)\n"
"     -rose:output_tokens     call parser with --tokens option (fortran only)\n"
"                             (not yet supported for C/C++)\n"
"     -rose:embedColorCodesInGeneratedCode LEVEL\n"
"                             embed color codes into generated output for\n"
"                               visualization of highlighted text using tview\n"
"                               tool for constructs specified by LEVEL\n"
"                             LEVEL is one of:\n"
"                               1: missing position information\n"
"                               2: compiler-generated code\n"
"                               3: other code\n"
"     -rose:generateSourcePositionCodes LEVEL\n"
"                             generate separate file of source position\n"
"                               information for highlighting original source\n"
"                               file using tview tool for constructs specified\n"
"                               by LEVEL\n"
"                             LEVEL is one of:\n"
"                               1: statements, preprocessor directives and\n"
"                                  comments\n"
"                               2: expressions\n"
"\n"
"Control EDG frontend processing:\n"
"     -edg:new_frontend       force use of external EDG front end (disables use\n"
"                               of rest of ROSE/SAGE)\n"
"     -edg:KCC_frontend       for use of KCC (with -c option) as new frontend\n"
"                               (must be specified with -edg:new_frontend)\n"
"     -edg:XXX                pass -XXX to EDG front-end\n"
"    --edg:XXX                pass --XXX to EDG front-end\n"
"     -edg_parameter: XXX YYY pass -XXX YYY to EDG front-end\n"
"    --edg_parameter: XXX YYY pass --XXX YYY to EDG front-end\n"
"\n"
"Control Fortran frontend processing:\n"
"     -rose:cray_pointer_support\n"
"                             turn on internal support for cray pointers\n"
"                             (Note: not implemented in front-end (OFP) yet.)\n"
"     -fortran:XXX            pass -XXX to independent semantic analysis\n"
"                             (useful for turning on specific warnings in front-end)\n"
"\n"
"Control Disassembly:\n"
"     -rose:disassembler_search HOW\n"
"                             Influences how the disassembler searches for instructions\n"
"                             to disassemble. HOW is a comma-separated list of search\n"
"                             specifiers. Each specifier consists of an optional\n"
"                             qualifier followed by either a word or integer. The\n"
"                             qualifier indicates whether the search method should be\n"
"                             added ('+') or removed ('-') from the set. The qualifier\n"
"                             '=' acts like '+' but first clears the set.  The words\n"
"                             are the lower-case versions of the Disassembler::SearchHeuristic\n"
"                             enumerated constants without the leading \"SEARCH_\" (see\n"
"                             doxygen documentation for the complete list and and their\n"
"                             meanings).   An integer (decimal, octal, or hexadecimal using\n"
"                             the usual C notation) can be used to set/clear multiple\n"
"                             search bits at one time. See doxygen comments for the\n"
"                             Disassembler::parse_switches class method for full details.\n"
"     -rose:partitioner_search HOW\n"
"                             Influences how the partitioner searches for functions.\n"
"                             HOW is a comma-separated list of search specifiers. Each\n"
"                             specifier consists of an optional qualifier followed by\n"
"                             either a word or integer. The qualifier indicates whether\n"
"                             the search method should be added ('+') or removed ('-')\n"
"                             from the set. The qualifier '=' acts like '+' but first\n"
"                             clears the set.  The words are the lower-case versions of\n"
"                             most of the SgAsmFunctionDeclaration::FunctionReason\n"
"                             enumerated constants without the leading \"FUNC_\" (see\n"
"                             doxygen documentation for the complete list and and their\n"
"                             meanings).   An integer (decimal, octal, or hexadecimal using\n"
"                             the usual C notation) can be used to set/clear multiple\n"
"                             search bits at one time. See doxygen comments for the\n"
"                             Partitioner::parse_switches class method for full details.\n"
"     -rose:partitioner_config FILENAME\n"
"                             File containing configuration information for the\n"
"                             instruction/block/function partitioner. This config\n"
"                             file can be used to override block successors,\n"
"                             alias two or more blocks that have identical\n"
"                             semantics, assign particular blocks to functions,\n"
"                             override function return analysis, provide or\n"
"                             override function names, etc. See documentation for\n"
"                             the IPDParser class for details.\n"
"\n"
"Control code generation:\n"
"     -rose:unparse_line_directives\n"
"                               unparse statements using #line directives with\n"
"                               reference to the original file and line number\n"
"                               to support view of original source in debuggers\n"
"                               and external tools\n"
"     -rose:unparse_instruction_addresses\n"
"                               Outputs the addresses in left column (output\n"
"                               inappropriate as input to assembler)\n"
"     -rose:unparse_raw_memory_contents\n"
"                               Outputs memory contents in left column\n"
"     -rose:unparse_binary_file_format\n"
"                               Outputs binary executable file format information\n"
"     -rose:unparse_includes\n"
"                               unparse all include files into the source file.\n"
"                               This is a backup option for fail-safe processing\n"
"                               of CPP directives (which can be tricky)\n"
"     -rose:C_output_language\n"
"                             force use of C as output language (currently\n"
"                               generates C/C++)\n"
"     -rose:Cxx_output_language\n"
"                             force use of C++ as output language\n"
"     -rose:Fortran_output_language\n"
"                             force use of Fortran as output language\n"
"     -rose:Promela_output_language\n"
"                             force use of Promela as output language (not\n"
"                               supported)\n"
"     -rose:PHP_output_language\n"
"                             force use of PHP as output language\n"
"     -rose:outputFormat      generate code in either fixed/free format (fortran only)\n"
"                               options are: fixedOutput|fixedFormatOutput or \n"
"                                            freeOutput|freeFormatOutput\n"
"     -rose:backendCompileFormat\n"
"                             use backend compiler option to compile generated code\n"
"                               in either fixed/free format (fortran only)\n"
"                               options are: fixedOutput|fixedFormatOutput or \n"
"                                            freeOutput|freeFormatOutput\n"
"\n"
"Testing Options:\n"
"     -rose:negative_test     test ROSE using input that is expected to fail\n"
"                               (returns 0 if input test failed, else error if\n"
"                               passed)\n"
"     -rose:test LEVEL        limit parts of ROSE which are run\n"
"                             LEVEL is one of:\n"
"                               0: transparent (ROSE translator does nothing)\n"
"                               1: run the KCC front end only (assumes it is in\n"
"                                    path)\n"
"                               2: run the newer version of EDG (compiled\n"
"                                    separately from SAGE) 'edgFrontEnd'\n"
"                                    (see\n"
"                                    src/frontend/EDG/EDG_3.3/src/Makefile.am\n"
"                                    for instructions on how to build EDG\n"
"                                    without SAGE III)\n"
"                               3: run internal (older) version of edg front end\n"
"                                    (deprecated option)\n"
"                               4: same as 3 plus parse into Sage III program\n"
"                                    tree\n"
"                               5: same as 4 plus unparse untransformed source\n"
"                                    code\n"
"                               6: same as 5 plus compile generated source code\n"
"                               7: same as 5 plus build higher level grammars\n"
"                                    before unparsing\n"
"                               8: same as 6 plus run midend (transformations)\n"
"                                    before unparsing\n"
"\n"
"Report bugs to <dquinlan@llnl.gov>.\n"
  , stdout);

  // Obsolete options
  // -sage:sage_backend            have EDG call the sage backend
  // -sage:disable_cp_backend      prevent EDG from calling the cp backend
  // -rose:outputGrammarTreeFiles  write out program tree representation in C++ grammar (useful for internal debugging)
  // -rose:outputGrammarTreeFilesForHeaderFiles (include header files in above option (must be specified after above option)

  // DQ (5/20/2005): More obsolete options
  // -edg:disable_edg_backend      prevent EDG from calling the sage backend 
  // -sage:disable_sage_backend    prevent EDG from calling the sage backend 
  // -sage:enable_cp_backend       have EDG call the cp backend 
  // -sage:preinit_il              do a preinit stage between the front-end and
    }

#if 1
  // Comment this out for now while we test!
     exit (status);
#endif
   }



// DQ (12/22/2005): Jochen's support for a constant (non-NULL) valued pointer
// to use to distinguish valid from invalid IR nodes within the memory pools.
namespace AST_FileIO
   {
     SgNode* IS_VALID_POINTER()
        {
       // static SgNode* value = (SgNode*)(new char[1]);

       // DQ (1/17/2006): Set to the pointer value 0xffffffff (as used by std::string::npos)
          static SgNode* value = (SgNode*)(std::string::npos);
       // printf ("In AST_FileIO::IS_VALID_POINTER(): value = %p \n",value);

          return value;
        }

  // similar vlue for reprentation of subsets of the AST 
     SgNode* TO_BE_COPIED_POINTER()
        {
       // static SgNode* value = (SgNode*)(new char[1]);
          static SgNode* value = (SgNode*)((std::string::npos) - 1);
       // printf ("In AST_FileIO::TO_BE_COPIED_POINTER(): value = %p \n",value);
          return value;
        }
   }


//! Prints pragma associated with a grammatical element.
/*!       (fill in more detail here!)
 */
void
print_pragma(SgAttributePtrList& pattr, std::ostream& os)
   {
     SgAttributePtrList::const_iterator p = pattr.begin();
     if (p == pattr.end())
          return;
       else
          p++;

     while (p != pattr.end())
        {
          if ( (*p)->isPragma() )
             {
               SgPragma *pr = (SgPragma*)(*p);
               if (!pr->gotPrinted())
                  {
                    os << std::endl << "#pragma " <<pr->get_name() << std::endl;
                    pr->setPrinted(1);
                  }
             }
          p++;
        }
   }




// Temporary function to be later put into Sg_FileInfo
StringUtility::FileNameLocation
get_location ( Sg_File_Info* X )
   {
     SgFile* file = TransformationSupport::getFile(X->get_parent());
     ROSE_ASSERT(file != NULL);
     string sourceFilename = file->getFileName();
     string sourceDirectory = StringUtility::getPathFromFileName(sourceFilename);

     StringUtility::FileNameClassification classification = StringUtility::classifyFileName(X->get_filenameString(),sourceDirectory,StringUtility::getOSType());

  // return StringUtility::FILENAME_LOCATION_UNKNOWN;
     return classification.getLocation();
   }

StringUtility::FileNameLibrary
get_library ( Sg_File_Info* X )
   {
     SgFile* file = TransformationSupport::getFile(X->get_parent());
     ROSE_ASSERT(file != NULL);
     string sourceFilename = file->getFileName();
     string sourceDirectory = StringUtility::getPathFromFileName(sourceFilename);

     StringUtility::FileNameClassification classification = StringUtility::classifyFileName(X->get_filenameString(),sourceDirectory,StringUtility::getOSType());

  // return StringUtility::FILENAME_LIBRARY_UNKNOWN;
     return classification.getLibrary();
   }

std::string
get_libraryName ( Sg_File_Info* X )
   {
     SgFile* file = TransformationSupport::getFile(X->get_parent());
     ROSE_ASSERT(file != NULL);
     string sourceFilename = file->getFileName();
     string sourceDirectory = StringUtility::getPathFromFileName(sourceFilename);

     StringUtility::FileNameClassification classification = StringUtility::classifyFileName(X->get_filenameString(),sourceDirectory,StringUtility::getOSType());

  // return "";
     return classification.getLibraryName();
   }

StringUtility::OSType
get_OS_type ()
   {
  // return StringUtility::OS_TYPE_UNKNOWN;
     return StringUtility::getOSType();
   }

int
get_distanceFromSourceDirectory ( Sg_File_Info* X )
   {
     SgFile* file = TransformationSupport::getFile(X->get_parent());
     ROSE_ASSERT(file != NULL);
     string sourceFilename = file->getFileName();
     string sourceDirectory = StringUtility::getPathFromFileName(sourceFilename);

     StringUtility::FileNameClassification classification = StringUtility::classifyFileName(X->get_filenameString(),sourceDirectory,StringUtility::getOSType());

  // return 0;
     return classification.getDistanceFromSourceDirectory();
   }





int
SgNode::numberOfNodesInSubtree()
   {
     int value = 0;

     class CountTraversal : public SgSimpleProcessing
        {
          public:
              int count;
              CountTraversal() : count(0) {}
              void visit ( SgNode* n ) { count++; }
        };

     CountTraversal counter;
     SgNode* thisNode = const_cast<SgNode*>(this);
     counter.traverse(thisNode,preorder);
     value = counter.count;

     return value;
   }

namespace SgNode_depthOfSubtree
   {
  // This class (AST traversal) could not be defined in the function SgNode::depthOfSubtree()
  // So I have constructed a namespace for this class to be implemented outside of the function.

     class DepthInheritedAttribute
        {
          public:
               int treeDepth;
               DepthInheritedAttribute( int depth ) : treeDepth(depth) {}         
        };

     class MaxDepthTraversal : public AstTopDownProcessing<DepthInheritedAttribute>
        {
          public:
              int maxDepth;
              MaxDepthTraversal() : maxDepth(0) {}

              DepthInheritedAttribute evaluateInheritedAttribute ( SgNode* astNode, DepthInheritedAttribute inheritedAttribute )
                 {
                   if (inheritedAttribute.treeDepth > maxDepth)
                        maxDepth = inheritedAttribute.treeDepth;
#if 0
                   printf ("maxDepth = %d for IR nodes = %p = %s \n",maxDepth,astNode,astNode->class_name().c_str());
#endif
                   return DepthInheritedAttribute(inheritedAttribute.treeDepth + 1);
                 }
        };
   }

int
SgNode::depthOfSubtree()
   {
     int value = 0;

     SgNode_depthOfSubtree::MaxDepthTraversal depthCounter;
     SgNode_depthOfSubtree::DepthInheritedAttribute inheritedAttribute(0);
     SgNode* thisNode = const_cast<SgNode*>(this);

     depthCounter.traverse(thisNode,inheritedAttribute);

     value = depthCounter.maxDepth;

     return value;
   }

#if 0
// We only need one definition for this function at the SgNode IR node.
size_t
SgFile::numberOfNodesInSubtree()
   {
     printf ("Base class of virtual function (SgFile::numberOfNodesInSubtree() should not be called! \n");
     ROSE_ASSERT(false);

     return 0;
   }

size_t
SgSourceFile::numberOfNodesInSubtree()
   {
     return get_globalScope()->numberOfNodesInSubtree() + 1;
   }

size_t
SgBinaryComposite::numberOfNodesInSubtree()
   {
     return get_binaryFile()->numberOfNodesInSubtree() + 1;
   }
#endif


// DQ (10/3/2008): Added support for getting interfaces in a module
std::vector<SgInterfaceStatement*>
SgModuleStatement::get_interfaces() const
   {
     std::vector<SgInterfaceStatement*> returnList;

     SgModuleStatement* definingModuleStatement = isSgModuleStatement(get_definingDeclaration());
     ROSE_ASSERT(definingModuleStatement != NULL);

     SgClassDefinition* moduleDefinition = definingModuleStatement->get_definition();
     ROSE_ASSERT(moduleDefinition != NULL);

     SgDeclarationStatementPtrList & declarationList = moduleDefinition->getDeclarationList();

     SgDeclarationStatementPtrList::iterator i = declarationList.begin();
     while (i != declarationList.end())
        {
          SgInterfaceStatement* interfaceStatement = isSgInterfaceStatement(*i);
          if (interfaceStatement != NULL)
             {
               returnList.push_back(interfaceStatement);
             }

          i++;
        }

     return  returnList;
   }

// DQ (11/23/2008): This is a static function
SgC_PreprocessorDirectiveStatement*
SgC_PreprocessorDirectiveStatement::createDirective ( PreprocessingInfo* currentPreprocessingInfo )
   {
  // This is the new factory interface to build CPP directives as IR nodes.
     PreprocessingInfo::DirectiveType directive = currentPreprocessingInfo->getTypeOfDirective();

  // SgC_PreprocessorDirectiveStatement* cppDirective = new SgEmptyDirectiveStatement();
     SgC_PreprocessorDirectiveStatement* cppDirective = NULL;

     switch(directive)
        {
          case PreprocessingInfo::CpreprocessorUnknownDeclaration:
             {
            // I think this is an error...
            // locatedNode->addToAttachedPreprocessingInfo(currentPreprocessingInfoPtr);
               printf ("Error: directive == PreprocessingInfo::CpreprocessorUnknownDeclaration \n");
               ROSE_ASSERT(false);
               break;
             }

          case PreprocessingInfo::C_StyleComment:
          case PreprocessingInfo::CplusplusStyleComment:
          case PreprocessingInfo::FortranStyleComment:
          case PreprocessingInfo::CpreprocessorBlankLine:
          case PreprocessingInfo::ClinkageSpecificationStart:
          case PreprocessingInfo::ClinkageSpecificationEnd:
             {
               printf ("Error: these cases could not generate a new IR node (directiveTypeName = %s) \n",PreprocessingInfo::directiveTypeName(directive).c_str());
               ROSE_ASSERT(false);
               break;
             }

          case PreprocessingInfo::CpreprocessorIncludeDeclaration:          { cppDirective = new SgIncludeDirectiveStatement(); break; }
          case PreprocessingInfo::CpreprocessorIncludeNextDeclaration:      { cppDirective = new SgIncludeNextDirectiveStatement(); break; }
          case PreprocessingInfo::CpreprocessorDefineDeclaration:           { cppDirective = new SgDefineDirectiveStatement(); break; }
          case PreprocessingInfo::CpreprocessorUndefDeclaration:            { cppDirective = new SgUndefDirectiveStatement(); break; }
          case PreprocessingInfo::CpreprocessorIfdefDeclaration:            { cppDirective = new SgIfdefDirectiveStatement(); break; }
          case PreprocessingInfo::CpreprocessorIfndefDeclaration:           { cppDirective = new SgIfndefDirectiveStatement(); break; }
          case PreprocessingInfo::CpreprocessorIfDeclaration:               { cppDirective = new SgIfDirectiveStatement(); break; }
          case PreprocessingInfo::CpreprocessorDeadIfDeclaration:           { cppDirective = new SgDeadIfDirectiveStatement(); break; }
          case PreprocessingInfo::CpreprocessorElseDeclaration:             { cppDirective = new SgElseDirectiveStatement(); break; }
          case PreprocessingInfo::CpreprocessorElifDeclaration:             { cppDirective = new SgElseifDirectiveStatement(); break; }
          case PreprocessingInfo::CpreprocessorEndifDeclaration:            { cppDirective = new SgEndifDirectiveStatement(); break; }
          case PreprocessingInfo::CpreprocessorLineDeclaration:             { cppDirective = new SgLineDirectiveStatement(); break; }
          case PreprocessingInfo::CpreprocessorErrorDeclaration:            { cppDirective = new SgErrorDirectiveStatement(); break; }
          case PreprocessingInfo::CpreprocessorWarningDeclaration:          { cppDirective = new SgWarningDirectiveStatement(); break; }
          case PreprocessingInfo::CpreprocessorEmptyDeclaration:            { cppDirective = new SgEmptyDirectiveStatement(); break; }
          case PreprocessingInfo::CpreprocessorIdentDeclaration:            { cppDirective = new SgIdentDirectiveStatement(); break; }
          case PreprocessingInfo::CpreprocessorCompilerGeneratedLinemarker: { cppDirective = new SgLinemarkerDirectiveStatement(); break; }

          default:
             {
               printf ("Error: directive not handled directiveTypeName = %s \n",PreprocessingInfo::directiveTypeName(directive).c_str());
               ROSE_ASSERT(false);
             }
        }

     ROSE_ASSERT(cppDirective != NULL);

     cppDirective->set_directiveString(currentPreprocessingInfo->getString());

  // Set the defining declaration to be a self reference...
     cppDirective->set_definingDeclaration(cppDirective);

  // Build source position information...
     cppDirective->set_startOfConstruct(new Sg_File_Info(*(currentPreprocessingInfo->get_file_info())));
     cppDirective->set_endOfConstruct(new Sg_File_Info(*(currentPreprocessingInfo->get_file_info())));

     return cppDirective;
   }

bool
StringUtility::popen_wrapper ( const string & command, vector<string> & result )
   {
  // DQ (2/5/2009): Simple wrapper for Unix popen command.

     const int  SIZE = 10000;
     bool       returnValue = true;
     FILE*      fp = NULL;
     char       buffer[SIZE];

     result = vector<string>();




     // CH (4/6/2010): The Windows version of popen is _popen
#ifdef _MSC_VER
     if ((fp = _popen(command.c_str (), "r")) == NULL)
#else
     if ((fp = popen(command.c_str (), "r")) == NULL)
#endif
        {
          cerr << "Files or processes cannot be created" << endl;
          returnValue = false;
          return returnValue;
        }

     string  current_string;
     while (fgets(buffer, sizeof (buffer), fp))
        {
          current_string = buffer;
          if (current_string [current_string.size () - 1] != '\n')
             {
               cerr << "SIZEBUF too small (" << SIZE << ")" << endl;
               returnValue = false;
               return returnValue;
             }
          ROSE_ASSERT(current_string [current_string.size () - 1] == '\n');
          result.push_back (current_string.substr (0, current_string.size () - 1));
        }

#ifdef _MSC_VER
     if (_pclose(fp) == -1)
#else
     if (pclose(fp) == -1)
#endif
        {
          cerr << ("Cannot execute pclose");
          returnValue = false;
        }
//#endif

     return returnValue;
   }

string
StringUtility::demangledName ( string s )
   {
  // Support for demangling of C++ names. We take care of an empty 
  // string, but an input string with a single space might be an issue.

     vector<string> result;
     if (s.empty() == false)
        {
          if (!popen_wrapper ("c++filt " + s, result))
             {
               cout << "Cannot execute popen_wrapper" << endl;
               return "unknown demangling " + s;
             }
#if 0
       // Debugging...
          for (size_t i = 0; i < result.size (); i++)
             {
               cout << "[" << i << "]\t : " << result [i] << endl;
             }
#endif
        }
       else
        {
          result.push_back("unknown");
        }

     return result[0];
   }
 

#if 1
// DQ (2/16/2009): Moved from expression.code to sageSupport.C while this is tested and debugged!

// DQ (2/8/2009): I always wanted to have this function!
SgFunctionDeclaration*
SgFunctionCallExp::getAssociatedFunctionDeclaration() const
   {
  // This is helpful in chasing down the associated declaration to this function reference.
     SgFunctionDeclaration* returnFunctionDeclaration = NULL;

     SgFunctionSymbol* associatedFunctionSymbol = getAssociatedFunctionSymbol();
     // It can be NULL for a function pointer
     //ROSE_ASSERT(associatedFunctionSymbol != NULL);
     if (associatedFunctionSymbol != NULL)
       returnFunctionDeclaration = associatedFunctionSymbol->get_declaration();

    // ROSE_ASSERT(returnFunctionDeclaration != NULL);

     return returnFunctionDeclaration;
}


SgFunctionSymbol*
SgFunctionCallExp::getAssociatedFunctionSymbol() const
{
        // This is helpful in chasing down the associated declaration to this function reference.
        // But this refactored function does the first step of getting the symbol, so that it
        // can also be used separately in the outlining support.
        SgFunctionSymbol* returnSymbol = NULL;

        // Note that as I recall there are a number of different types of IR nodes that
        // the functionCallExp->get_function() can return (this is the complete list,
        // as tested in astConsistancyTests.C):
        //   - SgDotExp
        //   - SgDotStarOp
        //   - SgArrowExp
        //   - SgArrowStarOp
        //   - SgPointerDerefExp
        //   - SgFunctionRefExp
        //   - SgMemberFunctionRefExp

        //Some virtual functions are resolved statically (e.g. for objects allocated on the stack)
        bool isAlwaysResolvedStatically = false;

        SgExpression* functionExp = this->get_function();
        switch (functionExp->variantT())
        {
                case V_SgFunctionRefExp:
                {
                        SgFunctionRefExp* functionRefExp = isSgFunctionRefExp(functionExp);
                        ROSE_ASSERT(functionRefExp != NULL);
                        returnSymbol = functionRefExp->get_symbol();

                        // DQ (2/8/2009): Can we assert this! What about pointers to functions?
                        ROSE_ASSERT(returnSymbol != NULL);
                        break;
                }

                case V_SgMemberFunctionRefExp:
                {
                        SgMemberFunctionRefExp* memberFunctionRefExp = isSgMemberFunctionRefExp(functionExp);
                        ROSE_ASSERT(memberFunctionRefExp != NULL);
                        returnSymbol = memberFunctionRefExp->get_symbol();

                        // DQ (2/8/2009): Can we assert this! What about pointers to functions?
                        ROSE_ASSERT(returnSymbol != NULL);
                        break;
                }

                case V_SgArrowExp:
                {
                        // The lhs is the this pointer (SgThisExp) and the rhs is the member function.
                        SgArrowExp* arrayExp = isSgArrowExp(functionExp);
                        ROSE_ASSERT(arrayExp != NULL);

                        SgMemberFunctionRefExp* memberFunctionRefExp = isSgMemberFunctionRefExp(arrayExp->get_rhs_operand());

                        // DQ (2/21/2010): Relaxed this constraint because it failes in fixupPrettyFunction test.
                        // ROSE_ASSERT(memberFunctionRefExp != NULL);
                        if (memberFunctionRefExp != NULL)
                        {
                                returnSymbol = memberFunctionRefExp->get_symbol();

                                // DQ (2/8/2009): Can we assert this! What about pointers to functions?
                                ROSE_ASSERT(returnSymbol != NULL);
                        }
                        break;
                }

                case V_SgDotExp:
                {
                        SgDotExp * dotExp = isSgDotExp(functionExp);
                        ROSE_ASSERT(dotExp != NULL);
                        SgMemberFunctionRefExp* memberFunctionRefExp = isSgMemberFunctionRefExp(dotExp->get_rhs_operand());
                        ROSE_ASSERT(memberFunctionRefExp != NULL);
                        returnSymbol = memberFunctionRefExp->get_symbol();

                        // DQ (2/8/2009): Can we assert this! What about pointers to functions?
                        ROSE_ASSERT(returnSymbol != NULL);

                        //Virtual functions called through the dot operator are resolved statically if they are not
                        //called on reference types.
                        isAlwaysResolvedStatically = !isSgReferenceType(dotExp->get_lhs_operand());

                        break;
                }

                // Liao, 5/19/2009
                // A pointer to function can be associated to any functions with a matching function type
                // There is no single function declaration which is associated with it.
                // In this case return NULL should be allowed and the caller has to handle it accordingly
                case V_SgPointerDerefExp:
                {
                        break;
                }

                //DotStar (Section 5.5 of C++ standard) is used to call a member function pointer and implicitly specify
                //the associated 'this' parameter. In this case, we can't statically determine which function is getting called
                //and should return null.
                case V_SgDotStarOp:
                {
                        break;
                }

                //ArrowStar (Section 5.5 of C++ standard) is used to call a member function pointer and implicitly specify
                //the associated 'this' parameter. In this case, we can't statically determine which function is getting called
                //and should return null.
                case V_SgArrowStarOp:
                {
                        break;
                }

                default:
                {
                        printf("Error: There should be no other cases functionExp = %p = %s \n", functionExp, functionExp->class_name().c_str());
                        ROSE_ASSERT(false);
                }
        }

        //If the function is virtual, the function call might actually be to a different symbol.
        //We should return NULL in this case to preserve correctness
        if (returnSymbol != NULL && !isAlwaysResolvedStatically)
        {
                SgFunctionModifier& functionModifier = returnSymbol->get_declaration()->get_functionModifier();
                if (functionModifier.isVirtual() || functionModifier.isPureVirtual())
                {
                        returnSymbol = NULL;
                }
        }

        return returnSymbol;
}
#endif


// DQ (10/19/2010): This is moved from src/ROSETTA/Grammar/Cxx_GlobalDeclarations.macro to here
// since it is code in the header files that we would like to avoid.  My fear is that because of
// the way it works it is required to be inlined onto the stack of the calling function.
// #ifndef ROSE_PREVENT_CONSTRUCTION_ON_STACK
// #define ROSE_PREVENT_CONSTRUCTION_ON_STACK
// inline void preventConstructionOnStack(SgNode* n)
void preventConstructionOnStack(SgNode* n)
   {
#ifndef NDEBUG
#ifdef _MSC_VER
  // DQ (11/28/2009): This was a fix suggested by Robb.
  // void* frameaddr = 0;
  // Build an "auto" variable (should be located near the stack frame, I think).
  // tps (12/4/2009)
#if _MSC_VER >= 1600  // 1600 == VC++ 10.0
  // ../Grammar/Cxx_GlobalDeclarations.macro(32): error C3530: 'auto' cannot be combined with any other type-specifier
     unsigned int nonStackFrameReferenceVariable;
    #pragma message ( " Cxx_GlobalDeclarations.macro: __builtin_frame_address not known in Windows. Workaround in VS 10.0")
#else
     auto unsigned int nonStackFrameReferenceVariable;
#endif
     void* frameaddr = &nonStackFrameReferenceVariable;

#else
  // GNU compiler specific code
     void* frameaddr = __builtin_frame_address(0);
#endif // _MSC_VER

     signed long dist = (char*)n - (char*)frameaddr;

  // DQ (12/6/2009): This fails for the 4.0.4 compiler, but only in 64-bit when run with Hudson.
  // I can't reporduce the problem using the 4.0.4 compiler, but it is uniformally a problem
  // since it fails on all tests (via hudson) which are using Boost 1.40 and either minimal or
  // full configurations (and also for the tests of the EDG binary).
  // assert (dist < -10000 || dist > 10000);

#ifdef __GNUC__
  // Note that this is a test of the backend compiler, it seems that we don't track
  // the compiler used to compile ROSE, but this is what we would want.

#if (BACKEND_CXX_COMPILER_MAJOR_VERSION_NUMBER == 4) && (BACKEND_CXX_COMPILER_MINOR_VERSION_NUMBER == 0)
  // For the GNU 4.0.x make this a warning, since it appears to fail due to a 
  // poor implementaiton for just this compiler and no other version of GNU.
  // Just that we are pringing this warning is a problem for many tests (maybe this should be enable within verbose mode).
     if (dist < -10000 || dist > 10000)
        {
#if 0
          printf ("Warning: preventConstructionOnStack() reporting object on stack, not allowed. dist = %ld \n",dist);
#endif
        }
#else
  // For all other versions of the GNU compiler make this an error.
     assert (dist < -10000 || dist > 10000);
#endif
#else
  // For all other compilers make this an error (e.g. on Windows MSVC, Intel icc, etc.).
     assert (dist < -10000 || dist > 10000);
#endif // __GNUC__

#endif // NDEBUG
   }
// #endif // ROSE_PREVENT_CONSTRUCTION_ON_STACK<|MERGE_RESOLUTION|>--- conflicted
+++ resolved
@@ -7042,35 +7042,14 @@
        // https://outreach.scidac.gov/tracker/index.php?func=detail&aid=316&group_id=24&atid=185
           compilerNameString.push_back("-DUSE_ROSE");
 
-<<<<<<< HEAD
        // Liao, 9/4/2009. If OpenMP lowering is activated. -D_OPENMP should be added
        // since we don't remove condition compilation preprocessing info. during OpenMP lowering
           if (get_openmp_lowering())  
-             {
-               compilerNameString.push_back("-D_OPENMP");
-            // Liao, 9/22/2009, we also specify the search path for libgomp_g.h, which is installed under $ROSE_INS/include
-            // and the path to libgomp.a/libgomp.so, which are located in $GCC_GOMP_OPENMP_LIB_PATH
-
-            // Header should always be available 
-            // the conditional compilation is necessary to pass make distcheck,
-            // where only a minimum configuration options are used and not all macros are defined. 
-#ifdef ROSE_INSTALLATION_PATH 
-               string include_path(ROSE_INSTALLATION_PATH);
-               include_path += "/include"; 
-               compilerNameString.push_back("-I"+include_path); 
-#endif
-             }
-        }
- 
-=======
-  // Liao, 9/4/2009. If OpenMP lowering is activated. -D_OPENMP should be added
-  // since we don't remove condition compilation preprocessing info. during OpenMP lowering
-     if (get_openmp_lowering())  
-     {
-       compilerNameString.push_back("-D_OPENMP");
+          {
+            compilerNameString.push_back("-D_OPENMP");
+          }
      }
 
->>>>>>> d63cc88c
   // DQ (3/31/2004): New cleaned up source file handling
      Rose_STL_Container<string> argcArgvList = argv;
 
@@ -7232,44 +7211,9 @@
      printf ("oldFileName         = %s \n",oldFileName.c_str());
 #endif
 
-<<<<<<< HEAD
   // DQ (4/2/2011): Java does not have -I as an accepted option.
      if (get_Java_only() == false)
         {
-       // DQ (12/8/2004): Add -Ipath option so that source file's directory will be searched for any 
-       // possible headers.  This is especially important when we are compiling the generated file
-       // located in a different directory!  (When the original source file included header files 
-       // in the source directory!)  This is only important when get_useBackendOnly() == false
-       // since otherwise the source file is the original source file and the compiler will search 
-       // its directory for header files.  Be sure the put the oldFile's source directory last in the 
-       // list of -I options so that it will be searched last (preserving the semantics of #include "...").
-       // Only add the path if it is a valid name (not an empty name, in which case skip it since the oldFile 
-       // is in the current directory (likely a generated file itself; e.g. swig or ROSE applied recursively, etc.)).
-       // printf ("oldFileNamePathOnly.length() = %d \n",oldFileNamePathOnly.length());
-          if (oldFileNamePathOnly.empty() == false)
-             {
-#if 1       
-            // Liao, 5/15/2009
-            // the input source file's path has to be the first one to be searched for header!
-            // This is required since one of the SPEC CPU 2006 benchmarks: gobmk relies on this to be compiled.
-               vector<string>::iterator iter;
-            // find the very first -Ixxx option's position
-               for (iter = compilerNameString.begin(); iter != compilerNameString.end(); iter++) 
-                  {
-                    string cur_string =*iter;
-                    string::size_type pos = cur_string.find("-I",0);
-                    if (pos==0)
-                         break;
-                  }
-
-            // insert before the position
-               compilerNameString.insert(iter, std::string("-I") + oldFileNamePathOnly); 
-#else        
-               compilerNameString.push_back(std::string("-I") + oldFileNamePathOnly);
-#endif
-             }
-        }
-=======
   // DQ (12/8/2004): Add -Ipath option so that source file's directory will be searched for any 
   // possible headers.  This is especially important when we are compiling the generated file
   // located in a different directory!  (When the original source file included header files 
@@ -7297,7 +7241,7 @@
        // insert before the position
        compilerNameString.insert(iter, std::string("-I") + oldFileNamePathOnly); 
      }
->>>>>>> d63cc88c
+        }
 
     // Liao 3/30/2011. the search path for the installation path should be the last one, after paths inside
     // source trees, such as -I../../../../sourcetree/src/frontend/SageIII and 
