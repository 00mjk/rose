--- conflicted
+++ resolved
@@ -276,11 +276,7 @@
     std::string toStringForDebugging() const {return n.toStringForDebugging();}
     std::string id() const {return n.id();}
     SgNode* getNode() const {return n.getNode();}
-<<<<<<< HEAD
-        const CFGNode& toNode() const { return n; }
-=======
     const CFGNode& toNode() const { return n; }
->>>>>>> f28816a4
     unsigned int getIndex() const {return n.getIndex();}
     std::vector<InterestingEdge> outEdges() const;
     std::vector<InterestingEdge> inEdges() const;
