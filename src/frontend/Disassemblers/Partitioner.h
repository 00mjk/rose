--- conflicted
+++ resolved
@@ -1839,11 +1839,7 @@
     BlockConfigMap block_config;                        /**< IPD configuration info for basic blocks. */
 
     static double progress_interval;                    /**< Minimum interval between progress reports in seconds. */
-<<<<<<< HEAD
-    static timeval progress_time;                       /**< Time of last report, or zero if no report has been generated. */
-=======
     static double progress_time;                        /**< Time of last report, or zero if no report has been generated. */
->>>>>>> 7029c091
 
 public:
     static const rose_addr_t NO_TARGET = (rose_addr_t)-1;
