--- conflicted
+++ resolved
@@ -33,15 +33,9 @@
 ATbool traverse_SubroutineDefinitionList(ATerm term, SgUntypedFunctionDeclarationList* func_list);
 
 // 1.4 IMPLEMENTATION PARAMETERS
-<<<<<<< HEAD
-//ATbool traverse_IntegerMachineParameter(ATerm term, SgUntypedExpression** expr);
-//ATbool traverse_FloatingMachineParameter(ATerm term, SgUntypedExpression** expr);
-//ATbool traverse_FixedMachineParameter(ATerm term, SgUntypedExpression** expr);
-=======
 //ATbool traverse_IntegerMachineParameter(ATerm term, SgUntypedExpression* & expr);
 //ATbool traverse_FloatingMachineParameter(ATerm term, SgUntypedExpression* & expr);
 //ATbool traverse_FixedMachineParameter(ATerm term, SgUntypedExpression* & expr);
->>>>>>> fc7c067a
 
 // 2.0 DECLARATIONS
 ATbool traverse_Declaration(ATerm term, SgUntypedDeclarationStatementList* decl_list);
@@ -109,8 +103,6 @@
 // 2.1.2.2 TABLE STRUCTURE
 ATbool traverse_OptStructureSpecifier(ATerm term, SgUntypedExprListExpression* attr_list);
 
-<<<<<<< HEAD
-=======
 // 2.1.2.4 SPECIFIED TABLE ENTRIES
 ATbool traverse_SpecifiedEntrySpecifier       (ATerm term, SgUntypedType* & type, SgUntypedExprListExpression* attr_list
                                                                                 , SgUntypedExprListExpression* & preset);
@@ -120,7 +112,6 @@
 ATbool traverse_SpecifiedItemDescription      (ATerm term, SgUntypedType* & type, SgUntypedExprListExpression* attr_list);
 ATbool traverse_WordsPerEntry                 (ATerm term, SgUntypedExprListExpression* attr_list);
 
->>>>>>> fc7c067a
 // 2.1.3 CONSTANT DECLARATIONS
 ATbool traverse_ConstantDeclaration(ATerm term, SgUntypedDeclarationStatementList* decl_list);
 
@@ -128,17 +119,6 @@
 ATbool traverse_OptAllocationSpecifier(ATerm term, SgUntypedExprListExpression* attr_list);
 
 // 2.1.6 INITIALIZATION OF DATA OBJECTS
-<<<<<<< HEAD
-ATbool traverse_ItemPreset          (ATerm term, SgUntypedExpression** expr);
-ATbool traverse_ItemPresetValue     (ATerm term, SgUntypedExpression** expr);
-ATbool traverse_TablePreset         (ATerm term, SgUntypedExpression** expr);
-ATbool traverse_TablePresetList     (ATerm term, SgUntypedExpression** expr);
-ATbool traverse_DefaultPresetSublist(ATerm term, SgUntypedExprListExpression** expr_list);
-ATbool traverse_PresetValuesOption  (ATerm term, SgUntypedExpression** expr);
-
-// 2.2 TYPE DECLARATIONS
-ATbool traverse_ItemTypeName(ATerm term, std::string & name);
-=======
 ATbool traverse_ItemPreset          (ATerm term, SgUntypedExpression* & expr);
 ATbool traverse_ItemPresetValue     (ATerm term, SgUntypedExpression* & expr);
 ATbool traverse_TablePreset         (ATerm term, SgUntypedExprListExpression* & preset);
@@ -160,7 +140,6 @@
 ATbool traverse_DefinitionPart           (ATerm term, std::string & params, std::string & def_string);
 ATbool traverse_FormalDefineParameterList(ATerm term, std::string & params);
 ATbool traverse_DefineString             (ATerm term, std::string & def_string);
->>>>>>> fc7c067a
 
 // 2.5 EXTERNAL DECLARATIONS
 ATbool traverse_ExternalDeclaration   (ATerm term, SgUntypedDeclarationStatementList* decl_list);
@@ -180,22 +159,14 @@
 ATbool traverse_SubroutineAttribute(ATerm term, SgUntypedOtherExpression** attr_expr);
 ATbool traverse_ProcedureHeading   (ATerm term, std::string & name,
                                     SgUntypedExprListExpression** attrs, SgUntypedInitializedNameList** params);
-<<<<<<< HEAD
-ATbool traverse_SubroutineBody     (ATerm term, SgUntypedFunctionScope** function_scope);
-=======
 ATbool traverse_SubroutineBody     (ATerm term, SgUntypedFunctionScope* & function_scope);
->>>>>>> fc7c067a
 
 // 3.1 PROCEDURES
 ATbool traverse_ProcedureDeclaration(ATerm term, SgUntypedDeclarationStatementList* decl_list);
 
 // 3.2 FUNCTIONS
 ATbool traverse_FunctionDeclaration(ATerm term, SgUntypedDeclarationStatementList* decl_list);
-<<<<<<< HEAD
-ATbool traverse_FunctionHeading    (ATerm term, std::string & name, SgUntypedType** type,
-=======
 ATbool traverse_FunctionHeading    (ATerm term, std::string & name, SgUntypedType* & type,
->>>>>>> fc7c067a
                                     SgUntypedExprListExpression** attrs, SgUntypedInitializedNameList** params);
 
 // 3.3 PARAMETERS OF PROCEDURES AND FUNCTIONS
@@ -220,19 +191,6 @@
 // 4.2 LOOP STATEMENTS
 ATbool traverse_WhileStatement  (ATerm term, SgUntypedStatementList* stmt_list);
 ATbool traverse_ForStatement    (ATerm term, SgUntypedStatementList* stmt_list);
-<<<<<<< HEAD
-ATbool traverse_ForClause       (ATerm term, SgUntypedExpression** var_ref, SgUntypedExpression** init,
-                                             SgUntypedExpression** phrase1, SgUntypedExpression** phrase2,
-                                             int & phrase1_enum, int & phrase2_enum);
-ATbool traverse_ControlClause   (ATerm term, SgUntypedExpression** initial_value,
-                                             SgUntypedExpression** phrase1, SgUntypedExpression** phrase2,
-                                             int & phrase1_enum, int & phrase2_enum);
-ATbool traverse_OptContinuation (ATerm term, SgUntypedExpression** phrase1, SgUntypedExpression** phrase2,
-                                             int & phrase1_enum, int & phrase2_enum);
-ATbool traverse_Continuation    (ATerm term, SgUntypedExpression** phrase1, SgUntypedExpression** phrase2,
-                                             int & phrase1_enum, int & phrase2_enum);
-ATbool traverse_Phrase          (ATerm term, SgUntypedExpression** expr, int & phrase_enum);
-=======
 ATbool traverse_ForClause       (ATerm term, SgUntypedExpression* & var_ref, SgUntypedExpression* & init,
                                              SgUntypedExpression* & phrase1, SgUntypedExpression* & phrase2,
                                              int & phrase1_enum, int & phrase2_enum);
@@ -244,7 +202,6 @@
 ATbool traverse_Continuation    (ATerm term, SgUntypedExpression* & phrase1, SgUntypedExpression* & phrase2,
                                              int & phrase1_enum, int & phrase2_enum);
 ATbool traverse_Phrase          (ATerm term, SgUntypedExpression* & expr, int & phrase_enum);
->>>>>>> fc7c067a
 
 // 4.3 IF STATEMENTS
 ATbool traverse_IfStatement   (ATerm term, SgUntypedStatementList* stmt_list);
@@ -262,10 +219,6 @@
 ATbool traverse_ActualParameterList    (ATerm term, SgUntypedExprListExpression* arg_list);
 ATbool traverse_ActualOutputParameters (ATerm term, SgUntypedExprListExpression* param_list);
 
-// 4.5 PROCEDURE CALL STATEMENTS
-ATbool traverse_ProcedureCallStatement (ATerm term, SgUntypedStatementList* stmt_list);
-ATbool traverse_ActualParameterList    (ATerm term, SgUntypedExprListExpression* arg_list);
-
 // 4.6 RETURN STATEMENTS
 ATbool traverse_ReturnStatement (ATerm term, SgUntypedStatementList* stmt_list);
 
@@ -285,15 +238,6 @@
 ATbool traverse_Formula(ATerm term, SgUntypedExpression* & expr);
 
 // 5.1 NUMERIC FORMULAS
-<<<<<<< HEAD
-ATbool traverse_NumericFormula (ATerm term, SgUntypedExpression** expr);
-ATbool traverse_NumericTerm    (ATerm term, SgUntypedExpression** expr);
-ATbool traverse_NumericFactor  (ATerm term, SgUntypedExpression** expr);
-ATbool traverse_NumericPrimary (ATerm term, SgUntypedExpression** expr);
-ATbool traverse_OptSign        (ATerm term, General_Language_Translation::ExpressionKind & op_enum);
-ATbool traverse_ExponentiationOp(ATerm term, SgUntypedExpression** expr);
-//ATbool traverse_NumericMachineParameter(ATerm term, SgUntypedExpression** expr);
-=======
 ATbool traverse_NumericFormula (ATerm term, SgUntypedExpression* & expr);
 ATbool traverse_NumericTerm    (ATerm term, SgUntypedExpression* & expr);
 ATbool traverse_NumericFactor  (ATerm term, SgUntypedExpression* & expr);
@@ -301,7 +245,6 @@
 ATbool traverse_OptSign        (ATerm term, General_Language_Translation::ExpressionKind & op_enum);
 ATbool traverse_ExponentiationOp(ATerm term, SgUntypedExpression* & expr);
 //ATbool traverse_NumericMachineParameter(ATerm term, SgUntypedExpression* & expr);
->>>>>>> fc7c067a
 
 // 5.2 BIT FORMULAS
 ATbool traverse_BitFormula             (ATerm term, SgUntypedExpression* & expr);
@@ -317,9 +260,6 @@
 // 5.3.0 GENERAL FORMULAS
 ATbool traverse_GeneralFormula   (ATerm term, SgUntypedExpression* & expr);
 
-// 5.3.0 GENERAL FORMULAS
-ATbool traverse_GeneralFormula   (ATerm term, SgUntypedExpression** expr);
-
 // 5.3 CHARACTER FORMULAS
 ATbool traverse_CharacterFormula (ATerm term, SgUntypedExpression* & expr);
 
@@ -330,28 +270,6 @@
 ATbool traverse_PointerFormula   (ATerm term, SgUntypedExpression* & expr);
 
 // 6.1 VARIABLE AND BLOCK REFERENCES
-<<<<<<< HEAD
-ATbool traverse_Variable         (ATerm term, SgUntypedExpression** var);
-ATbool traverse_VariableList     (ATerm term, std::vector<SgUntypedExpression*> & vars);
-ATbool traverse_TableItem        (ATerm term, SgUntypedExpression** var);
-ATbool traverse_Subscript        (ATerm term, std::vector<SgUntypedExpression*> & indexes);
-ATbool traverse_Index            (ATerm term, SgUntypedExpression** formula);
-ATbool traverse_TableDereference (ATerm term, SgUntypedExpression** formula);
-ATbool traverse_Dereference      (ATerm term, SgUntypedExpression** formula);
-
-// 6.2 NAMED CONSTANTS
-ATbool traverse_NamedConstant        (ATerm term, SgUntypedExpression** var);
-
-// 7.0 TYPE MATCHING AND TYPE CONVERSIONS
-ATbool traverse_IntegerConversion    (ATerm term, SgUntypedExpression** expr);
-ATbool traverse_FloatingConversion   (ATerm term, SgUntypedExpression** expr);
-ATbool traverse_FixedConversion      (ATerm term, SgUntypedExpression** expr);
-ATbool traverse_CharacterConversion  (ATerm term, SgUntypedExpression** expr);
-ATbool traverse_CharacterConversionC (ATerm term, SgUntypedExpression** expr);
-ATbool traverse_StatusConversion     (ATerm term, SgUntypedExpression** expr);
-ATbool traverse_PointerConversion    (ATerm term, SgUntypedExpression** expr);
-ATbool traverse_PointerConversionP   (ATerm term, SgUntypedExpression** expr);
-=======
 ATbool traverse_Variable         (ATerm term, SgUntypedExpression* & var);
 ATbool traverse_VariableList     (ATerm term, std::vector<SgUntypedExpression*> & vars);
 ATbool traverse_TableItem        (ATerm term, SgUntypedExpression* & var);
@@ -373,18 +291,13 @@
 ATbool traverse_StatusConversion     (ATerm term, SgUntypedExpression* & expr);
 ATbool traverse_PointerConversion    (ATerm term, SgUntypedExpression* & expr);
 ATbool traverse_PointerConversionP   (ATerm term, SgUntypedExpression* & expr);
->>>>>>> fc7c067a
 
 // 8.2.3 OPERATORS
 ATbool traverse_MultiplyDivideOrMod(ATerm term, General_Language_Translation::ExpressionKind & op_enum, std::string & op_name);
 ATbool traverse_RelationalOperator (ATerm term, General_Language_Translation::ExpressionKind & op_enum, std::string & op_name);
 
 // 8.3.1 NUMERIC LITERAL
-<<<<<<< HEAD
-ATbool traverse_FixedOrFloatingLiteral (ATerm term, SgUntypedExpression** expr);
-=======
 ATbool traverse_FixedOrFloatingLiteral (ATerm term, SgUntypedExpression* & expr);
->>>>>>> fc7c067a
 ATbool traverse_Exponent               (ATerm term, std::string & opt_exp);
 
 // 8.3.3 BOOLEAN LITERAL
