--- conflicted
+++ resolved
@@ -23,12 +23,8 @@
    // Declaration statements
    //
 
-<<<<<<< HEAD
-    virtual SgDeclarationStatement* convertUntypedJovialCompoolStatement(SgUntypedNameListDeclaration* ut_decl, SgScopeStatement* scope);
-=======
     virtual SgDeclarationStatement* convertUntypedJovialCompoolStatement(SgUntypedNameListDeclaration*  ut_decl, SgScopeStatement* scope);
     virtual SgDeclarationStatement* convertUntypedStructureDeclaration  (SgUntypedStructureDeclaration* ut_decl, SgScopeStatement* scope);
->>>>>>> fc7c067a
 
    // Executable statements
    //
