// DQ (10/14/2010):  This should only be included by source files that require it.
// This fixed a reported bug which caused conflicts with autoconf macros (e.g. PACKAGE_BUGREPORT).
#include "rose_config.h"

#include "grammar.h"

#include "ROSETTA_macros.h"
#include "terminal.h"
//#include "OmpAttribute.h"

// What should be the behavior of the default constructor for Grammar

void
Grammar::setUpSupport ()
   {
  // This function sets up the symbol system for the grammar.  In this case it implements the
  // C++ grammar, but this will be modified to permit all grammars to contain elements of the
  // C++ grammar.  Modified grammars will add and subtract elements from this default C++ grammar.

  // We might want a mechanism to mark these as supporting terminals and non-terminals
  // that are to be used for every grammar.  We might do this through the definition of
  // separate grammar just for support and which other grammars would use or be derived
  // from (more formally, a base class for all grammars).

  // Since these represent generic support we should remove the "Sg" (though
  // we clearly build them from ideas laid out within SAGE++ and SAGE 2.
     NEW_TERMINAL_MACRO (Name, "Name", "NameTag" );
     NEW_TERMINAL_MACRO (SymbolTable, "SymbolTable", "SymbolTableTag" );

     NEW_TERMINAL_MACRO (Pragma, "Pragma", "PragmaTag" );
  // Grammar::Terminal  Attribute( "Attribute", sageGrammar, "Attribute" );
  // Grammar::Terminal  BitAttribute( "BitAttribute", sageGrammar, "BitAttribute" );

#if 0
  // const_volatile specifiers (const, volatile)
  // storage specifiers (auto, static, register, extern, mutable)
  // access specifiers (private, protected, public)
  // function specifiers (inline, virtual, pure-specifier, explicit)
  // UPC access specifiers (unspecified, shared, strict, relaxed)
  // special_function specifiers (constructor, destructor, conversion, operator)
  // declaration specifiers (storage specifiers, type specifiers, function specifiers,
  //           friend, typedef, export, exception-specifier)
  // type specifier (simple-type-specifier (not in SAGE III, char, bool, int, float, etc.),
  //           class specifier, enum specifier, elaborated-type-specifier, cv-qualifier, restrict)
  // elaborated-type-specifier (class, struct, union, enum, typename, typename template)
  // linkage-specification (extern, extern "C", extern "C++")
  // base-class-specifier (virtual, access specifiers)
#endif

  // DQ (4/6/2004): Deprecated support for ModifierNodes will be replaced by two separate classes
  // (TypeModifier, StorageModifier, AccessModifier, ConstVolatileModifier, FunctionModifier, ClassModifier)
  // Original SAGE modfifier support (ModifierNodes)
     NEW_TERMINAL_MACRO (ModifierNodes          ,"ModifierNodes"          , "ModifierNodesTag" );

  // DQ (4/19/2004): New modifiers (C++ grammar calls them specifiers)
  // ConstVolatileModifier, StorageModifier, AccessModifier, FunctionModifier,
  // UPC_AccessModifier, SpecialFunctionModifier, DeclarationModifier, TypeModifier,
  // ElaboratedTypeModifier, LinkageModifier, BaseClassModifier
     NEW_TERMINAL_MACRO (ConstVolatileModifier  ,"ConstVolatileModifier"  , "ConstVolatileModifierTag" );
     NEW_TERMINAL_MACRO (StorageModifier        ,"StorageModifier"        , "StorageModifierTag" );
     NEW_TERMINAL_MACRO (AccessModifier         ,"AccessModifier"         , "AccessModifierTag" );
     NEW_TERMINAL_MACRO (FunctionModifier       ,"FunctionModifier"       , "FunctionModifierTag" );
     NEW_TERMINAL_MACRO (UPC_AccessModifier     ,"UPC_AccessModifier"     , "UPC_AccessModifierTag" );
     NEW_TERMINAL_MACRO (LinkageModifier        ,"LinkageModifier"        , "LinkageModifierTag" );
     NEW_TERMINAL_MACRO (SpecialFunctionModifier,"SpecialFunctionModifier", "SpecialFunctionModifierTag" );
     NEW_TERMINAL_MACRO (TypeModifier           ,"TypeModifier"           , "TypeModifierTag" );
     NEW_TERMINAL_MACRO (ElaboratedTypeModifier ,"ElaboratedTypeModifier" , "ElaboratedTypeModifierTag" );
     NEW_TERMINAL_MACRO (BaseClassModifier      ,"BaseClassModifier"      , "BaseClassModifierTag" );
     NEW_TERMINAL_MACRO (DeclarationModifier    ,"DeclarationModifier"    , "DeclarationModifierTag" );

  // TV (05/03/2010): OpenCL Access Mode Support
     NEW_TERMINAL_MACRO (OpenclAccessModeModifier, "OpenclAccessModeModifier", "OPENCL_ACCESS_MODE" );

  // DQ (7/22/2006): I have decided to not list this as a modifier, since it is not a part of the C or C++ grammar.
  // NEW_TERMINAL_MACRO (AsmOperandModifier     ,"AsmOperandModifier"     , "AsmOperandModifierTag" );

  // DQ (4/7/2004): Added support for modifiers (organized with a base class)
  // DQ (4/19/2004): Added new modifiers (C++ grammar calls them specifiers)
  // DQ (4/21/2004): Order is important here since the objects are included in
  //                 other objects and the size must be known.
     NEW_NONTERMINAL_MACRO (Modifier,
          ModifierNodes           | ConstVolatileModifier  | StorageModifier    |
          AccessModifier          | FunctionModifier       | UPC_AccessModifier |
          SpecialFunctionModifier | ElaboratedTypeModifier | LinkageModifier    |
          BaseClassModifier       | TypeModifier           | DeclarationModifier|
          OpenclAccessModeModifier, "Modifier", "ModifierTag", false);

     NEW_TERMINAL_MACRO (File_Info, "_File_Info", "_File_InfoTag" );

#if 0
     NEW_TERMINAL_MACRO (File, "File", "FileTag" );
#else
  // DQ (9/2/2008): Separate out the handling of source files from binary files.
  // Note that we may at a later point distinguish source file into: ScriptFile,
  // FortranFile, CppFile, CFile, etc. It is not clear if that is useful. For now
  // we seperate out BinaryFile since it should not be a pointer from SgFile and
  // shared with a source file because there are so many ways that a binary file
  // can be related to a source file (and many source files).  The mapping is left
  // to an analysis phase to define and not defined in the structure of the AST.
     NEW_TERMINAL_MACRO (SourceFile, "SourceFile", "SourceFileTag" );
     NEW_TERMINAL_MACRO (BinaryComposite, "BinaryComposite", "BinaryCompositeTag" );
     NEW_TERMINAL_MACRO (UnknownFile, "UnknownFile", "UnknownFileTag" );

  // Mark this as being able to be an IR node for now and later make it false.
     NEW_NONTERMINAL_MACRO (File, SourceFile | BinaryComposite | UnknownFile , "File", "FileTag", false);
#endif
     NEW_TERMINAL_MACRO (FileList, "FileList", "FileListTag" );
     NEW_TERMINAL_MACRO (Directory, "Directory", "DirectoryTag" );
     NEW_TERMINAL_MACRO (DirectoryList, "DirectoryList", "DirectoryListTag" );
     NEW_TERMINAL_MACRO (Project, "Project", "ProjectTag" );
     NEW_TERMINAL_MACRO (Options, "Options", "OptionsTag" );
     NEW_TERMINAL_MACRO (Unparse_Info, "Unparse_Info", "Unparse_InfoTag" );

     NEW_TERMINAL_MACRO (FuncDecl_attr, "FuncDecl_attr", "FuncDecl_attrTag" );
     NEW_TERMINAL_MACRO (ClassDecl_attr, "ClassDecl_attr", "ClassDecl_attrTag" );

  // MS: reorganized lists in IR not containing non-list objects to simplify IR and traversal design
     NEW_TERMINAL_MACRO (TypedefSeq, "TypedefSeq", "T_TYPEDEF_SEQ" );
     NEW_TERMINAL_MACRO (FunctionParameterTypeList, "FunctionParameterTypeList", "T_FUNCTION_PARAMETER_TYPE_LIST" );

  // DQ (3/12/2004): Added support for template parameters and template arguments
  // Parameters are defined in the template declaration (formal parameters attached
  // to the SgTemplateDeclaration). Arguments are the values specified to build a
  // template instantiation (actual parameters attached to the SgTemplateInstantiationDecl).
     NEW_TERMINAL_MACRO (TemplateParameter, "TemplateParameter", "TemplateParameterTag" );
     NEW_TERMINAL_MACRO (TemplateArgument, "TemplateArgument", "TemplateArgumentTag" );

  // DQ (4/2/2007): Added list as separate IR node to support mixing of lists and data members in IR nodes in ROSETTA.
     NEW_TERMINAL_MACRO (TemplateParameterList, "TemplateParameterList", "TemplateParameterListTag" );
     NEW_TERMINAL_MACRO (TemplateArgumentList, "TemplateArgumentList", "TemplateArgumentListTag" );

  // We don't use these yet, though we might in the future!
  // Grammar::Terminal  ApplyFunction( "ApplyFunction", sageGrammar, "ApplyFunction" );
  // Grammar::Terminal  printFunction( "printFunction", sageGrammar, "printFunction" );

     NEW_NONTERMINAL_MACRO (BitAttribute, FuncDecl_attr | ClassDecl_attr /* | TemplateInstDecl_attr */,"BitAttribute","BitAttributeTag", false);

     NEW_NONTERMINAL_MACRO (Attribute, Pragma | BitAttribute, "Attribute", "AttributeTag", false);

  // DQ (4/25/2004): Must be placed before the modifiers (since it includes one as a data member)
     NEW_TERMINAL_MACRO (BaseClass, "BaseClass", "BaseClassTag" );

// #define OLD_GRAPH_NODES 0
// #if OLD_GRAPH_NODES


  // Type for graph node:
  // DQ (8/18/2008): This should be removed in the final version; added for backward compatability!
  //   NEW_TERMINAL_MACRO (DirectedGraphNode, "DirectedGraphNode", "DirectedGraphNodeTag" );

  // Types of graph edges:
     NEW_TERMINAL_MACRO (UndirectedGraphEdge, "UndirectedGraphEdge", "UndirectedGraphEdgeTag" );
     NEW_TERMINAL_MACRO (DirectedGraphEdge,   "DirectedGraphEdge",   "DirectedGraphEdgeTag" );

  // Types of graph nodes and edges:
     NEW_TERMINAL_MACRO (GraphNode,  "GraphNode", "GraphNodeTag");
     NEW_NONTERMINAL_MACRO (GraphEdge, DirectedGraphEdge | UndirectedGraphEdge, "GraphEdge", "GraphEdgeTag", false);

  // Types of Bi-directional graphs:
     NEW_TERMINAL_MACRO (StringKeyedBidirectionalGraph,  "StringKeyedBidirectionalGraph",  "StringKeyedBidirectionalGraphTag" );
     NEW_TERMINAL_MACRO (IntKeyedBidirectionalGraph,     "IntKeyedBidirectionalGraph",     "IntKeyedBidirectionalGraphTag" );
     NEW_NONTERMINAL_MACRO (BidirectionalGraph,  StringKeyedBidirectionalGraph | IntKeyedBidirectionalGraph,  "BidirectionalGraph",     "BidirectionalGraphTag" , false);

  // A bi-directional graph is a type of directed graph (also called an Incidence Directed Graph)
     NEW_NONTERMINAL_MACRO (IncidenceDirectedGraph, BidirectionalGraph,    "IncidenceDirectedGraph",     "IncidenceDirectedGraphTag" , false);

  // Types of graphs:
  // DQ (8/18/2008): Added support for compatability with older IR nodes (will be removed later!)
     //NEW_TERMINAL_MACRO (DirectedGraph,     "DirectedGraph",     "DirectedGraphTag" );
     NEW_TERMINAL_MACRO (IncidenceUndirectedGraph,     "IncidenceUndirectedGraph",     "IncidenceUndirectedGraphTag" );
     NEW_NONTERMINAL_MACRO (Graph, IncidenceDirectedGraph | IncidenceUndirectedGraph  ,"Graph", "GraphTag", false);

  // Internal supporting IR nodes for graphs:
  // DQ (8/18/2008): Added support for container so that we don't mix data member and list elements as children.
     NEW_TERMINAL_MACRO (GraphNodeList, "GraphNodeList", "GraphNodeListTag");
     NEW_TERMINAL_MACRO (GraphEdgeList, "GraphEdgeList", "GraphEdgeListTag");


  // DQ (12/19/2005): Support for explicit qualified names in the source code (currently we generate them
  // if they are required, but this causes the generated source to be a bit verbose for some applications).
     NEW_TERMINAL_MACRO (QualifiedName, "QualifiedName", "QualifiedNameTag" );

#if USE_FORTRAN_IR_NODES
  // DQ (11/19/2007): Support for the Fortran namelist statement (SgNamelistStatement)
     NEW_TERMINAL_MACRO (NameGroup,     "NameGroup",     "TEMP_Name_Group" );

  // DQ (12/1/2007): Support for the Fortran dimension statement
     NEW_TERMINAL_MACRO (DimensionObject, "DimensionObject",     "TEMP_DimensionObject" );

  // DQ (11/20/2007): Support for the data statement
     NEW_TERMINAL_MACRO (DataStatementGroup,  "DataStatementGroup",  "TEMP_DataStatementGroup" );
     NEW_TERMINAL_MACRO (DataStatementObject, "DataStatementObject", "TEMP_DataStatementObject" );
     NEW_TERMINAL_MACRO (DataStatementValue,  "DataStatementValue",  "TEMP_DataStatementValue" );

  // DQ (12/18/2007): Support for format statement
     NEW_TERMINAL_MACRO (FormatItem,     "FormatItem",     "TEMP_FormatItem" );

  // DQ (12/23/2007): Added a list version (required for repeat_sepcification support
     NEW_TERMINAL_MACRO (FormatItemList, "FormatItemList", "TEMP_FormatItemList" );

  // DQ (10/6/2008): Moved to SgLocatedNodeSupport.
  // DQ (10/3/2008): Support for the Fortran "USE" statement and its rename list option.
  // NEW_TERMINAL_MACRO (RenamePair,     "RenamePair",     "TEMP_Rename_Pair" );

  // DQ (10/6/2008): Moved to SgLocatedNodeSupport.
  // DQ (10/6/2008): Support for the Fortran "USE" statement and its rename list option.
  // NEW_TERMINAL_MACRO (InterfaceBody,  "InterfaceBody",  "TEMP_Interface_Body" );
#endif

  // DQ (7/22/2010): And now we implement a type table to make sure that each type is only built once and then properly referenced (shared).
  // This will also make it possible to have exact type equivalence be tested using only pointer equality instead of anything more elaborate.
  // This is also where the FunctionTypeTable should be moved (to tidy up ROSE a bit).
     NEW_TERMINAL_MACRO (TypeTable,         "TypeTable",         "TYPE_TABLE" );

#if 0
  // tps (08/08/07): Added the graph, graph nodes and graph edges
     NEW_NONTERMINAL_MACRO (Support,
          Modifier              | Name                      | SymbolTable         | InitializedName      |
          Attribute             | File_Info                 | File                | Project              |
          Options               | Unparse_Info              | BaseClass           | TypedefSeq           |
          TemplateParameter     | TemplateArgument          | Directory           | FileList             |
          DirectoryList         | FunctionParameterTypeList | QualifiedName       | TemplateArgumentList |
          TemplateParameterList | /* RenamePair                | InterfaceBody       |*/
          Graph                 | GraphNode                 | GraphEdge           |
          NameGroup             | CommonBlockObject         | DimensionObject     | FormatItem           |
          FormatItemList        | DataStatementGroup        | DataStatementObject | DataStatementValue,
          "Support", "SupportTag", false);
#endif

// DQ (3/30/2009): This is the moved because "#if !0" is a problem for MSVS.
// Note that OLD_GRAPH_NODES is set to "1" above...
// #if 0 // !OLD_GRAPH_NODES == 0
// /* (now derived from GraphNode) DirectedGraphNode | */ GraphNodeList | GraphEdgeList |
// #if OLD_GRAPH_NODES == 1
     NEW_NONTERMINAL_MACRO (Support,
          Modifier              | Name                      | SymbolTable         | 
          Attribute             | File_Info                 | File                | Project              |
          Options               | Unparse_Info              | BaseClass           | TypedefSeq           |
          TemplateParameter     | TemplateArgument          | Directory           | FileList             |
          DirectoryList         | FunctionParameterTypeList | QualifiedName       | TemplateArgumentList |
          TemplateParameterList | /* RenamePair                | InterfaceBody       |*/
          Graph                 | GraphNode                 | GraphEdge           |

          GraphNodeList         | GraphEdgeList             | TypeTable           |

          NameGroup             | DimensionObject     | FormatItem           |
          FormatItemList        | DataStatementGroup        | DataStatementObject | 
          DataStatementValue    ,
          "Support", "SupportTag", false);
//#endif


  // ***********************************************************************
  // ***********************************************************************
  //                       Header Code Declaration
  // ***********************************************************************
  // ***********************************************************************

  // Header declarations for Support
  // Support.setSubTreeFunctionPrototype ( "HEADER", "../Grammar/sageCommon.code");
     Support.setFunctionPrototype        ( "HEADER", "../Grammar/Support.code");

     SymbolTable.setFunctionPrototype         ( "HEADER_SYMBOL_TABLE", "../Grammar/Support.code");
#if 1
  // DQ (5/22/2006): I think we really do need this since this is required state for
  // iteration through all symbols (except that I had expected them to be unique).

  // AJ (10/21/2004): Modified Sage III to use STL based hash table implementation.
  // MK: I moved the following data member declarations from ../Grammar/Support.code to this position:
  // SymbolTable.setDataPrototype("SgSymbolHashBase::iterator","iterator", "= NULL",
  //                      NO_CONSTRUCTOR_PARAMETER, NO_ACCESS_FUNCTIONS, NO_TRAVERSAL, NO_DELETE);
     SymbolTable.setDataPrototype("hash_iterator","iterator", "",
                            NO_CONSTRUCTOR_PARAMETER, NO_ACCESS_FUNCTIONS, NO_TRAVERSAL, NO_DELETE);
#endif
  // We do not traverse the following data member for the moment!
  // DQ (11/6/2001): changed option to permit generation of access functions
  // The name is used internally within the find member function to hold the string being sought
  // SymbolTable.setDataPrototype("SgName","name", "= NULL",
     SymbolTable.setDataPrototype("SgName","name", "= \"\"",
                            NO_CONSTRUCTOR_PARAMETER, BUILD_ACCESS_FUNCTIONS, NO_TRAVERSAL, NO_DELETE);
  // DQ (11/6/2001): changed option to permit generation of access functions
  // The no_name is used internally within the find member function to indicate if the name is being used
     SymbolTable.setDataPrototype("bool","no_name", "= false",
                            NO_CONSTRUCTOR_PARAMETER, BUILD_ACCESS_FUNCTIONS, NO_TRAVERSAL, NO_DELETE);

  // AJ (10/21/2004): Modified Sage III to use STL based hash table implementation.
  // DQ (11/6/2001): changed option to permit generation of access functions
  // SymbolTable.setDataPrototype("SgSymbolHashMultiMap*","table", "= NULL",
  //                      NO_CONSTRUCTOR_PARAMETER, BUILD_ACCESS_FUNCTIONS, NO_TRAVERSAL, DEF_DELETE);
     SymbolTable.setDataPrototype(" rose_hash_multimap*","table", "= NULL",
                            NO_CONSTRUCTOR_PARAMETER, BUILD_ACCESS_FUNCTIONS, NO_TRAVERSAL, DEF_DELETE);

  // DQ (6/12/2007): Fixed use of std::set<SgNode*> to use SgNodeSet so that ROSETTA's test for
  // pointer to IR node can just look for "*" in the type.  This is a internal detail of ROSETTA.
  // DQ (3/10/2007): Adding set for symbols so that we can support fast tests for existance.
  // SymbolTable.setDataPrototype("SgNodeSetPtr","symbolSet", "= NULL",
  //          NO_CONSTRUCTOR_PARAMETER, BUILD_ACCESS_FUNCTIONS, NO_TRAVERSAL, NO_DELETE);
  // SymbolTable.setDataPrototype("std::set<SgNode*>","symbolSet", "",
     SymbolTable.setDataPrototype("SgNodeSet","symbolSet", "",
                            NO_CONSTRUCTOR_PARAMETER, BUILD_ACCESS_FUNCTIONS, NO_TRAVERSAL, NO_DELETE);

  // DQ (11/27/2010): data member to force case sensitive or case insensitive semantics (default is case sensitive).
     SymbolTable.setDataPrototype("bool","case_insensitive","= false",
                            NO_CONSTRUCTOR_PARAMETER, NO_ACCESS_FUNCTIONS, NO_TRAVERSAL, NO_DELETE, COPY_DATA);

  // DQ (7/22/2010): Added type table to support stricter uniqueness of types and proper sharing.
     TypeTable.setFunctionPrototype( "HEADER_TYPE_TABLE", "../Grammar/Support.code" );
     TypeTable.setAutomaticGenerationOfConstructor(false);
     TypeTable.setDataPrototype    ( "SgSymbolTable*","type_table","= NULL",
<<<<<<< HEAD
					             CONSTRUCTOR_PARAMETER, BUILD_ACCESS_FUNCTIONS, NO_TRAVERSAL, DEF_DELETE);
=======
                                                     CONSTRUCTOR_PARAMETER, BUILD_ACCESS_FUNCTIONS, NO_TRAVERSAL, DEF_DELETE);
>>>>>>> 5936b856

     Name.setFunctionPrototype                ( "HEADER_NAME", "../Grammar/Support.code");

#if 0
     Name.setDataPrototype( "SgNodePtrList", "TemplateArgs", "= NULL",
                            CONSTRUCTOR_PARAMETER, BUILD_ACCESS_FUNCTIONS, NO_TRAVERSAL, NO_DELETE);
#else
  // DQ (2/29/2004): Commented out
  // Name.setDataPrototype( "SgNodePtrList", "TemplateArgs", "",
  //         CONSTRUCTOR_PARAMETER, BUILD_ACCESS_FUNCTIONS, NO_TRAVERSAL, NO_DELETE);
#endif

     //Name.setDataPrototype( "SgNodePtrList", "TemplateArgs", "= SgEmptyNodePtrList");
     //Name.setDataPrototype( "SgTypePtrList", "TemplateArgs", "= NULL");
     //Name.setDataPrototype( "SgNodePtrList", "TemplateParams", "= SgEmptyNodePtrList");
#if 0
     Name.setDataPrototype( "SgNodePtrList", "TemplateParams", "= NULL",
                            CONSTRUCTOR_PARAMETER, BUILD_ACCESS_FUNCTIONS, NO_TRAVERSAL, NO_DELETE);
#else
  // DQ (2/29/2004): Commented out
  // Name.setDataPrototype( "SgNodePtrList", "TemplateParams", "",
  //         CONSTRUCTOR_PARAMETER, BUILD_ACCESS_FUNCTIONS, NO_TRAVERSAL, NO_DELETE);
#endif
     Name.setDataPrototype("std::string","char","= \"\"",
                            NO_CONSTRUCTOR_PARAMETER, NO_ACCESS_FUNCTIONS, NO_TRAVERSAL, NO_DELETE);

  // DQ (2/28/2004): Data member to hold orignal template name (without parameters or arguments)
  // Name.setDataPrototype("string","TemplateName","",
  //         NO_CONSTRUCTOR_PARAMETER, BUILD_ACCESS_FUNCTIONS, NO_TRAVERSAL, NO_DELETE);

     Attribute.setFunctionPrototype           ( "HEADER_ATTRIBUTE", "../Grammar/Support.code");
     Pragma.setFunctionPrototype              ( "HEADER_PRAGMA", "../Grammar/Support.code");
     BitAttribute.setFunctionPrototype        ( "HEADER_BIT_ATTRIBUTE", "../Grammar/Support.code");

  // DQ (4/6/2004): Depricated ModifierNodes node and new separate TypeModifier and StorageModifier nodes
  // DQ (4/19/2004): New modifiers (C++ grammar calls them specifiers)
  //    ConstVolatileModifier, StorageModifier, AccessModifier, FunctionModifier,
  //    UPC_AccessModifier, SpecialFunctionModifier, DeclarationModifier, TypeModifier,
  //    ElaboratedTypeModifier, LinkageModifier, BaseClassModifier
     Modifier.setFunctionPrototype                ( "HEADER_MODIFIER"                 , "../Grammar/Support.code");
     ModifierNodes.setFunctionPrototype           ( "HEADER_MODIFIER_NODES"           , "../Grammar/Support.code");
     ConstVolatileModifier.setFunctionPrototype   ( "HEADER_CV_TYPE_MODIFIER"         , "../Grammar/Support.code");
     StorageModifier.setFunctionPrototype         ( "HEADER_STORAGE_MODIFIER"         , "../Grammar/Support.code");
     AccessModifier.setFunctionPrototype          ( "HEADER_ACCESS_MODIFIER"          , "../Grammar/Support.code");
     FunctionModifier.setFunctionPrototype        ( "HEADER_FUNCTION_MODIFIER"        , "../Grammar/Support.code");
     UPC_AccessModifier.setFunctionPrototype      ( "HEADER_UPC_ACCESS_MODIFIER"     , "../Grammar/Support.code");
     SpecialFunctionModifier.setFunctionPrototype ( "HEADER_SPECIAL_FUNCTION_MODIFIER", "../Grammar/Support.code");
     TypeModifier.setFunctionPrototype            ( "HEADER_TYPE_MODIFIER"            , "../Grammar/Support.code");
     DeclarationModifier.setFunctionPrototype     ( "HEADER_DECLARATION_MODIFIER"     , "../Grammar/Support.code");
     ElaboratedTypeModifier.setFunctionPrototype  ( "HEADER_ELABORATED_TYPE_MODIFIER" , "../Grammar/Support.code");
     LinkageModifier.setFunctionPrototype         ( "HEADER_LINKAGE_MODIFIER"         , "../Grammar/Support.code");
     BaseClassModifier.setFunctionPrototype       ( "HEADER_BASECLASS_MODIFIER"       , "../Grammar/Support.code");

     File_Info.setFunctionPrototype           ( "HEADER_FILE_INFORMATION", "../Grammar/Support.code");

  // Skip building a parse function for this terminal/nonterminal of the Grammar
     if (isRootGrammar() == false)
        {
          Attribute.excludeFunctionPrototype ( "HEADER_PARSER", "../Grammar/Node.code" );
          Attribute.excludeFunctionSource    ( "SOURCE_PARSER", "../Grammar/parserSourceCode.macro" );
        }

     SourceFile.setFunctionPrototype          ( "HEADER_APPLICATION_SOURCE_FILE", "../Grammar/Support.code");
  // SourceFile.setAutomaticGenerationOfConstructor(false);

     BinaryComposite.setFunctionPrototype          ( "HEADER_APPLICATION_BINARY_FILE", "../Grammar/Support.code");

     UnknownFile.setFunctionPrototype          ( "HEADER_APPLICATION_UNKNOWN_FILE", "../Grammar/Support.code");



     File.setFunctionPrototype                ( "HEADER_APPLICATION_FILE", "../Grammar/Support.code");
  // File.setAutomaticGenerationOfConstructor(false);
  // Later we can have this be autogenerated (let's see what we need first)
  // DQ (12/4/2004): Now we automate the generation of the destructors
  // File.setAutomaticGenerationOfDestructor (false);

     FileList.setFunctionPrototype             ( "HEADER_APPLICATION_FILE_LIST", "../Grammar/Support.code");
     Directory.setFunctionPrototype            ( "HEADER_APPLICATION_DIRECTORY", "../Grammar/Support.code");
     DirectoryList.setFunctionPrototype        ( "HEADER_APPLICATION_DIRECTORY_LIST", "../Grammar/Support.code");

  // DQ (12/19/2005): Support for explicitly specified qualified names
     QualifiedName.setFunctionPrototype        ( "HEADER_QUALIFIED_NAME", "../Grammar/Support.code");

     File_Info.setAutomaticGenerationOfConstructor(false);
  // DQ (12/4/2004): Now we automate the generation of the destructors
  // File_Info.setAutomaticGenerationOfDestructor (false);

     Project.setFunctionPrototype             ( "HEADER_APPLICATION_PROJECT", "../Grammar/Support.code");
  // DQ (4/7/2001) Build our own constructor and destructor so that we can handle the fileList (an STL list)
     Project.setAutomaticGenerationOfConstructor(false);
  // DQ (12/4/2004): Now we automate the generation of the destructors
  // Project.setAutomaticGenerationOfDestructor (false);

     Options.setFunctionPrototype             ( "HEADER_OPTIONS", "../Grammar/Support.code");
     Unparse_Info.setFunctionPrototype          ( "HEADER_UNPARSE_INFO", "../Grammar/Support.code");

  // MK: I have moved the following data member declarations from ../Grammar/Support.code to this place
  // Space for unparse_type_num tag

  // DQ (11/4/2003): Previous type was "unsigned int" added support
  // for longer unparse_type_num but had to specify type of
  // p_unparse_attribute as "long long int" instead of unparse_type_num
  // since it seems that all enum types are considered in compatable with
  // long long int within bitwise operations (using g++ 2.96).
  // Unparse_Info.setDataPrototype("long long int", "unparse_attribute", "= b_enum_defaultValue",
  //           NO_CONSTRUCTOR_PARAMETER, NO_ACCESS_FUNCTIONS, NO_TRAVERSAL, NO_DELETE);
     Unparse_Info.setDataPrototype("SgBitVector", "unparse_attribute", "",
                                   NO_CONSTRUCTOR_PARAMETER, NO_ACCESS_FUNCTIONS, NO_TRAVERSAL, NO_DELETE);
  // Space for access_attr_enum tag
     Unparse_Info.setDataPrototype("int", "access_attribute", "= 0",
                                   NO_CONSTRUCTOR_PARAMETER, BUILD_ACCESS_FUNCTIONS, NO_TRAVERSAL, NO_DELETE);
     Unparse_Info.setDataPrototype("int", "nested_expression", "= 0",
                                   NO_CONSTRUCTOR_PARAMETER, NO_ACCESS_FUNCTIONS, NO_TRAVERSAL, NO_DELETE);
  // For carrying along the variable name when printing out function/array
  // type with the symbol's name
     Unparse_Info.setDataPrototype("std::string", "operator_name", "= \"\"",
                                   NO_CONSTRUCTOR_PARAMETER, NO_ACCESS_FUNCTIONS, NO_TRAVERSAL, NO_DELETE);
     Unparse_Info.setDataPrototype("SgName", "var_name", "= \"\"",
                                   NO_CONSTRUCTOR_PARAMETER, NO_ACCESS_FUNCTIONS, NO_TRAVERSAL, NO_DELETE);
  // Keep ptr to the declaration statement
     Unparse_Info.setDataPrototype("SgDeclarationStatement*", "declstatement_ptr", "= NULL",
                                   NO_CONSTRUCTOR_PARAMETER, BUILD_ACCESS_FUNCTIONS, NO_TRAVERSAL, NO_DELETE);
  // Keep current scope's type, set in SgClassDefinition's unparser
     Unparse_Info.setDataPrototype("SgNamedType*", "current_context", "= NULL",
                                   NO_CONSTRUCTOR_PARAMETER, BUILD_ACCESS_FUNCTIONS, NO_TRAVERSAL, NO_DELETE);
  // Keep track of previous array type's index string -- this is because
  // array is built like this  A[2][3]  Array(Array(A,3),2)
  // We do not traverse the following data member for the moment!
     Unparse_Info.setDataPrototype("SgName", "array_index_list", "= \"\"",
                                   NO_CONSTRUCTOR_PARAMETER, BUILD_ACCESS_FUNCTIONS, NO_TRAVERSAL, NO_DELETE);

  // DQ (1/12/2004): Put static back, but cleared static list in
  //                 post_construction_initialization() member function.
  // DQ (1/11/2004): Bugfix for autonomous typedefs (can't make this a static
  //                 member since it then has side effects).
  // Support for unparsing references to structure tags within the same structure
  // Example is: struct Xtag { Xtag *xref; } X; such code is common in tree data
  // structures.
  // Unparse_Info.setDataPrototype("list<SgNamedType*>", "structureTagList", "",
  // Unparse_Info.setDataPrototype("SgTypePtrList", "structureTagProcessingList", "",
     Unparse_Info.setDataPrototype("static SgTypePtrList", "structureTagProcessingList", "",
          NO_CONSTRUCTOR_PARAMETER, NO_ACCESS_FUNCTIONS, NO_TRAVERSAL, NO_DELETE);

  // Build our own constructor so that it can contain debugging into to make sure it is not
  // called within the unparser (unparser should only call the copy constructor to preserve
  // the semantics of the inherited attribute mechanism)
     Unparse_Info.setAutomaticGenerationOfConstructor(false);

  // DQ (9/6/2004): Added support for output of name qualification (list of classes or namespace required to resolve types)
  // Unparse_Info.setDataPrototype("SgSymbolPtrList","listOfScopeSymbols","",
  //        NO_CONSTRUCTOR_PARAMETER, NO_ACCESS_FUNCTIONS, NO_TRAVERSAL);

  // DQ (9/8/2004): Added support for output of name qualification for namespaces, needed a different
  // variable specific for namespaces because "current_context" is a SgNamedType.
     Unparse_Info.setDataPrototype("SgNamespaceDeclarationStatement*","current_namespace","= NULL",
                                NO_CONSTRUCTOR_PARAMETER, BUILD_ACCESS_FUNCTIONS, NO_TRAVERSAL, NO_DELETE);

  // DQ (1/31/2006): Support for static bool forceDefaultConstructorToTriggerError;
     Unparse_Info.setDataPrototype("static bool","forceDefaultConstructorToTriggerError","",
                                NO_CONSTRUCTOR_PARAMETER, NO_ACCESS_FUNCTIONS, NO_TRAVERSAL, NO_DELETE, NO_COPY_DATA);

  // DQ (3/18/2006): Support for output of information about formatting within code generation (unparsing).
  // This information is helpful in visualizing where and why linefeeds and indentation are introduced in
  // the code generation phase (unparsing).
     Unparse_Info.setDataPrototype("bool","outputCodeGenerationFormatDelimiters","= false",
            NO_CONSTRUCTOR_PARAMETER, BUILD_ACCESS_FUNCTIONS, NO_TRAVERSAL, NO_DELETE, COPY_DATA);

  // DQ (10/10/2006): Support for reference to a list that would be used for qualified name generation for any type.
     Unparse_Info.setDataPrototype ( "SgQualifiedNamePtrList", "qualifiedNameList", "= SgQualifiedNamePtrList()",
               NO_CONSTRUCTOR_PARAMETER, BUILD_ACCESS_FUNCTIONS, NO_TRAVERSAL, NO_DELETE);

  // DQ (10/20/2006): Added support for output of function calls.  We need to know if we are
  // unparsing a function call so that we can add the name qualification properly.  The function
  // call expression (SgFunctionCallExp) is used to query the AST as ot the relative position of
  // any defining or nondefining function declarations that would define the scope of the function.
     Unparse_Info.setDataPrototype("SgFunctionCallExp*","current_function_call","= NULL",
                                NO_CONSTRUCTOR_PARAMETER, BUILD_ACCESS_FUNCTIONS, NO_TRAVERSAL, NO_DELETE);

  // DQ (5/22/2007): Added scope information so that we could lookup hidden list to get qualified names correct.
     Unparse_Info.setDataPrototype("SgScopeStatement*","current_scope","= NULL",
                                NO_CONSTRUCTOR_PARAMETER, BUILD_ACCESS_FUNCTIONS, NO_TRAVERSAL, NO_DELETE);

     BaseClass.setFunctionPrototype           ( "HEADER_BASECLASS", "../Grammar/Support.code");

  // DQ (4/29/2004): Removed in place of new modifier interface
  // BaseClass.setDataPrototype               ( "int"                , "base_specifier", "= 0",
  //             CONSTRUCTOR_PARAMETER, BUILD_ACCESS_FUNCTIONS, NO_TRAVERSAL, NO_DELETE);
  // BaseClass.setDataPrototype               ( "SgClassDeclaration*", "base_class", "= NULL",
  //             CONSTRUCTOR_PARAMETER, BUILD_ACCESS_FUNCTIONS, DEF_TRAVERSAL, NO_DELETE);
     BaseClass.setDataPrototype               ( "SgClassDeclaration*", "base_class", "= NULL",
                                          CONSTRUCTOR_PARAMETER, BUILD_ACCESS_FUNCTIONS, DEF_TRAVERSAL, NO_DELETE, CLONE_PTR);

  // DQ (6/21/2005): This is used in the EDG/Sage interface when the SgBaseClass constructor is called
  // modified to be a boolean type instead of unsigned.
     BaseClass.setDataPrototype               ( "bool", "isDirectBaseClass", "= false",
                 CONSTRUCTOR_PARAMETER, BUILD_ACCESS_FUNCTIONS, NO_TRAVERSAL, NO_DELETE);

  // DQ (11/7/2007): This should not be shared when a copy is make (see copytest_2007_26.C).
  // DQ (4/25/2004): New interfce for modifiers (forced to make this a pointer to a SgBaseClassModifier
  //                 because it could not be specified before the declaration of BaseClass, limitations
  //                 in ROSETTA).
  // BaseClass.setDataPrototype               ( "SgBaseClassModifier*", "baseClassModifier", "= NULL",
  //              NO_CONSTRUCTOR_PARAMETER, NO_ACCESS_FUNCTIONS, NO_TRAVERSAL, DEF_DELETE);
     BaseClass.setDataPrototype               ( "SgBaseClassModifier*", "baseClassModifier", "= NULL",
                 NO_CONSTRUCTOR_PARAMETER, NO_ACCESS_FUNCTIONS, NO_TRAVERSAL, DEF_DELETE, CLONE_PTR);

     FuncDecl_attr.setFunctionPrototype ( "HEADER_FUNCTION_DECLARATION_ATTRIBUTE", "../Grammar/Support.code");
     ClassDecl_attr.setFunctionPrototype( "HEADER_CLASS_DECLARATION_ATTRIBUTE", "../Grammar/Support.code");
  // TemplateInstDecl_attr.setFunctionPrototype( "HEADER_TEMPLATE_INSTANTIATION_DECLARATION_ATTRIBUTE", "../Grammar/Support.code");


  // DQ (1/18/2006): renames this to be consistant and to allow the generated functions to map to
  // the virtual SgNode::get_file_info(). This then meens that we need to remove the use of
  // SgPragma::get_fileInfo() where it is used.
  // Added to SAGE 3 (not present in SAGE 2) to support PragmaStatement (unbound pragmas)
  // Pragma.setDataPrototype  ( "Sg_File_Info*", "fileInfo", "= NULL",
  //        CONSTRUCTOR_PARAMETER, BUILD_ACCESS_FUNCTIONS, NO_TRAVERSAL, DEF_DELETE);
  // Pragma.setDataPrototype  ( "Sg_File_Info*", "file_info", "= NULL",
  //        CONSTRUCTOR_PARAMETER, BUILD_ACCESS_FUNCTIONS, NO_TRAVERSAL, DEF_DELETE);
     Pragma.setDataPrototype  ( "Sg_File_Info*", "startOfConstruct", "= NULL",
                 CONSTRUCTOR_PARAMETER, BUILD_ACCESS_FUNCTIONS, NO_TRAVERSAL, DEF_DELETE);
     Pragma.setDataPrototype ( "short" , "printed", "= 0",
                 NO_CONSTRUCTOR_PARAMETER, NO_ACCESS_FUNCTIONS, NO_TRAVERSAL, NO_DELETE);

  // DQ (1/3/2006): Added attribute via ROSETTA (changed to pointer to AstAttributeMechanism)
  // Modified implementation to only be at specific IR nodes.
     Pragma.setDataPrototype("AstAttributeMechanism*","attributeMechanism","= NULL",
            NO_CONSTRUCTOR_PARAMETER, BUILD_ACCESS_FUNCTIONS, NO_TRAVERSAL, NO_DELETE, NO_COPY_DATA);
     Pragma.setFunctionPrototype( "HEADER_ATTRIBUTE_SUPPORT", "../Grammar/Support.code");
     Pragma.setFunctionSource   ( "SOURCE_ATTRIBUTE_SUPPORT", "../Grammar/Support.code");


  // DQ (5/6/2005): Build support for directories in addition to files (for support of large projects)
  // DQ (1/20/2010): I would like to avoid links and permissions etc., I hope that such details will 
  // not be required in the future.
     Directory.setDataPrototype ( "std::string", "name", "= \"\"",
                 CONSTRUCTOR_PARAMETER, BUILD_ACCESS_FUNCTIONS, NO_TRAVERSAL, NO_DELETE);
     Directory.setDataPrototype ( "SgFileList*", "fileList", "= NULL",
                 NO_CONSTRUCTOR_PARAMETER, BUILD_ACCESS_FUNCTIONS, DEF_TRAVERSAL, NO_DELETE);

  // Note that this must be of type: "SgDirectoryList*" since it a pointer to an IR node and not a STL list.
     Directory.setDataPrototype ( "SgDirectoryList*", "directoryList", "= NULL",
                 NO_CONSTRUCTOR_PARAMETER, BUILD_ACCESS_FUNCTIONS, DEF_TRAVERSAL, NO_DELETE);

  // DQ (1/3/2006): Added attribute via ROSETTA (changed to pointer to AstAttributeMechanism)
  // Modified implementation to only be at specific IR nodes.
     Directory.setDataPrototype("AstAttributeMechanism*","attributeMechanism","= NULL",
            NO_CONSTRUCTOR_PARAMETER, BUILD_ACCESS_FUNCTIONS, NO_TRAVERSAL, NO_DELETE, NO_COPY_DATA);
     Directory.setFunctionPrototype      ( "HEADER_ATTRIBUTE_SUPPORT", "../Grammar/Support.code");
     Directory.setFunctionSource         ( "SOURCE_ATTRIBUTE_SUPPORT", "../Grammar/Support.code");


     FileList.setDataPrototype          ( "SgFilePtrList", "listOfFiles", "",
  //             NO_CONSTRUCTOR_PARAMETER, BUILD_ACCESS_FUNCTIONS, DEF_TRAVERSAL, NO_DELETE);
  //             NO_CONSTRUCTOR_PARAMETER, BUILD_LIST_ACCESS_FUNCTIONS, NO_TRAVERSAL, NO_DELETE);
                 NO_CONSTRUCTOR_PARAMETER, BUILD_LIST_ACCESS_FUNCTIONS, DEF_TRAVERSAL, NO_DELETE);

  // DQ (1/23/2010): Not clear if we should put attributes here, but for now it is OK.
  // This is presently need to avoid an error in the roseHPCToolkitTests, but there may be 
  // a better way to avoid that error.
     FileList.setDataPrototype("AstAttributeMechanism*","attributeMechanism","= NULL",
            NO_CONSTRUCTOR_PARAMETER, BUILD_ACCESS_FUNCTIONS, NO_TRAVERSAL, NO_DELETE, NO_COPY_DATA);
     FileList.setFunctionPrototype      ( "HEADER_ATTRIBUTE_SUPPORT", "../Grammar/Support.code");
     FileList.setFunctionSource         ( "SOURCE_ATTRIBUTE_SUPPORT", "../Grammar/Support.code");

  // DQ (5/6/2005): ROSETTA generated the wrong code for this case until it was fixed 5/8/2005 in Cxx_GrammarTreeTraversalSuccessorContainer.C
     DirectoryList.setDataPrototype     ( "SgDirectoryPtrList", "listOfDirectories", "",
  //             NO_CONSTRUCTOR_PARAMETER, BUILD_ACCESS_FUNCTIONS, DEF_TRAVERSAL, NO_DELETE);
                 NO_CONSTRUCTOR_PARAMETER, BUILD_LIST_ACCESS_FUNCTIONS, DEF_TRAVERSAL, NO_DELETE);

  // DQ (12/19/2005): Support for explicitly specified qualified names (scope is a shared reference to a SgScopeStatement)
     QualifiedName.setDataPrototype     ( "SgScopeStatement*", "scope", "= NULL",
                 CONSTRUCTOR_PARAMETER, BUILD_ACCESS_FUNCTIONS, NO_TRAVERSAL, NO_DELETE);


  // ******************************************************************
  // **************************** File IR Node ************************
  // ******************************************************************

  // Header declarations for Node
  // File.setPredeclarationString     ("HEADER_APPLICATION_FILE_PREDECLARATION" , "../Grammar/Support.code");

  // DQ (1/18/2006): Rename this to be consistant and to allow the generated functions to map to
  // the virtual SgNode::get_file_info(). This then meens that we need to remove the use of
  // SgFile::get_fileInfo() where it is used.
  // DQ (8/17/2005): Added to make it simple to both hold the filename of the current file AND
  // support the map mechanism required to permit string comparisions of filenames to be done
  // using integer (key) comparision.  This removes a huge number of string comparisons from the
  // processing of IR nodes (e.g. in the unparser, and in the traverseInFile() AST traversal mechanism).
  // Use of this veraible will be added incrementally in the next releases.  We could have alternativel
  // just stored the map key integer value, but that would expose the details of the implementation.
  // As it is we have a full Sg_File_Info object and the line number and column number, and perhaps the
  // IR node classification flags as well, are largely meaningless.  A slightly better factorization
  // might be possible in the future.
  // RPM (12/2/2008): Data members that appear to control ROSE behavior rather than represent some
  //                  property of the parsed source code have accessors generated via
  //                  BUILD_FLAG_ACCESS_FUNCTIONS rather than BUILD_ACCESS_FUNCTIONS. The only
  //                  difference between the two is that the FLAG version doesn't call
  //                  set_isModified(true) in the ROSETTA-generated get_* methods.
  // File.setDataPrototype         ( "Sg_File_Info*" , "fileInfo", "= NULL",
  //        NO_CONSTRUCTOR_PARAMETER, BUILD_ACCESS_FUNCTIONS, NO_TRAVERSAL, DEF_DELETE);

  // DQ (5/3/2007): Renamed to be consistant with SgLoctedNode use, but added get_file_Info()
  // access function to support previous interface for a while.
  // File.setDataPrototype         ( "Sg_File_Info*" , "file_info", "= NULL",
  //        NO_CONSTRUCTOR_PARAMETER, BUILD_ACCESS_FUNCTIONS, NO_TRAVERSAL, DEF_DELETE);
     File.setDataPrototype         ( "Sg_File_Info*" , "startOfConstruct", "= NULL",
                                     NO_CONSTRUCTOR_PARAMETER, BUILD_ACCESS_FUNCTIONS, NO_TRAVERSAL, DEF_DELETE);


  // DQ (9/2/2008): We want to move this to be in the SgSourceFile
#if 0
     File.setDataPrototype         ( "SgGlobal*", "root", "= NULL",
                                     CONSTRUCTOR_PARAMETER, BUILD_ACCESS_FUNCTIONS, DEF_TRAVERSAL, NO_DELETE);
#else
     SourceFile.setDataPrototype   ( "SgGlobal*", "globalScope", "= NULL",
                                     NO_CONSTRUCTOR_PARAMETER, BUILD_ACCESS_FUNCTIONS, DEF_TRAVERSAL, NO_DELETE);

  // DQ (10/1/2008): Added support for lists of SgModuleStatement where they are
  // not a part of the current translation unit.  A place for the information in
  // the *.mod files to be put.  This is the data member for the list.
     SourceFile.setDataPrototype   ( "SgModuleStatementPtrList", "module_list", "",
                                     NO_CONSTRUCTOR_PARAMETER, BUILD_LIST_ACCESS_FUNCTIONS, NO_TRAVERSAL, NO_DELETE);

  // DQ (11/20/2010): Added SgTokenPtrList to support a token list at the SourceFile level.
  // In the future we may have more than one to support pre and post processing using CPP or Fortran equivalent).
     SourceFile.setDataPrototype   ( "SgTokenPtrList", "token_list", "",
                                     NO_CONSTRUCTOR_PARAMETER, BUILD_LIST_ACCESS_FUNCTIONS, NO_TRAVERSAL, NO_DELETE);

#if 0
  // DQ (9/12/2009): Adding support for new name qualification (not ready yet).
  // DQ (9/11/2009): Added support for mapping id numbers to statement pointers.
  // This is part of support for a new implementation of name qualification.
     SourceFile.setDataPrototype   ( "SgStatementPtrList", "statementNumberContainer", "",
                                     NO_CONSTRUCTOR_PARAMETER, BUILD_LIST_ACCESS_FUNCTIONS, NO_TRAVERSAL, NO_DELETE);
#endif

     UnknownFile.setDataPrototype   ( "SgGlobal*", "globalScope", "= NULL",
                                     NO_CONSTRUCTOR_PARAMETER, BUILD_ACCESS_FUNCTIONS, DEF_TRAVERSAL, NO_DELETE);

#endif

  // DQ (10/16/2005): Added to support C++ style argument handling in SgFile
  // File.setDataPrototype("std::list<std::string>","originalCommandLineArgumentList", "",
     File.setDataPrototype("SgStringList","originalCommandLineArgumentList", "",
            NO_CONSTRUCTOR_PARAMETER, BUILD_ACCESS_FUNCTIONS, NO_TRAVERSAL, NO_DELETE);

#if !ROSE_MICROSOFT_OS
// DQ (4/25/2009): Must fix code in sageInterface/sageBuilder.C before we can use the proper BUILD_LIST_ACCESS_FUNCTIONS macro above.
#warning "This should be using the BUILD_LIST_ACCESS_FUNCTIONS"
#endif

  // Modified ROSE to hold variables into the File object
  // DQ (8/10/2004): modified to be an int instead of a bool
     File.setDataPrototype         ( "int", "verbose", "= 0",
                                     NO_CONSTRUCTOR_PARAMETER, BUILD_FLAG_ACCESS_FUNCTIONS, NO_TRAVERSAL, NO_DELETE);

  // DQ (12/8/2007): Added support to control warnings in front-end (specifically for Fortran support
  // to control use of warnings mode in syntax checking pass using gfortran prior to calling OFP).
     File.setDataPrototype         ( "bool", "output_warnings", "= false",
                                     NO_CONSTRUCTOR_PARAMETER, BUILD_FLAG_ACCESS_FUNCTIONS, NO_TRAVERSAL, NO_DELETE);

  // Controls language mode (should support strict variants as well)
     File.setDataPrototype         ( "bool", "C_only", "= false",
                                     NO_CONSTRUCTOR_PARAMETER, BUILD_FLAG_ACCESS_FUNCTIONS, NO_TRAVERSAL, NO_DELETE);
  // Liao (6/6/2008): Support for UPC model of C , 6/19/2008: add support for static threads compilation
     File.setDataPrototype         ( "bool", "UPC_only", "= false",
                                     NO_CONSTRUCTOR_PARAMETER, BUILD_FLAG_ACCESS_FUNCTIONS, NO_TRAVERSAL, NO_DELETE);
  // DQ (9/19/2010): Added support to control use of C++ internal support when using UPC (which defines initial work for UPC++)
     File.setDataPrototype         ( "bool", "UPCxx_only", "= false",
                                     NO_CONSTRUCTOR_PARAMETER, BUILD_FLAG_ACCESS_FUNCTIONS, NO_TRAVERSAL, NO_DELETE);
     File.setDataPrototype         ( "int", "upc_threads", "= 0",
                                     NO_CONSTRUCTOR_PARAMETER, BUILD_ACCESS_FUNCTIONS, NO_TRAVERSAL, NO_DELETE);

     File.setDataPrototype         ( "bool", "C99_only", "= false",
                                     NO_CONSTRUCTOR_PARAMETER, BUILD_FLAG_ACCESS_FUNCTIONS, NO_TRAVERSAL, NO_DELETE);
     File.setDataPrototype         ( "bool", "Cxx_only", "= false",
                                     NO_CONSTRUCTOR_PARAMETER, BUILD_FLAG_ACCESS_FUNCTIONS, NO_TRAVERSAL, NO_DELETE);

  // DQ (8/11/2007): Support for Fortran (Fortran, f77, f90, f95, f03)
     File.setDataPrototype         ( "bool", "Fortran_only", "= false",
                                     NO_CONSTRUCTOR_PARAMETER, BUILD_FLAG_ACCESS_FUNCTIONS, NO_TRAVERSAL, NO_DELETE);
     File.setDataPrototype         ( "bool", "F77_only", "= false",
                                     NO_CONSTRUCTOR_PARAMETER, BUILD_FLAG_ACCESS_FUNCTIONS, NO_TRAVERSAL, NO_DELETE);
     File.setDataPrototype         ( "bool", "F90_only", "= false",
                                     NO_CONSTRUCTOR_PARAMETER, BUILD_FLAG_ACCESS_FUNCTIONS, NO_TRAVERSAL, NO_DELETE);
     File.setDataPrototype         ( "bool", "F95_only", "= false",
                                     NO_CONSTRUCTOR_PARAMETER, BUILD_FLAG_ACCESS_FUNCTIONS, NO_TRAVERSAL, NO_DELETE);
     File.setDataPrototype         ( "bool", "F2003_only", "= false",
                                     NO_CONSTRUCTOR_PARAMETER, BUILD_FLAG_ACCESS_FUNCTIONS, NO_TRAVERSAL, NO_DELETE);

  // DQ (1/23/2009): Co-Array Fortran (CAF) support
     File.setDataPrototype         ( "bool", "CoArrayFortran_only", "= false",
                                     NO_CONSTRUCTOR_PARAMETER, BUILD_FLAG_ACCESS_FUNCTIONS, NO_TRAVERSAL, NO_DELETE);

  // DQ (10/11/2010): Added initial Java support.
     File.setDataPrototype         ( "bool", "Java_only", "= false",
                                     NO_CONSTRUCTOR_PARAMETER, BUILD_FLAG_ACCESS_FUNCTIONS, NO_TRAVERSAL, NO_DELETE);
  // PHP support
     File.setDataPrototype         ( "bool", "PHP_only", "= false",
                                     NO_CONSTRUCTOR_PARAMETER, BUILD_FLAG_ACCESS_FUNCTIONS, NO_TRAVERSAL, NO_DELETE);

  // TV (05/17/2010) Cuda support
     File.setDataPrototype         ( "bool", "Cuda_only", "= false",
                                     NO_CONSTRUCTOR_PARAMETER, BUILD_FLAG_ACCESS_FUNCTIONS, NO_TRAVERSAL, NO_DELETE);
  // TV (05/17/2010) OpenCL support
     File.setDataPrototype         ( "bool", "OpenCL_only", "= false",
                                     NO_CONSTRUCTOR_PARAMETER, BUILD_FLAG_ACCESS_FUNCTIONS, NO_TRAVERSAL, NO_DELETE);

  // DQ (5/18/2008): Added flag to specify that CPP preprocessing is required (default true for C and C++, and
  // Fortran with *.F?? extension an explicitly set to false for fortran with *.f?? extension and binaries).
     File.setDataPrototype         ( "bool", "requires_C_preprocessor", "= true",
                                     NO_CONSTRUCTOR_PARAMETER, BUILD_FLAG_ACCESS_FUNCTIONS, NO_TRAVERSAL, NO_DELETE);
#if 1
  // DQ (2/5/2009): I think we need to make each file as binary or not and also record the setting on the command line.
  // DQ (2/4/2009): Moved this to the SgProject since it applies to the command line and all files.
  // DQ (1/9/2008): This permits a file to be marked explicitly as a binary file and avoids
  // confusion when processing object files within linking (where no source file is present
  // and the object file could be interpreted as being provided for binary analysis).
     File.setDataPrototype         ( "bool", "binary_only", "= false",
                                     NO_CONSTRUCTOR_PARAMETER, BUILD_FLAG_ACCESS_FUNCTIONS, NO_TRAVERSAL, NO_DELETE);
#endif

  // DQ (8/19/2007): Added more options specific to Fortran support
  // File.setDataPrototype         ( "bool", "fixedFormat", "= false",
  //             NO_CONSTRUCTOR_PARAMETER, BUILD_ACCESS_FUNCTIONS, NO_TRAVERSAL, NO_DELETE);
  // File.setDataPrototype         ( "bool", "freeFormat", "= false",
  //             NO_CONSTRUCTOR_PARAMETER, BUILD_ACCESS_FUNCTIONS, NO_TRAVERSAL, NO_DELETE);
     File.setDataPrototype         ( "SgFile::outputFormatOption_enum", "inputFormat", "= SgFile::e_unknown_output_format",
                                     NO_CONSTRUCTOR_PARAMETER, BUILD_ACCESS_FUNCTIONS, NO_TRAVERSAL, NO_DELETE);
     File.setDataPrototype         ( "SgFile::outputFormatOption_enum", "outputFormat", "= SgFile::e_unknown_output_format",
                                     NO_CONSTRUCTOR_PARAMETER, BUILD_ACCESS_FUNCTIONS, NO_TRAVERSAL, NO_DELETE);
     File.setDataPrototype         ( "SgFile::outputFormatOption_enum", "backendCompileFormat", "= SgFile::e_unknown_output_format",
                                     NO_CONSTRUCTOR_PARAMETER, BUILD_ACCESS_FUNCTIONS, NO_TRAVERSAL, NO_DELETE);
     File.setDataPrototype         ( "bool", "fortran_implicit_none", "= false",
                                     NO_CONSTRUCTOR_PARAMETER, BUILD_FLAG_ACCESS_FUNCTIONS, NO_TRAVERSAL, NO_DELETE);
  // Liao, 10/28/2008: Support for OpenMP 3.0 model for C/C++ pragma, will use it for Fortran later on, changed fortran_openmp to openmp
     File.setDataPrototype         ( "bool", "openmp", "= false",
                                     NO_CONSTRUCTOR_PARAMETER, BUILD_FLAG_ACCESS_FUNCTIONS, NO_TRAVERSAL, NO_DELETE);
  // Liao, 5/31/2009: Only invoke the OpenMP C/C++ and Fortran directive parsers and generate OmpAttributes
     File.setDataPrototype         ( "bool", "openmp_parse_only", "= false",
                                     NO_CONSTRUCTOR_PARAMETER, BUILD_FLAG_ACCESS_FUNCTIONS, NO_TRAVERSAL, NO_DELETE);
  // Only generate SgOmp* nodes from OmpAttributes in AST, no further actions
     File.setDataPrototype         ( "bool", "openmp_ast_only", "= false",
                                     NO_CONSTRUCTOR_PARAMETER, BUILD_FLAG_ACCESS_FUNCTIONS, NO_TRAVERSAL, NO_DELETE);
  // Lowering OpenMP directives to code with explicit runtime calls
     File.setDataPrototype         ( "bool", "openmp_lowering", "= false",
                                     NO_CONSTRUCTOR_PARAMETER, BUILD_FLAG_ACCESS_FUNCTIONS, NO_TRAVERSAL, NO_DELETE);
     File.setDataPrototype         ( "bool", "cray_pointer_support", "= false",
                                     NO_CONSTRUCTOR_PARAMETER, BUILD_FLAG_ACCESS_FUNCTIONS, NO_TRAVERSAL, NO_DELETE);

  // DQ (12/11/2007): Adds support for parser to output the parser rules to be called. For Fortran
  // support in ROSE this corresponds to the "--dump" option in the Open Fortran Parser (OFP).
  // There is no corresponding action with EDG for the C and C++ support in ROSE, so for C/C++
  // this option has no effect.
     File.setDataPrototype         ( "bool", "output_parser_actions", "= false",
                 NO_CONSTRUCTOR_PARAMETER, BUILD_FLAG_ACCESS_FUNCTIONS, NO_TRAVERSAL, NO_DELETE);
     File.setDataPrototype         ( "bool", "exit_after_parser", "= false",
                 NO_CONSTRUCTOR_PARAMETER, BUILD_FLAG_ACCESS_FUNCTIONS, NO_TRAVERSAL, NO_DELETE);
     File.setDataPrototype         ( "bool", "skip_syntax_check", "= false",
                 NO_CONSTRUCTOR_PARAMETER, BUILD_FLAG_ACCESS_FUNCTIONS, NO_TRAVERSAL, NO_DELETE);

  // DQ (4/7/2010): This permits less agressive syntax checking, but still some syntax checking.
  // Some F90 code cannot be passed through the gfortran syntax check using "-std=f95" so we have
  // to relax this to "-std=gnu" or skip the option altogether.
     File.setDataPrototype         ( "bool", "relax_syntax_check", "= false",
                 NO_CONSTRUCTOR_PARAMETER, BUILD_FLAG_ACCESS_FUNCTIONS, NO_TRAVERSAL, NO_DELETE);

  // Operational options
  // File.setDataPrototype         ( "bool", "skip_rose", "= false",
  //             NO_CONSTRUCTOR_PARAMETER, BUILD_ACCESS_FUNCTIONS, NO_TRAVERSAL, NO_DELETE);
     File.setDataPrototype         ( "bool", "skip_transformation", "= false",
                                     NO_CONSTRUCTOR_PARAMETER, BUILD_FLAG_ACCESS_FUNCTIONS, NO_TRAVERSAL, NO_DELETE);
     File.setDataPrototype         ( "bool", "skip_unparse", "= false",
                                     NO_CONSTRUCTOR_PARAMETER, BUILD_FLAG_ACCESS_FUNCTIONS, NO_TRAVERSAL, NO_DELETE);
     File.setDataPrototype         ( "bool", "skipfinalCompileStep", "= false",
                                     NO_CONSTRUCTOR_PARAMETER, BUILD_FLAG_ACCESS_FUNCTIONS, NO_TRAVERSAL, NO_DELETE);

  // Code generation options:
     File.setDataPrototype         ( "bool", "unparse_includes", "= false",
                                     NO_CONSTRUCTOR_PARAMETER, BUILD_FLAG_ACCESS_FUNCTIONS, NO_TRAVERSAL, NO_DELETE);

  // DQ (12/4/2007): Added command-line support for unparsing #line directives (previously removed feature)
  // The use of #line directives permits the debugger to reference the original source code instead of
  // ROSE generated source code.
     File.setDataPrototype         ( "bool", "unparse_line_directives", "= false",
                                     NO_CONSTRUCTOR_PARAMETER, BUILD_FLAG_ACCESS_FUNCTIONS, NO_TRAVERSAL, NO_DELETE);

  // DQ (8/30/2008): Added support for tailoring the output of unparsed disassembled instructions
     File.setDataPrototype         ( "bool", "unparse_instruction_addresses", "= true",
                                     NO_CONSTRUCTOR_PARAMETER, BUILD_FLAG_ACCESS_FUNCTIONS, NO_TRAVERSAL, NO_DELETE);
     File.setDataPrototype         ( "bool", "unparse_raw_memory_contents", "= true",
                                     NO_CONSTRUCTOR_PARAMETER, BUILD_FLAG_ACCESS_FUNCTIONS, NO_TRAVERSAL, NO_DELETE);
     File.setDataPrototype         ( "bool", "unparse_binary_file_format", "= true",
                                     NO_CONSTRUCTOR_PARAMETER, BUILD_FLAG_ACCESS_FUNCTIONS, NO_TRAVERSAL, NO_DELETE);

  // DQ (8/27/2007): Added support for simple translation using separately specified language unparser.
  // this is supported for testing alternative language code generation, not for a faithful translation
  // between languages (which would require translation of the AST to support langauge constructs not
  // shared between C/C++ and Fortran (for example).  This is also how the Promela support should be
  // provided, though this work only handles C (not C++, or Fortran) and only a subset of C, plus
  // numerous translations are required (See Christian Iwainsky's thesis).
     File.setDataPrototype         ( "SgFile::outputLanguageOption_enum", "outputLanguage", "= SgFile::e_default_output_language",
                                     NO_CONSTRUCTOR_PARAMETER, BUILD_ACCESS_FUNCTIONS, NO_TRAVERSAL, NO_DELETE);


  // Internal data
  // File.setDataPrototype         ( "int"    , "numberOfSourceFileNames", "= -1",
  //             NO_CONSTRUCTOR_PARAMETER, BUILD_ACCESS_FUNCTIONS, NO_TRAVERSAL, NO_DELETE);
  // File.setDataPrototype         ( "char**" , "sourceFileNamesWithPath", "= NULL",
  //             NO_CONSTRUCTOR_PARAMETER, BUILD_ACCESS_FUNCTIONS, NO_TRAVERSAL, NO_DELETE);
  // File.setDataPrototype         ( "char**" , "sourceFileNamesWithoutPath", "= NULL",
  //             NO_CONSTRUCTOR_PARAMETER, BUILD_ACCESS_FUNCTIONS, NO_TRAVERSAL, NO_DELETE);
     File.setDataPrototype         ( "std::string" , "sourceFileNameWithPath", "= \"\"",
                 NO_CONSTRUCTOR_PARAMETER, BUILD_FLAG_ACCESS_FUNCTIONS, NO_TRAVERSAL, NO_DELETE);
     File.setDataPrototype         ( "std::string" , "sourceFileNameWithoutPath", "= \"\"",
                                     NO_CONSTRUCTOR_PARAMETER, BUILD_FLAG_ACCESS_FUNCTIONS, NO_TRAVERSAL, NO_DELETE);
  // File.setDataPrototype         ( "bool", "skip_buildHigherLevelGrammars", "= false",
  //             NO_CONSTRUCTOR_PARAMETER, BUILD_ACCESS_FUNCTIONS, NO_TRAVERSAL, NO_DELETE);
  // File.setDataPrototype         ( "char*"  , "unparse_output_filename", "= NULL",
  //             NO_CONSTRUCTOR_PARAMETER, BUILD_ACCESS_FUNCTIONS, NO_TRAVERSAL, DEF_DELETE);
     File.setDataPrototype         ( "std::string"  , "unparse_output_filename", "= \"\"",
                                     NO_CONSTRUCTOR_PARAMETER, BUILD_FLAG_ACCESS_FUNCTIONS, NO_TRAVERSAL, NO_DELETE);

  // DQ (2/2/2003): Added to support -E and -H options (calling the backend directly)
     File.setDataPrototype         ( "bool", "useBackendOnly", "= false",
                                     NO_CONSTRUCTOR_PARAMETER, BUILD_FLAG_ACCESS_FUNCTIONS, NO_TRAVERSAL, NO_DELETE);

  // DQ (2/12/2004): Added to support -c on compiler command line
     File.setDataPrototype("bool","compileOnly", "= false",
                           NO_CONSTRUCTOR_PARAMETER, BUILD_FLAG_ACCESS_FUNCTIONS, NO_TRAVERSAL, NO_DELETE);

  // DQ (2/13/2004): Added to support to save Edg command line
     File.setDataPrototype("std::string","savedEdgCommandLine", "= \"\"",
                           NO_CONSTRUCTOR_PARAMETER, BUILD_ACCESS_FUNCTIONS, NO_TRAVERSAL, NO_DELETE);

  // DQ (6/21/2005): Backend specific template option.  This might at a later date be abstracted out as a
  // separate class with  backend independent interface to hide the detils of backend specific (if this is
  // possible).  for th moment we include these options directly since g++ is the development platform for
  // ROSE.  Options supported in ROSE from g++ include:
  // -fno-implicit-templates        (suppress output of any but explicitly instantiated templates)
  // -fno-implicit-inline-templates (suppress output of any but explicitly instantiated inline templates)
  // -frepo                         (Enable automatic template instantiation)
     File.setDataPrototype("bool","no_implicit_templates", "= false",
            NO_CONSTRUCTOR_PARAMETER, BUILD_FLAG_ACCESS_FUNCTIONS, NO_TRAVERSAL, NO_DELETE);
     File.setDataPrototype("bool","no_implicit_inline_templates", "= false",
            NO_CONSTRUCTOR_PARAMETER, BUILD_FLAG_ACCESS_FUNCTIONS, NO_TRAVERSAL, NO_DELETE);
  // File.setDataPrototype("bool","repo", "= false",
  //        NO_CONSTRUCTOR_PARAMETER, BUILD_ACCESS_FUNCTIONS, NO_TRAVERSAL, NO_DELETE);

  // Turn this off to avoid error in copy function (strdup(char**) error)
  //   File.setAutomaticGenerationOfCopyFunction(false);

  // DQ (4/20/2006): Permit skipping all comments and CPP directives (provides faster processing)
  // But this can not be used if generating code to be compiled by the backend.
     File.setDataPrototype("bool","skip_commentsAndDirectives", "= false",
            NO_CONSTRUCTOR_PARAMETER, BUILD_FLAG_ACCESS_FUNCTIONS, NO_TRAVERSAL, NO_DELETE);

  // DQ (4/19/2006): Added to permit optional collection of all comments from header files.
     File.setDataPrototype("bool","collectAllCommentsAndDirectives", "= false",
            NO_CONSTRUCTOR_PARAMETER, BUILD_FLAG_ACCESS_FUNCTIONS, NO_TRAVERSAL, NO_DELETE);

  // DQ (4/7/2001) Added support for multiple files (save the preprocessor
  //               directives and comments into the SgFile)
  //               the ROSEAttributesListContainer represents all preprocessor
  //               declarations and comments from each source file (and its
  //               corresponding include files) (thus a list of lists of lists
  //               of cpp directives and comments!!!)
     File.setDataPrototype         ( "ROSEAttributesListContainerPtr" , "preprocessorDirectivesAndCommentsList", "= NULL",
                                     NO_CONSTRUCTOR_PARAMETER, BUILD_ACCESS_FUNCTIONS, NO_TRAVERSAL, DEF_DELETE);

  // DQ (5/22/2005): Added support to record the file index to support multiple file handling
  // File.setDataPrototype("int","fileNameIndex", "= 0",
  //             NO_CONSTRUCTOR_PARAMETER, BUILD_ACCESS_FUNCTIONS, NO_TRAVERSAL, NO_DELETE);

  // DQ (1/3/2006): Added attribute via ROSETTA (changed to pointer to AstAttributeMechanism)
  // Modified implementation to only be at specific IR nodes.
     File.setDataPrototype("AstAttributeMechanism*","attributeMechanism","= NULL",
            NO_CONSTRUCTOR_PARAMETER, BUILD_ACCESS_FUNCTIONS, NO_TRAVERSAL, NO_DELETE, NO_COPY_DATA);
     File.setFunctionPrototype      ( "HEADER_ATTRIBUTE_SUPPORT", "../Grammar/Support.code");
     File.setFunctionSource         ( "SOURCE_ATTRIBUTE_SUPPORT", "../Grammar/Support.code");

  // Testing options
     File.setDataPrototype         ( "bool", "KCC_frontend", "= false",
                                     NO_CONSTRUCTOR_PARAMETER, BUILD_FLAG_ACCESS_FUNCTIONS, NO_TRAVERSAL, NO_DELETE);
     File.setDataPrototype         ( "bool", "new_frontend", "= false",
                                     NO_CONSTRUCTOR_PARAMETER, BUILD_FLAG_ACCESS_FUNCTIONS, NO_TRAVERSAL, NO_DELETE);

#if 0
  // DQ (10/26/2009): After discussion with Peter, this data member should be removed.
  // MS: DOT option flag (depricate this if it is not needed any more)
     File.setDataPrototype         ( "bool", "travTraceToDOT", "= false",
                                     NO_CONSTRUCTOR_PARAMETER, BUILD_FLAG_ACCESS_FUNCTIONS, NO_TRAVERSAL, NO_DELETE);
#endif

  // Older options (will be depricated)
     File.setDataPrototype         ( "bool", "disable_edg_backend", "= false",
                                     NO_CONSTRUCTOR_PARAMETER, BUILD_FLAG_ACCESS_FUNCTIONS, NO_TRAVERSAL, NO_DELETE);
     File.setDataPrototype         ( "bool", "disable_sage_backend", "= false",
                                     NO_CONSTRUCTOR_PARAMETER, BUILD_FLAG_ACCESS_FUNCTIONS, NO_TRAVERSAL, NO_DELETE);
     File.setDataPrototype         ( "int"    , "testingLevel", "= -1",
                                     NO_CONSTRUCTOR_PARAMETER, BUILD_FLAG_ACCESS_FUNCTIONS, NO_TRAVERSAL, NO_DELETE);
     File.setDataPrototype         ( "bool", "preinit_il", "= false",
                                     NO_CONSTRUCTOR_PARAMETER, BUILD_FLAG_ACCESS_FUNCTIONS, NO_TRAVERSAL, NO_DELETE);
     File.setDataPrototype         ( "bool", "enable_cp_backend", "= false",
                                     NO_CONSTRUCTOR_PARAMETER, BUILD_FLAG_ACCESS_FUNCTIONS, NO_TRAVERSAL, NO_DELETE);
#if 0
  // DQ (10/26/2009): After discussion with Peter, this data member should be removed.
     File.setDataPrototype         ( "bool", "outputGrammarTreeFiles", "= false",
                                     NO_CONSTRUCTOR_PARAMETER, BUILD_FLAG_ACCESS_FUNCTIONS, NO_TRAVERSAL, NO_DELETE);
     File.setDataPrototype         ( "bool", "outputGrammarTreeFilesForHeaderFiles", "= false",
                                     NO_CONSTRUCTOR_PARAMETER, BUILD_FLAG_ACCESS_FUNCTIONS, NO_TRAVERSAL, NO_DELETE);
  // DQ (10/15/2001): added to make output of PDF version of EDG AST optional
  // (since they are very large and most often only the SAGE III version is wanted)
     File.setDataPrototype         ( "bool", "outputGrammarTreeFilesForEDG", "= false",
                                     NO_CONSTRUCTOR_PARAMETER, BUILD_FLAG_ACCESS_FUNCTIONS, NO_TRAVERSAL, NO_DELETE);
#endif

  // DQ (8/8/2006): Permit marking of the generated source code with "#define ROSE_GENERATED_CODE"
  // option requested by Yarden at IBM.
     File.setDataPrototype         ( "bool", "markGeneratedFiles", "= false",
                                     NO_CONSTRUCTOR_PARAMETER, BUILD_FLAG_ACCESS_FUNCTIONS, NO_TRAVERSAL, NO_DELETE);

  // DQ (9/19/2006): Allow testing of ROSE using input that is expected to fail (return passed if test failed)
     File.setDataPrototype         ( "bool", "negative_test", "= false",
                                     NO_CONSTRUCTOR_PARAMETER, BUILD_FLAG_ACCESS_FUNCTIONS, NO_TRAVERSAL, NO_DELETE);

  // DQ (9/24/2006): Permit optional strict language handling (enforce ANSI.ISO standards)
     File.setDataPrototype         ( "bool", "strict_language_handling", "= false",
                 NO_CONSTRUCTOR_PARAMETER, BUILD_FLAG_ACCESS_FUNCTIONS, NO_TRAVERSAL, NO_DELETE);

     // AS (9/29/2008): Added support for wave on command line

     File.setDataPrototype         ( "bool", "wave", "= false",
         NO_CONSTRUCTOR_PARAMETER, BUILD_FLAG_ACCESS_FUNCTIONS, NO_TRAVERSAL, NO_DELETE);




  // DQ (10/31/2006): Support for embedded color codes in the generated code from ROSE.
  // Different values trigger embedded codes for different types of internal data
  // (missing information, compiler generated code, etc.).
     File.setDataPrototype         ( "int", "embedColorCodesInGeneratedCode", "= 0",
                 NO_CONSTRUCTOR_PARAMETER, BUILD_FLAG_ACCESS_FUNCTIONS, NO_TRAVERSAL, NO_DELETE);

  // DQ (10/31/2006): Support for output of source position information for visualization
  // of source position information (debugging support). different values report source
  // position information about different sorts of languge constructs, statements,
  // expressions, types, etc.
     File.setDataPrototype         ( "int", "generateSourcePositionCodes", "= 0",
                 NO_CONSTRUCTOR_PARAMETER, BUILD_FLAG_ACCESS_FUNCTIONS, NO_TRAVERSAL, NO_DELETE);

  // DQ (11/29/2006): Support for use of __cplusplus macro for C mode using source file with C++ filename extension.
  // File.setDataPrototype         ( "bool", "requires_cplusplus_macro", "= false",
  //             CONSTRUCTOR_PARAMETER, BUILD_ACCESS_FUNCTIONS, NO_TRAVERSAL, NO_DELETE);
     File.setDataPrototype         ( "bool", "sourceFileUsesCppFileExtension", "= false",
                 NO_CONSTRUCTOR_PARAMETER, BUILD_FLAG_ACCESS_FUNCTIONS, NO_TRAVERSAL, NO_DELETE);

  // DQ (8/11/2007): Support for Fortran and its flavors
     File.setDataPrototype         ( "bool", "sourceFileUsesFortranFileExtension", "= false",
                 NO_CONSTRUCTOR_PARAMETER, BUILD_FLAG_ACCESS_FUNCTIONS, NO_TRAVERSAL, NO_DELETE);
     File.setDataPrototype         ( "bool", "sourceFileUsesFortran77FileExtension", "= false",
                 NO_CONSTRUCTOR_PARAMETER, BUILD_FLAG_ACCESS_FUNCTIONS, NO_TRAVERSAL, NO_DELETE);
     File.setDataPrototype         ( "bool", "sourceFileUsesFortran90FileExtension", "= false",
                 NO_CONSTRUCTOR_PARAMETER, BUILD_FLAG_ACCESS_FUNCTIONS, NO_TRAVERSAL, NO_DELETE);
     File.setDataPrototype         ( "bool", "sourceFileUsesFortran95FileExtension", "= false",
                 NO_CONSTRUCTOR_PARAMETER, BUILD_FLAG_ACCESS_FUNCTIONS, NO_TRAVERSAL, NO_DELETE);
     File.setDataPrototype         ( "bool", "sourceFileUsesFortran2003FileExtension", "= false",
                 NO_CONSTRUCTOR_PARAMETER, BUILD_FLAG_ACCESS_FUNCTIONS, NO_TRAVERSAL, NO_DELETE);
     File.setDataPrototype         ( "bool", "sourceFileUsesCoArrayFortranFileExtension", "= false",
                 NO_CONSTRUCTOR_PARAMETER, BUILD_FLAG_ACCESS_FUNCTIONS, NO_TRAVERSAL, NO_DELETE);
     File.setDataPrototype         ( "bool", "sourceFileUsesPHPFileExtension", "= false",
                 NO_CONSTRUCTOR_PARAMETER, BUILD_FLAG_ACCESS_FUNCTIONS, NO_TRAVERSAL, NO_DELETE);
     File.setDataPrototype         ( "bool", "sourceFileUsesJavaFileExtension", "= false",
                 NO_CONSTRUCTOR_PARAMETER, BUILD_FLAG_ACCESS_FUNCTIONS, NO_TRAVERSAL, NO_DELETE);
     File.setDataPrototype         ( "bool", "sourceFileUsesBinaryFileExtension", "= false",
                 NO_CONSTRUCTOR_PARAMETER, BUILD_FLAG_ACCESS_FUNCTIONS, NO_TRAVERSAL, NO_DELETE);
     File.setDataPrototype         ( "bool", "sourceFileTypeIsUnknown", "= false",
                 NO_CONSTRUCTOR_PARAMETER, BUILD_FLAG_ACCESS_FUNCTIONS, NO_TRAVERSAL, NO_DELETE);

  // To be consistant with the use of binaryFile we will implement get_binaryFile() and set_binaryFile()
  // functions so that we can support the more common (previous) interface where there was only a single
  // SgAsmFile pointers called "binaryFile".
     BinaryComposite.setDataPrototype("SgAsmGenericFileList*", "genericFileList", "= NULL",
                 NO_CONSTRUCTOR_PARAMETER, BUILD_ACCESS_FUNCTIONS, DEF_TRAVERSAL, NO_DELETE);
     BinaryComposite.setDataPrototype("SgAsmInterpretationList*","interpretations","= NULL",
                 NO_CONSTRUCTOR_PARAMETER, BUILD_ACCESS_FUNCTIONS, DEF_TRAVERSAL, NO_DELETE);

  // DQ (11/5/2008): This should maybe be added to the SgAsmGenericFile instead of the SgBinaryFile, if so
  // we will move it.  For now we can't add it to SgAsmGenericFile becuase we could not traverse both a
  // list and a data member in the definition of an AST traversal.
  // BinaryFile.setDataPrototype("SgAsmDwarfCompilationUnit*","dwarf_info","= NULL",
  //             NO_CONSTRUCTOR_PARAMETER, BUILD_ACCESS_FUNCTIONS, DEF_TRAVERSAL, NO_DELETE);

  // DQ (8/16/2008): parse binary executable file format only (some uses of ROSE may only do analysis of
  // the binary executable file format and not the instructions).  This is also useful for testing.
     File.setDataPrototype         ( "bool", "read_executable_file_format_only", "= false",
                 NO_CONSTRUCTOR_PARAMETER, BUILD_FLAG_ACCESS_FUNCTIONS, NO_TRAVERSAL, NO_DELETE);

  // DQ (11/9/2008): parse binary executable file format only (but skip the representation of
  // symbols since there can be thousands of them and they make the dot graphs impossible to manage).
     File.setDataPrototype         ( "bool", "visualize_executable_file_format_skip_symbols", "= false",
                 NO_CONSTRUCTOR_PARAMETER, BUILD_FLAG_ACCESS_FUNCTIONS, NO_TRAVERSAL, NO_DELETE);

  // DQ (11/9/2008): parse binary executable file format only (but skip the representation of
  // symbols since there can be thousands of them and they make the dot graphs impossible to manage).
     File.setDataPrototype         ( "bool", "visualize_dwarf_only", "= false",
                 NO_CONSTRUCTOR_PARAMETER, BUILD_FLAG_ACCESS_FUNCTIONS, NO_TRAVERSAL, NO_DELETE);

  // DQ (8/26/2008): Adds support for only disassembling the instructions, skips use of information
  // gathered from the data structures built from the binary executable file format (symbols,
  // section permisions, etc.).
     File.setDataPrototype         ( "bool", "read_instructions_only", "= false",
                 NO_CONSTRUCTOR_PARAMETER, BUILD_FLAG_ACCESS_FUNCTIONS, NO_TRAVERSAL, NO_DELETE);

  // DQ (1/10/2009): The C language ASM statements are providing significant trouble, they are
  // frequently machine specific and we are compiling then on architectures for which they were
  // not designed.  This option allows then to be read, constructed in the AST to support analysis
  // but not unparsed in the code given to the backend compiler, since this can fail. (See
  // test2007_20.C from Linux Kernel for an example).
     File.setDataPrototype         ( "bool", "skip_unparse_asm_commands", "= false",
                 NO_CONSTRUCTOR_PARAMETER, BUILD_FLAG_ACCESS_FUNCTIONS, NO_TRAVERSAL, NO_DELETE);

  // DQ (2/3/2009): For a library archive, these are the name of the object files it contains.
  // This information is obtained via "ar -vox <archive>", and saving and reading the list.
     File.setDataPrototype("SgStringList","libraryArchiveObjectFileNameList", "",
                           NO_CONSTRUCTOR_PARAMETER, BUILD_LIST_ACCESS_FUNCTIONS, NO_TRAVERSAL, NO_DELETE);

  // DQ (2/3/2009): added boolean data member to record if this is a library archive.
     File.setDataPrototype         ( "bool", "isLibraryArchive", "= false",
                 NO_CONSTRUCTOR_PARAMETER, BUILD_FLAG_ACCESS_FUNCTIONS, NO_TRAVERSAL, NO_DELETE);

  // DQ (2/5/2009): added boolean data member to record if this is an object file being processed for binary analysis.
     File.setDataPrototype         ( "bool", "isObjectFile", "= false",
                 NO_CONSTRUCTOR_PARAMETER, BUILD_FLAG_ACCESS_FUNCTIONS, NO_TRAVERSAL, NO_DELETE);

  // RPM (12/29/2009): Switch to control how aggressive the disassembler is. It takes a list of words based loosely
  // on the constants in the Disassembler::SearchHeuristic enum.
     File.setDataPrototype("unsigned", "disassemblerSearchHeuristics", "= Disassembler::SEARCH_DEFAULT",
                           NO_CONSTRUCTOR_PARAMETER, BUILD_FLAG_ACCESS_FUNCTIONS, NO_TRAVERSAL, NO_DELETE);

  // RPM (1/5/2010): Switch to control how the Partitioner looks for functions. It takes a list of words based loosely
  // on the constants in the SgAsmFunctionDeclaration::FunctionReason enum.
     File.setDataPrototype("unsigned", "partitionerSearchHeuristics", "= SgAsmFunctionDeclaration::FUNC_DEFAULT",
                           NO_CONSTRUCTOR_PARAMETER, BUILD_FLAG_ACCESS_FUNCTIONS, NO_TRAVERSAL, NO_DELETE);

  // RPM (6/9/2010): Switch to specify the IPD file for the Partitioner.
  // DQ (11/20/2010): This should maybe have an initializer of "= \"\"" instead of just "" so that 
  // it will be properly reset to an empty string in the generated destructor.
     File.setDataPrototype("std::string", "partitionerConfigurationFileName", "",
                           NO_CONSTRUCTOR_PARAMETER, BUILD_FLAG_ACCESS_FUNCTIONS, NO_TRAVERSAL, NO_DELETE);

  // DQ (11/20/2010): Process only tokens.
     File.setDataPrototype ("bool", "output_tokens", "= false",
                 NO_CONSTRUCTOR_PARAMETER, BUILD_FLAG_ACCESS_FUNCTIONS, NO_TRAVERSAL, NO_DELETE);


  // ******************************************************************************
  // ******************************************************************************
  //                             ROSE Graph IR Nodes
  // ******************************************************************************
  // ******************************************************************************


// DQ (4/30/2009): Redesigned the Graph IR node support in ROSE.

// Todo: Turn off the suport backward compatability
// Todo: Remove the AstAttributeMechanism* from SgGraphNode and SgGraphEdge
//       in favor of the same API, but implemented using a map of maps at
//       the SgGraph indexed by integer values.

// DQ (5/2/2009): This is put into rose_paths.h
// the warning macro is causing problems in Windows
#if !_MSC_VER
#ifndef ROSE_USING_GRAPH_IR_NODES_FOR_BACKWARD_COMPATABILITY
#warning "ROSE_USING_GRAPH_IR_NODES_FOR_BACKWARD_COMPATABILITY not set"
#endif
#endif
  // ******************************************************************************
  //                                SgGraphNode
  // ******************************************************************************

  // A node contains an index, name, and a pointer to an associated IR node in the
  // AST (approximately 8 words; 4 from SgNode).

     GraphNode.setFunctionPrototype ( "HEADER_GRAPHNODE", "../Grammar/Support.code");

  // An alternative might be to keep a hash_map<int,string> in the SgGraph (to keep the size small).
     GraphNode.setDataPrototype("std::string","name","= \"\"",
                           CONSTRUCTOR_PARAMETER, BUILD_ACCESS_FUNCTIONS, NO_TRAVERSAL, NO_DELETE);

  // This provides a link between graph nodes and AST nodes.
  // DQ (4/25/2009): The variable name should not also be the name of a type (allowed in C++ but bad style).
     GraphNode.setDataPrototype("SgNode*","SgNode","= NULL",
                           NO_CONSTRUCTOR_PARAMETER, BUILD_ACCESS_FUNCTIONS, NO_TRAVERSAL, NO_DELETE);

  // DQ (4/29/2009): Added storage of index as explicit value to enumerate the nodes.
     GraphNode.setDataPrototype("int","index","= -1",
                           NO_CONSTRUCTOR_PARAMETER, BUILD_ACCESS_FUNCTIONS, NO_TRAVERSAL, NO_DELETE);
  // Internal static counter used to initialize the index value in each node.
     GraphNode.setDataPrototype("static int","index_counter","",
                           NO_CONSTRUCTOR_PARAMETER, NO_ACCESS_FUNCTIONS, NO_TRAVERSAL, NO_DELETE);

  // This could be defined using a map of node attributes in the SgGraph class.
     GraphNode.setDataPrototype("AstAttributeMechanism*","attributeMechanism","= NULL",
                           NO_CONSTRUCTOR_PARAMETER, BUILD_ACCESS_FUNCTIONS, NO_TRAVERSAL, NO_DELETE, NO_COPY_DATA);

     GraphNode.setFunctionPrototype ( "HEADER_ATTRIBUTE_SUPPORT", "../Grammar/Support.code");
     GraphNode.setFunctionSource    ( "SOURCE_ATTRIBUTE_SUPPORT", "../Grammar/Support.code");


  // tps : TODO : This will be eliminated because it is redundant with the AstAttributeMechanism.
     GraphNode.setDataPrototype("std::map<int, std::string>","properties", "",
                           NO_CONSTRUCTOR_PARAMETER, BUILD_LIST_ACCESS_FUNCTIONS, NO_TRAVERSAL, NO_DELETE);


  // ******************************************************************************
  //                                SgGraphEdge
  // ******************************************************************************

  // An edge contains an index, a name, and two SgGraphNode pointers (approximately
  // 9 words; 4 from SgNode).

     GraphEdge.setFunctionPrototype ( "HEADER_GRAPHEDGE", "../Grammar/Support.code");
     GraphEdge.setDataPrototype("SgGraphNode*","node_A","= NULL",
                           CONSTRUCTOR_PARAMETER, BUILD_ACCESS_FUNCTIONS, NO_TRAVERSAL, NO_DELETE);
     GraphEdge.setDataPrototype("SgGraphNode*","node_B","= NULL",
                           CONSTRUCTOR_PARAMETER, BUILD_ACCESS_FUNCTIONS, NO_TRAVERSAL, NO_DELETE);
     GraphEdge.setDataPrototype("std::string","name","= \"\"",
                           CONSTRUCTOR_PARAMETER, BUILD_ACCESS_FUNCTIONS, NO_TRAVERSAL, NO_DELETE);

  // DQ (4/29/2009): Added storage of index as explicit value to enumerate the edges.
     GraphEdge.setDataPrototype("int","index","= -1",
                           NO_CONSTRUCTOR_PARAMETER, BUILD_ACCESS_FUNCTIONS, NO_TRAVERSAL, NO_DELETE);

  // Internal static counter used to initialize the index value in each node.
     GraphEdge.setDataPrototype("static int","index_counter","",
                           NO_CONSTRUCTOR_PARAMETER, NO_ACCESS_FUNCTIONS, NO_TRAVERSAL, NO_DELETE);

  // This could be defined using a map of edge attributes in the SgGraph class.
     GraphEdge.setDataPrototype("AstAttributeMechanism*","attributeMechanism","= NULL",
                           NO_CONSTRUCTOR_PARAMETER, BUILD_ACCESS_FUNCTIONS, NO_TRAVERSAL, NO_DELETE, NO_COPY_DATA);
     GraphEdge.setFunctionPrototype ( "HEADER_ATTRIBUTE_SUPPORT", "../Grammar/Support.code");
     GraphEdge.setFunctionSource    ( "SOURCE_ATTRIBUTE_SUPPORT", "../Grammar/Support.code");

  // DQ (8/18/2008): NOTE: "SgIntegerStringMapPtrList" does not cause ROSETTA to generate the
  // correct code, where as "std::map<int, std::string>" appears to work better.
  // GraphEdge.setDataPrototype("std::string","type","= \"\"",
  //                       CONSTRUCTOR_PARAMETER, BUILD_ACCESS_FUNCTIONS, NO_TRAVERSAL, NO_DELETE);
  // GraphEdge.setDataPrototype("int","graph_id", "= 0",
  //                       CONSTRUCTOR_PARAMETER, NO_ACCESS_FUNCTIONS, NO_TRAVERSAL, NO_DELETE);
  // GraphEdge.setDataPrototype("std::map<int, std::string>","properties", "",
  //                       NO_CONSTRUCTOR_PARAMETER, BUILD_ACCESS_FUNCTIONS, NO_TRAVERSAL, NO_DELETE);
  // GraphEdge.setDataPrototype("SgIntegerStringMapPtrList","properties", "",
  //                       NO_CONSTRUCTOR_PARAMETER, BUILD_LIST_ACCESS_FUNCTIONS, NO_TRAVERSAL, NO_DELETE);


     // tps : todo : remove me
     GraphEdge.setDataPrototype("std::map<int, std::string>","properties", "",
                           NO_CONSTRUCTOR_PARAMETER, BUILD_LIST_ACCESS_FUNCTIONS, NO_TRAVERSAL, NO_DELETE);


  // ******************************************************************************
  //                      Edge Types derived from SgGraphEdge
  // ******************************************************************************

     DirectedGraphEdge.setFunctionPrototype   ( "HEADER_DIRECTED_GRAPH_EDGE"  , "../Grammar/Support.code");
     UndirectedGraphEdge.setFunctionPrototype ( "HEADER_UNDIRECTED_GRAPH_EDGE", "../Grammar/Support.code");



  // These IR nodes might be eliminated in favor of just a function to generate the same level 
  // of support using a combination of two maps in SgGraph.

#ifdef ROSE_USING_GRAPH_IR_NODES_FOR_BACKWARD_COMPATABILITY
     GraphNodeList.setFunctionPrototype ( "HEADER_GRAPH_NODE_LIST", "../Grammar/Support.code");
     GraphNodeList.setDataPrototype("rose_graph_hash_multimap","nodes","",
                           NO_CONSTRUCTOR_PARAMETER, BUILD_LIST_ACCESS_FUNCTIONS, NO_TRAVERSAL, NO_DELETE);

     GraphEdgeList.setFunctionPrototype ( "HEADER_GRAPH_EDGE_LIST", "../Grammar/Support.code");
     GraphEdgeList.setDataPrototype("rose_graph_node_edge_hash_multimap","edges","",
                           NO_CONSTRUCTOR_PARAMETER, BUILD_LIST_ACCESS_FUNCTIONS, NO_TRAVERSAL, NO_DELETE);
#endif


  // ******************************************************************************
  //                                  SgGraph
  // ******************************************************************************

     Graph.setPredeclarationString ("HEADER_GRAPH_PREDECLARATION"  , "../Grammar/Support.code");
     Graph.setPostdeclarationString ("HEADER_GRAPH_POSTDECLARATION", "../Grammar/Support.code");

     Graph.setFunctionPrototype ( "HEADER_GRAPH", "../Grammar/Support.code");
     Graph.setDataPrototype("std::string","name","= \"\"",
                           CONSTRUCTOR_PARAMETER, BUILD_ACCESS_FUNCTIONS, NO_TRAVERSAL, NO_DELETE);

     Graph.setDataPrototype("rose_graph_integer_node_hash_map","node_index_to_node_map","",
                           NO_CONSTRUCTOR_PARAMETER, BUILD_LIST_ACCESS_FUNCTIONS, NO_TRAVERSAL, NO_DELETE);
     Graph.setDataPrototype("rose_graph_integer_edge_hash_map","edge_index_to_edge_map","",
                           NO_CONSTRUCTOR_PARAMETER, BUILD_LIST_ACCESS_FUNCTIONS, NO_TRAVERSAL, NO_DELETE);
     Graph.setDataPrototype("rose_graph_integerpair_edge_hash_multimap","node_index_pair_to_edge_multimap","",
                           NO_CONSTRUCTOR_PARAMETER, BUILD_LIST_ACCESS_FUNCTIONS, NO_TRAVERSAL, NO_DELETE);
     Graph.setDataPrototype("rose_graph_string_integer_hash_multimap","string_to_node_index_multimap","",
                           NO_CONSTRUCTOR_PARAMETER, BUILD_LIST_ACCESS_FUNCTIONS, NO_TRAVERSAL, NO_DELETE);
     Graph.setDataPrototype("rose_graph_string_integer_hash_multimap","string_to_edge_index_multimap","",
                           NO_CONSTRUCTOR_PARAMETER, BUILD_LIST_ACCESS_FUNCTIONS, NO_TRAVERSAL, NO_DELETE);

  // DQ (5/3/2009): Added support for multimap access to edges using a specific map (index --> SgGraphEdge*).
     Graph.setDataPrototype("rose_graph_integer_edge_hash_multimap","node_index_to_edge_multimap","",
                           NO_CONSTRUCTOR_PARAMETER, BUILD_LIST_ACCESS_FUNCTIONS, NO_TRAVERSAL, NO_DELETE);

  // DQ (4/29/2009): Added storage of index as explicit value to enumerate the graph objects.
  // Graph.setDataPrototype("int","graph_id", "= -1",
  //                       NO_CONSTRUCTOR_PARAMETER, BUILD_ACCESS_FUNCTIONS, NO_TRAVERSAL, NO_DELETE);
     Graph.setDataPrototype("int","index","= -1",
                           NO_CONSTRUCTOR_PARAMETER, BUILD_ACCESS_FUNCTIONS, NO_TRAVERSAL, NO_DELETE);
  // Internal static counter used to initialize the index value in each node.
     Graph.setDataPrototype("static int","index_counter","",
                           NO_CONSTRUCTOR_PARAMETER, NO_ACCESS_FUNCTIONS, NO_TRAVERSAL, NO_DELETE);

  // These are Boost specific data members used to return results from Boost Graph Library algorithms.
  // These will likely be removed since they can and should be put into the API for the graph algorithms.
  // DQ (4/29/2009): Added boost specific data structures required by many boost graph algorithms.
     Graph.setDataPrototype("SgBoostEdgeList","boost_edges","",
                           NO_CONSTRUCTOR_PARAMETER, BUILD_LIST_ACCESS_FUNCTIONS, NO_TRAVERSAL, NO_DELETE);
     Graph.setDataPrototype("SgBoostEdgeWeightList","boost_edge_weights","",
                           NO_CONSTRUCTOR_PARAMETER, BUILD_LIST_ACCESS_FUNCTIONS, NO_TRAVERSAL, NO_DELETE);

  // Attribute support for SgGraph
     Graph.setDataPrototype("AstAttributeMechanism*","attributeMechanism","= NULL",
                           NO_CONSTRUCTOR_PARAMETER, BUILD_ACCESS_FUNCTIONS, NO_TRAVERSAL, NO_DELETE, NO_COPY_DATA);


#if 0
  // DQ (5/1/2009): Use this in the future instead of the AstAttributeMechanism* on the nodes and edge classes.
  // Use a map of integer index values to AstAttributeMechanism* so that we can avoid putting an std::map
  // onto each SgGraphNode and SgGraphEdge (this reduces the size of the SgGraphNode and SgGraphEdge class;
  // making it more space efficent for large graphs).
     Graph.setDataPrototype("std::map<int,AstAttributeMechanism*>","nodeAttributeMechanism","",
                           NO_CONSTRUCTOR_PARAMETER, BUILD_LIST_ACCESS_FUNCTIONS, NO_TRAVERSAL, NO_DELETE, NO_COPY_DATA);
     Graph.setDataPrototype("std::map<int,AstAttributeMechanism*>","edgeAttributeMechanism","",
                           NO_CONSTRUCTOR_PARAMETER, BUILD_LIST_ACCESS_FUNCTIONS, NO_TRAVERSAL, NO_DELETE, NO_COPY_DATA);
#endif

     // tps : todo : remove me
     Graph.setDataPrototype("std::map<int, std::string>","properties", "",
                           NO_CONSTRUCTOR_PARAMETER, BUILD_LIST_ACCESS_FUNCTIONS, NO_TRAVERSAL, NO_DELETE);



     Graph.setFunctionPrototype ( "HEADER_ATTRIBUTE_SUPPORT", "../Grammar/Support.code");
     Graph.setFunctionSource    ( "SOURCE_ATTRIBUTE_SUPPORT", "../Grammar/Support.code");


  // ******************************************************************************
  //                          Graphs derived from SgGraph
  // ******************************************************************************

     IncidenceUndirectedGraph.setFunctionPrototype ( "HEADER_INCIDENCE_UNDIRECTED_GRAPH", "../Grammar/Support.code");
     IncidenceUndirectedGraph.setFunctionSource    ( "SOURCE_INCIDENCE_UNDIRECTED_GRAPH", "../Grammar/Support.code");

     IncidenceDirectedGraph.setFunctionPrototype ( "HEADER_INCIDENCE_DIRECTED_GRAPH", "../Grammar/Support.code");
     IncidenceDirectedGraph.setFunctionSource    ( "SOURCE_INCIDENCE_DIRECTED_GRAPH", "../Grammar/Support.code");


  // This is the more uniform integer to SgGraphEdge version of rose_graph_node_edge_hash_multimap.
     IncidenceDirectedGraph.setDataPrototype("rose_graph_integer_edge_hash_multimap","node_index_to_edge_multimap_edgesOut","",
                           NO_CONSTRUCTOR_PARAMETER, BUILD_LIST_ACCESS_FUNCTIONS, NO_TRAVERSAL, NO_DELETE);


  // This is the more uniform integer to SgGraphEdge version of rose_graph_node_edge_hash_multimap.
  // The derived class "BidirectionalGraph" might use this map differently (with different semantics).
     IncidenceDirectedGraph.setDataPrototype("rose_graph_integer_edge_hash_multimap","node_index_to_edge_multimap_edgesIn","",
                           NO_CONSTRUCTOR_PARAMETER, BUILD_LIST_ACCESS_FUNCTIONS, NO_TRAVERSAL, NO_DELETE);


  // DQ (5/3/2009): Not clear if this should add a new hash_multimap or if it just chages the
  // semantics of the hash_multimaps in the dirived class (IncidenceDirectedGraph). This class
  // should have a different API that make is specific to bidirectional incidence graph use.
     BidirectionalGraph.setFunctionPrototype ( "HEADER_BIDIRECTIONAL_GRAPH", "../Grammar/Support.code");

#if 0
  // DQ (5/3/2009): Base class IncidenceDirectedGraph should use rose_graph_integer_edge_hash_multimap
  // but perhaps in a different way (with different semantics).
  // DQ (4/30/2009): Removed these in favor of the hash_multimap using the SgGraphEdge class.
     BidirectionalGraph.setDataPrototype("rose_directed_graph_hash_multimap","edgesIn","",
                           NO_CONSTRUCTOR_PARAMETER, BUILD_LIST_ACCESS_FUNCTIONS, NO_TRAVERSAL, NO_DELETE);
#endif


#if 0
#if 1
  // DQ (4/25/2009): For now leave this as a map<int,string> but we want it to be a map<int,SgGraphNode*> later...
     IntKeyedBidirectionalGraph.setDataPrototype("std::map<int, std::string>","edgeMap","",
                           NO_CONSTRUCTOR_PARAMETER, BUILD_LIST_ACCESS_FUNCTIONS, NO_TRAVERSAL, NO_DELETE);
#else
     IntKeyedBidirectionalGraph.setDataPrototype("std::map<int, SgGraphNode*>","edgesMap","",
                           NO_CONSTRUCTOR_PARAMETER, BUILD_LIST_ACCESS_FUNCTIONS, NO_TRAVERSAL, NO_DELETE);
#endif
#endif





  // ******************************************************************
  // ************************* Project IR Node ************************
  // ******************************************************************

#if ROSE_USING_OLD_PROJECT_FILE_LIST_SUPPORT
  // Old functionality
  // DQ (4/7/2001) Added support for multiple files (changed SgFile* to SgFilePtrListPtr*)
  // Project.setDataPrototype ( "SgFile*"  , "file", "= NULL" );
     Project.setDataPrototype ( "SgFilePtrList"  , "fileList", "= SgFilePtrList()" ,
                           CONSTRUCTOR_PARAMETER, BUILD_LIST_ACCESS_FUNCTIONS, DEF_TRAVERSAL, NO_DELETE);
#else
  // DQ (1/20/2010): Change to provide uniformity in ROSE for how SgFile is handled (just like any other IR node).
  // This avoids was was previously references that we returned and allows the ROSETTA rules to be
  // followed that avoid having more than one list or mixing lists with data members.
  // SgFileList is an IR node and this is a data member pointer of that type.
     Project.setDataPrototype ( "SgFileList*"  , "fileList_ptr", "= NULL" ,
                           CONSTRUCTOR_PARAMETER, BUILD_ACCESS_FUNCTIONS, DEF_TRAVERSAL, NO_DELETE);
#endif

#if 0
  // DQ (10/16/2005): Removed because they are not needed except as a local variable in the
  // command line processing function.
     // MK: store the command line data associated with the file (or is it the argv for the whole project?)
     Project.setDataPrototype("int","numberOfCommandLineArguments", "= 0",
                           NO_CONSTRUCTOR_PARAMETER, NO_ACCESS_FUNCTIONS, NO_TRAVERSAL, NO_DELETE);
     // MK: store the command line data associated with the file (or is it the argv for the whole project?)
     Project.setDataPrototype("char**","commandLineArgumentList", "= NULL",
                           NO_CONSTRUCTOR_PARAMETER, NO_ACCESS_FUNCTIONS, NO_TRAVERSAL, NO_DELETE);

  // Project.setDataPrototype("int","defaultNumberOfCommandLineArguments", "= 0",
  //        NO_CONSTRUCTOR_PARAMETER, NO_ACCESS_FUNCTIONS, NO_TRAVERSAL, NO_DELETE);
  // Project.setDataPrototype("char**","defaultCommandLineArgumentList", "= NULL",
  //        NO_CONSTRUCTOR_PARAMETER, NO_ACCESS_FUNCTIONS, NO_TRAVERSAL, NO_DELETE);
#endif

  // Project.setDataPrototype("std::list<std::string>","originalCommandLineArgumentList", "",
     Project.setDataPrototype("SgStringList","originalCommandLineArgumentList", "",
                           NO_CONSTRUCTOR_PARAMETER, BUILD_ACCESS_FUNCTIONS, NO_TRAVERSAL, NO_DELETE);

#if !ROSE_MICROSOFT_OS
// DQ (4/25/2009): Must fix code in sageInterface/sageBuilder.C before we can use the proper BUILD_LIST_ACCESS_FUNCTIONS macro above.
#warning "This should be using the BUILD_LIST_ACCESS_FUNCTIONS"
#endif

     Project.setDataPrototype("int","frontendErrorCode", "= 0",
                           NO_CONSTRUCTOR_PARAMETER, BUILD_ACCESS_FUNCTIONS, NO_TRAVERSAL, NO_DELETE);
     Project.setDataPrototype("int","backendErrorCode", "= 0",
                           NO_CONSTRUCTOR_PARAMETER, BUILD_ACCESS_FUNCTIONS, NO_TRAVERSAL, NO_DELETE);

     Project.setDataPrototype("std::string","outputFileName", "= \"\"",
                           NO_CONSTRUCTOR_PARAMETER, BUILD_ACCESS_FUNCTIONS, NO_TRAVERSAL, NO_DELETE);
#if 0
     Project.setDataPrototype("std::list<std::string>","sourceFileNameList", "",
                           NO_CONSTRUCTOR_PARAMETER, BUILD_ACCESS_FUNCTIONS, NO_TRAVERSAL, NO_DELETE);
     Project.setDataPrototype("std::list<std::string>","objectFileNameList", "",
                           NO_CONSTRUCTOR_PARAMETER, BUILD_ACCESS_FUNCTIONS, NO_TRAVERSAL, NO_DELETE);
     Project.setDataPrototype("std::list<std::string>","libraryFileList", "",
                           NO_CONSTRUCTOR_PARAMETER, BUILD_ACCESS_FUNCTIONS, NO_TRAVERSAL, NO_DELETE);
     Project.setDataPrototype("std::list<std::string>","librarySpecifierList", "",
                           NO_CONSTRUCTOR_PARAMETER, BUILD_ACCESS_FUNCTIONS, NO_TRAVERSAL, NO_DELETE);
     Project.setDataPrototype("std::list<std::string>","libraryDirectorySpecifierList", "",
                           NO_CONSTRUCTOR_PARAMETER, BUILD_ACCESS_FUNCTIONS, NO_TRAVERSAL, NO_DELETE);
     Project.setDataPrototype("std::list<std::string>","includeDirectorySpecifierList", "",
                           NO_CONSTRUCTOR_PARAMETER, BUILD_ACCESS_FUNCTIONS, NO_TRAVERSAL, NO_DELETE);
#else
     Project.setDataPrototype("SgStringList","sourceFileNameList", "",
                           NO_CONSTRUCTOR_PARAMETER, BUILD_LIST_ACCESS_FUNCTIONS, NO_TRAVERSAL, NO_DELETE);
     Project.setDataPrototype("SgStringList","objectFileNameList", "",
                           NO_CONSTRUCTOR_PARAMETER, BUILD_LIST_ACCESS_FUNCTIONS, NO_TRAVERSAL, NO_DELETE);
     Project.setDataPrototype("SgStringList","libraryFileList", "",
                           NO_CONSTRUCTOR_PARAMETER, BUILD_LIST_ACCESS_FUNCTIONS, NO_TRAVERSAL, NO_DELETE);
     Project.setDataPrototype("SgStringList","librarySpecifierList", "",
                           NO_CONSTRUCTOR_PARAMETER, BUILD_LIST_ACCESS_FUNCTIONS, NO_TRAVERSAL, NO_DELETE);
     Project.setDataPrototype("SgStringList","libraryDirectorySpecifierList", "",
                           NO_CONSTRUCTOR_PARAMETER, BUILD_LIST_ACCESS_FUNCTIONS, NO_TRAVERSAL, NO_DELETE);

  // DQ (10/26/2009): After discussion with Peter, this data member should be moved to the SgFile (or SgSourceFile) object.
     Project.setDataPrototype("SgStringList","includeDirectorySpecifierList", "",
                           NO_CONSTRUCTOR_PARAMETER, BUILD_LIST_ACCESS_FUNCTIONS, NO_TRAVERSAL, NO_DELETE);

  // DQ (10/18/2010): Added support to extract "-D" options so that for Fortran we could process them separately
  // by triggering the use of the C preprocessor and passing them to CPP explicitly.
     Project.setDataPrototype("SgStringList","macroSpecifierList", "",
                           NO_CONSTRUCTOR_PARAMETER, BUILD_LIST_ACCESS_FUNCTIONS, NO_TRAVERSAL, NO_DELETE);

  // DQ (10/26/2009): After discussion with Peter, this data member should be moved to the SgFile (or SgSourceFile) object.
  // DQ (1/13/2009): Added support for GNU -include (for pre inclusion of files) and -isystem
  // (for preinclusion of directories to be searched) options.
     Project.setDataPrototype("SgStringList","preincludeFileList", "",
                           NO_CONSTRUCTOR_PARAMETER, BUILD_LIST_ACCESS_FUNCTIONS, NO_TRAVERSAL, NO_DELETE);
     Project.setDataPrototype("SgStringList","preincludeDirectoryList", "",
                           NO_CONSTRUCTOR_PARAMETER, BUILD_LIST_ACCESS_FUNCTIONS, NO_TRAVERSAL, NO_DELETE);
#endif

  // DQ (2/12/2004): Added to support -c on compiler command line
     Project.setDataPrototype("bool","compileOnly", "= false",
                           NO_CONSTRUCTOR_PARAMETER, BUILD_ACCESS_FUNCTIONS, NO_TRAVERSAL, NO_DELETE);

  // AS (9/29/2008): Added support for wave on command line
     Project.setDataPrototype("bool","wave", "= false",
                           NO_CONSTRUCTOR_PARAMETER, BUILD_ACCESS_FUNCTIONS, NO_TRAVERSAL, NO_DELETE);


  // Project.setDataPrototype("bool","linkOnly", "= false",
  //        NO_CONSTRUCTOR_PARAMETER, BUILD_ACCESS_FUNCTIONS, NO_TRAVERSAL, NO_DELETE);

  // DQ (2/21/2004): Added to support prelinker on compiler command line
     Project.setDataPrototype("bool","prelink", "= false",
                           NO_CONSTRUCTOR_PARAMETER, BUILD_ACCESS_FUNCTIONS, NO_TRAVERSAL, NO_DELETE);

  // DQ (5/20/2005): Added to support template instantiation control from command line
     Project.setDataPrototype("SgProject::template_instantiation_enum","template_instantiation_mode", "= SgProject::e_default",
                           NO_CONSTRUCTOR_PARAMETER, BUILD_ACCESS_FUNCTIONS, NO_TRAVERSAL, NO_DELETE);

  // DQ (7/7/2005): Added to support AST merging (specified using several parameters).
  // A specified file records the working directory and the commandline for later execution.
     Project.setDataPrototype("bool","astMerge", "= false",
            NO_CONSTRUCTOR_PARAMETER, BUILD_ACCESS_FUNCTIONS, NO_TRAVERSAL, NO_DELETE);
     Project.setDataPrototype("std::string","astMergeCommandFile", "= \"\"",
            NO_CONSTRUCTOR_PARAMETER, BUILD_ACCESS_FUNCTIONS, NO_TRAVERSAL, NO_DELETE);

  // DQ (10/16/2005): Added support to detect use of "-E" on compiler's command line.
  // Special processing is done when "-E" is used with multiple file names on the command line.
     Project.setDataPrototype         ( "bool", "C_PreprocessorOnly", "= false",
            NO_CONSTRUCTOR_PARAMETER, BUILD_ACCESS_FUNCTIONS, NO_TRAVERSAL, NO_DELETE);

#if 1
  // DQ (1/3/2006): Added attribute via ROSETTA (changed to pointer to AstAttributeMechanism)
  // Modified implementation to only be at specific IR nodes.
     Project.setDataPrototype("AstAttributeMechanism*","attributeMechanism","= NULL",
            NO_CONSTRUCTOR_PARAMETER, BUILD_ACCESS_FUNCTIONS, NO_TRAVERSAL, NO_DELETE, NO_COPY_DATA);
     Project.setFunctionPrototype      ( "HEADER_ATTRIBUTE_SUPPORT", "../Grammar/Support.code");
     Project.setFunctionSource         ( "SOURCE_ATTRIBUTE_SUPPORT", "../Grammar/Support.code");
#endif

  // DQ (8/29/2006): Support for CSV data file reporting performance of compilation.
  // This file accumulates information (if specified) and permits plots of performance
  // for different parts of the compilation internally within ROSE.
     Project.setDataPrototype("std::string","compilationPerformanceFile", "= \"\"",
            NO_CONSTRUCTOR_PARAMETER, BUILD_ACCESS_FUNCTIONS, NO_TRAVERSAL, NO_DELETE);

  // DQ (1/16/2008): Added include/exclude path lists for use internally by translators.
  // For example in Compass this is the basis of a mechanism to exclude processing of
  // header files from specific directorys (where messages about the properties of the
  // code there are not meaningful since they cannot be changed by the user). These
  // are ment to be used by ROSE translators and as a result have unspecificed semantics
  // in ROSE, it is just a common requirement of many uses of ROSE.
  // Project.setDataPrototype("bool","lookForIncludePaths", "= false",
  //        NO_CONSTRUCTOR_PARAMETER, BUILD_ACCESS_FUNCTIONS, NO_TRAVERSAL, NO_DELETE);
  // Project.setDataPrototype("bool","lookForExcludePaths", "= false",
  //        NO_CONSTRUCTOR_PARAMETER, BUILD_ACCESS_FUNCTIONS, NO_TRAVERSAL, NO_DELETE);
     Project.setDataPrototype("SgStringList","includePathList", "",
            NO_CONSTRUCTOR_PARAMETER, NO_ACCESS_FUNCTIONS, NO_TRAVERSAL, NO_DELETE);
     Project.setDataPrototype("SgStringList","excludePathList", "",
            NO_CONSTRUCTOR_PARAMETER, NO_ACCESS_FUNCTIONS, NO_TRAVERSAL, NO_DELETE);
     Project.setDataPrototype("SgStringList","includeFileList", "",
            NO_CONSTRUCTOR_PARAMETER, NO_ACCESS_FUNCTIONS, NO_TRAVERSAL, NO_DELETE);
     Project.setDataPrototype("SgStringList","excludeFileList", "",
            NO_CONSTRUCTOR_PARAMETER, NO_ACCESS_FUNCTIONS, NO_TRAVERSAL, NO_DELETE);
#if 1
  // DQ (2/4/2009): Moved this to the SgProject since it applies to the command line and all files.
  // DQ (1/9/2008): This permits a file to be marked explicitly as a binary file and avoids
  // confusion when processing object files within linking (where no source file is present
  // and the object file could be interpreted as being provided for binary analysis).
     Project.setDataPrototype ( "bool", "binary_only", "= false",
            NO_CONSTRUCTOR_PARAMETER, BUILD_FLAG_ACCESS_FUNCTIONS, NO_TRAVERSAL, NO_DELETE);
#endif

  // DQ (5/1/2009): Requested feature by Andreas (controls use of SQLite database for analysis).
  // This permits multiple files to be handled separately in that program analysis which supports it.
     Project.setDataPrototype("std::string","dataBaseFilename", "= \"\"",
            NO_CONSTRUCTOR_PARAMETER, BUILD_ACCESS_FUNCTIONS, NO_TRAVERSAL, NO_DELETE);

#if 1
  // DQ (1/20/2010): Added list of directories to the SgProject to represent large scale projects
  // (as can be useful for code generation).
  // Note that this is marked as NO_TRAVERSAL because it will otherwise interfere with "SgFilePtrList fileList"
  // This can be changed later, but it could effect a number of interfaces internally, so don't change it yet.
     Project.setDataPrototype ("SgDirectoryList*", "directoryList", "= NULL",
            NO_CONSTRUCTOR_PARAMETER, BUILD_ACCESS_FUNCTIONS, NO_TRAVERSAL, NO_DELETE);
#endif

  // DQ (4/7/2010): Support for C, C++, and Fortran. The SgProject needs this state so that
  // it can save information from the command line when there are no files such as when it 
  // is used for linking (where there is just a list of object files).
     Project.setDataPrototype ( "bool", "C_only", "= false",
            NO_CONSTRUCTOR_PARAMETER, NO_ACCESS_FUNCTIONS, NO_TRAVERSAL, NO_DELETE);
     Project.setDataPrototype ( "bool", "Cxx_only", "= false",
            NO_CONSTRUCTOR_PARAMETER, NO_ACCESS_FUNCTIONS, NO_TRAVERSAL, NO_DELETE);
     Project.setDataPrototype ( "bool", "Fortran_only", "= false",
            NO_CONSTRUCTOR_PARAMETER, NO_ACCESS_FUNCTIONS, NO_TRAVERSAL, NO_DELETE);

  // DQ (10/11/2010): Added initial Java support.
     Project.setDataPrototype ( "bool", "Java_only", "= false",
            NO_CONSTRUCTOR_PARAMETER, NO_ACCESS_FUNCTIONS, NO_TRAVERSAL, NO_DELETE);

  // DQ (10/3/2010): Adding support for having CPP directives explicitly in the AST (as IR nodes instead of handled similar to comments).
     Project.setDataPrototype ( "bool", "addCppDirectivesToAST", "= false",
            NO_CONSTRUCTOR_PARAMETER, BUILD_FLAG_ACCESS_FUNCTIONS, NO_TRAVERSAL, NO_DELETE);

     Attribute.setDataPrototype    ( "std::string"  , "name", "= \"\"",
                                     CONSTRUCTOR_PARAMETER, BUILD_ACCESS_FUNCTIONS, NO_TRAVERSAL, NO_DELETE);
   //  Attribute.setAutomaticGenerationOfCopyFunction(false);
  // Attribute.setDataPrototype    ( "char*", "name"    , "= \"\"" );

     BitAttribute.setDataPrototype ( "unsigned long int"  , "bitflag", "= 0",
                                     CONSTRUCTOR_PARAMETER, BUILD_ACCESS_FUNCTIONS, NO_TRAVERSAL, NO_DELETE);

  // DQ (4/6/2004): Depricated ModifierNodes node and new separate TypeModifier and StorageModifier nodes
  // MK: I moved the following data member declarations from ../Grammar/Support.code to this position:
  // ModifierNodes.setDataPrototype("SgModifierTypePtrVector", "nodes", "= NULL",
     ModifierNodes.setDataPrototype("SgModifierTypePtrVector", "nodes", "",
                                    NO_CONSTRUCTOR_PARAMETER, BUILD_ACCESS_FUNCTIONS, NO_TRAVERSAL, NO_DELETE);
     ModifierNodes.setDataPrototype("SgModifierNodes*", "next", "= NULL",
                                    NO_CONSTRUCTOR_PARAMETER, BUILD_ACCESS_FUNCTIONS, NO_TRAVERSAL, NO_DELETE);
     ModifierNodes.setAutomaticGenerationOfConstructor(false);
  // DQ (12/4/2004): Now we automate the generation of the destructors
  // ModifierNodes.setAutomaticGenerationOfDestructor (false);

#if 0
Specifiers that can have multiple values (implemented with a protected vector<bool> or similar):
     function specifiers
     special_function specifiers  (e.g. constructor and conversion)
     declaration specifiers
     type specifier
     elaborated-type-specifier (typename and class ?)
     base-class-specifier

Specifiers that can have only one value (implemented with a protected enum variable internally):
     storage specifiers
     const_volatile
     access specifiers
     UPC access specifiers
     linkage-specification
#endif

  // DQ (4/6/2004): New nodes (use "modifiers" if multiple values can be set,
  //                use "modifier" if only one value can be set).
  // DQ (4/19/2004): New modifiers (C++ grammar calls them specifiers)
  //    ConstVolatileModifier, StorageModifier, AccessModifier, FunctionModifier,
  //    UPC_AccessModifier, SpecialFunctionModifier, DeclarationModifier, TypeModifier,
  //    ElaboratedTypeModifier, LinkageModifier, BaseClassModifier
  // DQ (4/19/2004): Commented out override of construction of constructors
  // xxxModifier.setAutomaticGenerationOfConstructor(false);
  // xxxModifier.setAutomaticGenerationOfDestructor (false);
     ConstVolatileModifier.setDataPrototype("SgConstVolatileModifier::cv_modifier_enum", "modifier", "= SgConstVolatileModifier::e_unknown",
                                    NO_CONSTRUCTOR_PARAMETER, BUILD_ACCESS_FUNCTIONS, NO_TRAVERSAL, NO_DELETE);
     StorageModifier.setDataPrototype("SgStorageModifier::storage_modifier_enum", "modifier","= SgStorageModifier::e_unknown",
                                    NO_CONSTRUCTOR_PARAMETER, BUILD_ACCESS_FUNCTIONS, NO_TRAVERSAL, NO_DELETE);

  // DQ (12/1/2007): Added support for gnu extension "__thread" (will be available in EDG version > 3.3)
  // But added to support use by Gouchun Shi (UIUC).  Code generation support also added in unparser.
     StorageModifier.setDataPrototype("bool", "thread_local_storage","= false",
                                    NO_CONSTRUCTOR_PARAMETER, BUILD_ACCESS_FUNCTIONS, NO_TRAVERSAL, NO_DELETE);

     AccessModifier.setDataPrototype("SgAccessModifier::access_modifier_enum", "modifier", "= SgAccessModifier::e_unknown",
                                    NO_CONSTRUCTOR_PARAMETER, BUILD_ACCESS_FUNCTIONS, NO_TRAVERSAL, NO_DELETE);

  // Note that more than one value can be set, so this implements a bit vector of flags to be used.
     FunctionModifier.setDataPrototype("SgBitVector", "modifierVector", "",
                                    NO_CONSTRUCTOR_PARAMETER, BUILD_ACCESS_FUNCTIONS, NO_TRAVERSAL, NO_DELETE);
  // DQ (1/3/2009): Added support for GNU constructor priority (added paramter "N" as in "void f __attribute__((constructor (N)));")
     FunctionModifier.setDataPrototype("unsigned long int", "gnu_attribute_constructor_destructor_priority", "= 0",
                                    NO_CONSTRUCTOR_PARAMETER, BUILD_ACCESS_FUNCTIONS, NO_TRAVERSAL, NO_DELETE);
     FunctionModifier.setDataPrototype("std::string", "gnu_attribute_named_weak_reference", "=\"\"",
                                    NO_CONSTRUCTOR_PARAMETER, BUILD_ACCESS_FUNCTIONS, NO_TRAVERSAL, NO_DELETE);
     FunctionModifier.setDataPrototype("std::string", "gnu_attribute_named_alias", "=\"\"",
                                    NO_CONSTRUCTOR_PARAMETER, BUILD_ACCESS_FUNCTIONS, NO_TRAVERSAL, NO_DELETE);
  // TV (05/03/2010): 
     FunctionModifier.setDataPrototype("SgType *", "opencl_vec_type", "= NULL",
                                    NO_CONSTRUCTOR_PARAMETER, BUILD_ACCESS_FUNCTIONS, NO_TRAVERSAL, NO_DELETE);
                                    
     FunctionModifier.setDataPrototype("SgFunctionModifier::opencl_work_group_size_t", "opencl_work_group_size", "",//"= {1, 1, 1}",
                                    NO_CONSTRUCTOR_PARAMETER, BUILD_ACCESS_FUNCTIONS, NO_TRAVERSAL, NO_DELETE);
                                    
     SpecialFunctionModifier.setDataPrototype("SgBitVector","modifierVector", "",
                                    NO_CONSTRUCTOR_PARAMETER, BUILD_ACCESS_FUNCTIONS, NO_TRAVERSAL, NO_DELETE);

     UPC_AccessModifier.setDataPrototype("SgUPC_AccessModifier::upc_access_modifier_enum", "modifier", "= SgUPC_AccessModifier::e_unknown",
                                    NO_CONSTRUCTOR_PARAMETER, BUILD_ACCESS_FUNCTIONS, NO_TRAVERSAL, NO_DELETE);
     UPC_AccessModifier.setDataPrototype("bool", "isShared","= false",
                                    NO_CONSTRUCTOR_PARAMETER, BUILD_ACCESS_FUNCTIONS, NO_TRAVERSAL, NO_DELETE);
  // Note that layout == 0 means allocate all to one thread (what EDG calls "INDEFINITE") (also same as "[]"),
  //           layout == -1 means no layout was specified (what EDG calls "NONE"),
  //           layout == -2 means layout == "*" (what EDG calls "BLOCK")
  // any non-zero positive value is the block size,
  // the default is block size == 1 (cyclic distribution).
     UPC_AccessModifier.setDataPrototype("long", "layout","= -1",
                                    NO_CONSTRUCTOR_PARAMETER, BUILD_ACCESS_FUNCTIONS, NO_TRAVERSAL, NO_DELETE);

     DeclarationModifier.setDataPrototype("SgBitVector", "modifierVector", "",
                                    NO_CONSTRUCTOR_PARAMETER, BUILD_ACCESS_FUNCTIONS, NO_TRAVERSAL, NO_DELETE);
     DeclarationModifier.setDataPrototype("SgTypeModifier", "typeModifier", ".reset()",
                                    NO_CONSTRUCTOR_PARAMETER, NO_ACCESS_FUNCTIONS, NO_TRAVERSAL, NO_DELETE);
     DeclarationModifier.setDataPrototype("SgAccessModifier", "accessModifier", ".reset()",
                                    NO_CONSTRUCTOR_PARAMETER, NO_ACCESS_FUNCTIONS, NO_TRAVERSAL, NO_DELETE);
     DeclarationModifier.setDataPrototype("SgStorageModifier", "storageModifier", ".reset()",
                                    NO_CONSTRUCTOR_PARAMETER, NO_ACCESS_FUNCTIONS, NO_TRAVERSAL, NO_DELETE);
     DeclarationModifier.setDataPrototype("std::string", "gnu_attribute_section_name", "=\"\"",
                                    NO_CONSTRUCTOR_PARAMETER, BUILD_ACCESS_FUNCTIONS, NO_TRAVERSAL, NO_DELETE);
     DeclarationModifier.setDataPrototype("SgDeclarationModifier::gnu_declaration_visability_enum", "gnu_attribute_visability","= SgDeclarationModifier::e_unknown_visibility",
                                    NO_CONSTRUCTOR_PARAMETER, BUILD_ACCESS_FUNCTIONS, NO_TRAVERSAL, NO_DELETE);

     TypeModifier.setDataPrototype("SgBitVector", "modifierVector", "",
                NO_CONSTRUCTOR_PARAMETER, BUILD_ACCESS_FUNCTIONS, NO_TRAVERSAL, NO_DELETE);
     TypeModifier.setDataPrototype("SgUPC_AccessModifier", "upcModifier", ".reset()",
                NO_CONSTRUCTOR_PARAMETER, NO_ACCESS_FUNCTIONS, NO_TRAVERSAL, NO_DELETE);
     TypeModifier.setDataPrototype("SgConstVolatileModifier", "constVolatileModifier", ".reset()",
                NO_CONSTRUCTOR_PARAMETER, NO_ACCESS_FUNCTIONS, NO_TRAVERSAL, NO_DELETE);
     TypeModifier.setDataPrototype("SgElaboratedTypeModifier", "elaboratedTypeModifier", ".reset()",
                NO_CONSTRUCTOR_PARAMETER, NO_ACCESS_FUNCTIONS, NO_TRAVERSAL, NO_DELETE);
  // DQ (12/4/2007): GNU extension machine mode.
  // There are a lot of these and type codes can be used to specify them.
     TypeModifier.setDataPrototype("SgTypeModifier::gnu_extension_machine_mode_enum", "gnu_extension_machine_mode", "= SgTypeModifier::e_gnu_extension_machine_mode_unspecified",
                NO_CONSTRUCTOR_PARAMETER, NO_ACCESS_FUNCTIONS, NO_TRAVERSAL, NO_DELETE);

  // DQ (1/3/2009): Added support for alignment specfication using gnu attributes (zero is used as the default to imply no alignment specification).
     TypeModifier.setDataPrototype("unsigned long int", "gnu_attribute_alignment", "= 0",
                NO_CONSTRUCTOR_PARAMETER, BUILD_ACCESS_FUNCTIONS, NO_TRAVERSAL, NO_DELETE);

  // DQ (1/3/2009): This is used for funtion types only. I reserve values less than zero (-1 implies that
  // this was not set, default value). Note that the standard might require this to be unsigned, but I
  // would like to avoid the EDG tick of shifting the value by one to reserve zero to be the default.
     TypeModifier.setDataPrototype("long", "gnu_attribute_sentinel", "= -1",
                NO_CONSTRUCTOR_PARAMETER, BUILD_ACCESS_FUNCTIONS, NO_TRAVERSAL, NO_DELETE);

     ElaboratedTypeModifier.setDataPrototype("SgElaboratedTypeModifier::elaborated_type_modifier_enum", "modifier",
                "= SgElaboratedTypeModifier::e_unknown",
                NO_CONSTRUCTOR_PARAMETER, BUILD_ACCESS_FUNCTIONS, NO_TRAVERSAL, NO_DELETE);

     LinkageModifier.setDataPrototype("SgLinkageModifier::linkage_modifier_enum", "modifier",
                "= SgLinkageModifier::e_unknown",
                                    NO_CONSTRUCTOR_PARAMETER, BUILD_ACCESS_FUNCTIONS, NO_TRAVERSAL, NO_DELETE);

     BaseClassModifier.setDataPrototype("SgBaseClassModifier::baseclass_modifier_enum", "modifier",
                "= SgBaseClassModifier::e_unknown",
                                    NO_CONSTRUCTOR_PARAMETER, BUILD_ACCESS_FUNCTIONS, NO_TRAVERSAL, NO_DELETE);
     BaseClassModifier.setDataPrototype("SgAccessModifier", "accessModifier", "",
                                    NO_CONSTRUCTOR_PARAMETER, NO_ACCESS_FUNCTIONS, NO_TRAVERSAL, NO_DELETE);


  // MK: I moved the following data member declarations from ../Grammar/Support.code to this position:
  // File_Info.setDataPrototype("char*","filename","= NULL",
  //        NO_CONSTRUCTOR_PARAMETER, NO_ACCESS_FUNCTIONS, NO_TRAVERSAL, DEF_DELETE);
  // File_Info.setDataPrototype("int","file_id","= NULL_FILE_ID",
  //        NO_CONSTRUCTOR_PARAMETER, BUILD_ACCESS_FUNCTIONS, NO_TRAVERSAL, NO_DELETE);
     File_Info.setDataPrototype("int","file_id","= NULL_FILE_ID",
                                NO_CONSTRUCTOR_PARAMETER, NO_ACCESS_FUNCTIONS, NO_TRAVERSAL, NO_DELETE);
     File_Info.setDataPrototype("int","line","= 0",
                                NO_CONSTRUCTOR_PARAMETER, NO_ACCESS_FUNCTIONS, NO_TRAVERSAL, NO_DELETE);
     File_Info.setDataPrototype("int","col","= 0",
                                NO_CONSTRUCTOR_PARAMETER, NO_ACCESS_FUNCTIONS, NO_TRAVERSAL, NO_DELETE);
  // File_Info.setDataPrototype("bool","isPartOfTransformation","= false",
  //        NO_CONSTRUCTOR_PARAMETER, NO_ACCESS_FUNCTIONS, NO_TRAVERSAL, NO_DELETE);

  // We need a way to classify statements as being from a transformation, or a if from a
  // transformation either representing the transformation, declarations required by the
  // transformation, or intializations associated with a transformation. Indidual bits
  // within the integer are used to classify File_Info objects. Bits 0-15 are presently
  // reserved.
     File_Info.setDataPrototype("unsigned int","classificationBitField","= 0",
                                NO_CONSTRUCTOR_PARAMETER, NO_ACCESS_FUNCTIONS, NO_TRAVERSAL, NO_DELETE);

  // MK (8/2/05) : This set contains a list of file ids. During unparsing, if we encounter
  //               a node with this Sg_File_Info object, we only want to unparse this file
  //               if the file we are currently unparsing is in this list.
  //               NOTE: this set should be empty unless the node is marked as shared
  //! This set contains a list of all file ids for which the accompanying node should be unparsed
  // File_Info.setDataPrototype("std::set<int>","fileIDsToUnparse","",
     File_Info.setDataPrototype("SgFileIdList","fileIDsToUnparse","",
            NO_CONSTRUCTOR_PARAMETER, BUILD_ACCESS_FUNCTIONS, NO_TRAVERSAL, NO_DELETE);

  // I can't see where this is being used or that it needs to be here (these are used in unparser!)
  // File_Info.setDataPrototype("int","referenceCount","= 0",
  //                            NO_CONSTRUCTOR_PARAMETER, NO_ACCESS_FUNCTIONS, NO_TRAVERSAL, NO_DELETE);
  // File_Info.setDataPrototype("static int","cur_line","= 0",
  //                            NO_CONSTRUCTOR_PARAMETER, NO_ACCESS_FUNCTIONS, NO_TRAVERSAL, NO_DELETE);
  // File_Info.setDataPrototype("static std::string","cur_file","= \"\"",
  //                            NO_CONSTRUCTOR_PARAMETER, NO_ACCESS_FUNCTIONS, NO_TRAVERSAL, NO_DELETE);
     File_Info.setPostdeclarationString   ("HEADER_UNPARSE_POSTDECLARATION", "../Grammar/Support.code");

  // DQ (2/23/2010): Added static access function for static data members (ROSETTA generates only not statuc access functions).
  // File_Info.setDataPrototype("static std::map<int, std::string>","fileidtoname_map","",
  //                            NO_CONSTRUCTOR_PARAMETER, BUILD_ACCESS_FUNCTIONS, NO_TRAVERSAL, NO_DELETE);
  // File_Info.setDataPrototype("static std::map<std::string, int>","nametofileid_map","",
  //                            NO_CONSTRUCTOR_PARAMETER, BUILD_ACCESS_FUNCTIONS, NO_TRAVERSAL, NO_DELETE);
     File_Info.setDataPrototype("static std::map<int, std::string>","fileidtoname_map","",
                                NO_CONSTRUCTOR_PARAMETER, NO_ACCESS_FUNCTIONS, NO_TRAVERSAL, NO_DELETE);
     File_Info.setDataPrototype("static std::map<std::string, int>","nametofileid_map","",
                                NO_CONSTRUCTOR_PARAMETER, NO_ACCESS_FUNCTIONS, NO_TRAVERSAL, NO_DELETE);
  // File_Info.setDataPrototype("static int","max_file_id","",
  //                            NO_CONSTRUCTOR_PARAMETER, BUILD_ACCESS_FUNCTIONS, NO_TRAVERSAL, NO_DELETE);

  // Note that using this feature can make the compilation for the header
  // file sensitive to the ordering of the classes within the output file
     Name.setPostdeclarationString ("HEADER_NAME_POSTDECLARATION", "../Grammar/Support.code");
     Name.setAutomaticGenerationOfConstructor(false);
  // DQ (12/4/2004): Now we automate the generation of the destructors
  // Name.setAutomaticGenerationOfDestructor (false);

     SymbolTable.setPredeclarationString  ("HEADER_SYMBOL_TABLE_PREDECLARATION" , "../Grammar/Support.code");
     SymbolTable.setPostdeclarationString ("HEADER_SYMBOL_TABLE_POSTDECLARATION", "../Grammar/Support.code");
     SymbolTable.setAutomaticGenerationOfConstructor(false);
  // DQ (12/4/2004): Now we automate the generation of the destructors
  // SymbolTable.setAutomaticGenerationOfDestructor (false);

     FuncDecl_attr.setPostdeclarationString  ("HEADER_FUNCTION_DECLARATION_ATTRIBUTE_POSTDECLARATION", "../Grammar/Support.code");
     FuncDecl_attr.setAutomaticGenerationOfConstructor(false);
     ClassDecl_attr.setPostdeclarationString ("HEADER_CLASS_DECLARATION_ATTRIBUTE_POSTDECLARATION", "../Grammar/Support.code");
     ClassDecl_attr.setAutomaticGenerationOfConstructor(false);
  // TemplateInstDecl_attr.setPostdeclarationString ("HEADER_TEMPLATE_INSTANTIATION_DECLARATION_ATTRIBUTE_POSTDECLARATION",
  //                                             "../Grammar/Support.code");
  // TemplateInstDecl_attr.setAutomaticGenerationOfConstructor(false);

  // MK: I moved the following data member declarations from ../Grammar/Support.code to this position:
     Options.setDataPrototype("std::ostream*","default_output","= NULL",
                              NO_CONSTRUCTOR_PARAMETER, NO_ACCESS_FUNCTIONS, NO_TRAVERSAL, DEF_DELETE);
     Options.setDataPrototype("std::ostream*","debug_output","= NULL",
                              NO_CONSTRUCTOR_PARAMETER, NO_ACCESS_FUNCTIONS, NO_TRAVERSAL, DEF_DELETE);
     Options.setDataPrototype("std::ostream*","error_output","= NULL",
                              NO_CONSTRUCTOR_PARAMETER, NO_ACCESS_FUNCTIONS, NO_TRAVERSAL, DEF_DELETE);
     Options.setDataPrototype("std::ostream*","logging_output","= NULL",
                              NO_CONSTRUCTOR_PARAMETER, NO_ACCESS_FUNCTIONS, NO_TRAVERSAL, DEF_DELETE);
     Options.setDataPrototype("int","debug_level","= 0",
                              NO_CONSTRUCTOR_PARAMETER, NO_ACCESS_FUNCTIONS, NO_TRAVERSAL, NO_DELETE);
     Options.setDataPrototype("int","logging_level","= 0",
                              NO_CONSTRUCTOR_PARAMETER, NO_ACCESS_FUNCTIONS, NO_TRAVERSAL, NO_DELETE);

  // DQ (3/12/2004): Added to support templates
     TemplateParameter.setFunctionPrototype ( "HEADER_TEMPLATE_PARAMETER", "../Grammar/Support.code");
     TemplateParameter.setDataPrototype     ( "SgTemplateParameter::template_parameter_enum"  , "parameterType", "= parameter_undefined",
                                                CONSTRUCTOR_PARAMETER, BUILD_ACCESS_FUNCTIONS, NO_TRAVERSAL, NO_DELETE);
     TemplateParameter.setDataPrototype     ( "SgType*", "type", "= NULL",
                                                CONSTRUCTOR_PARAMETER, BUILD_ACCESS_FUNCTIONS, NO_TRAVERSAL, NO_DELETE);
     TemplateParameter.setDataPrototype     ( "SgType*", "defaultTypeParameter", "= NULL",
                                                CONSTRUCTOR_PARAMETER, BUILD_ACCESS_FUNCTIONS, NO_TRAVERSAL, NO_DELETE);
     TemplateParameter.setDataPrototype     ( "SgExpression*", "expression", "= NULL",
                                                CONSTRUCTOR_PARAMETER, BUILD_ACCESS_FUNCTIONS, DEF_TRAVERSAL, NO_DELETE);
     TemplateParameter.setDataPrototype     ( "SgExpression*", "defaultExpressionParameter", "= NULL",
                                                CONSTRUCTOR_PARAMETER, BUILD_ACCESS_FUNCTIONS, DEF_TRAVERSAL, NO_DELETE);
     TemplateParameter.setDataPrototype     ( "SgTemplateDeclaration*", "templateDeclaration", "= NULL",
                                                CONSTRUCTOR_PARAMETER, BUILD_ACCESS_FUNCTIONS, DEF_TRAVERSAL, NO_DELETE);
     TemplateParameter.setDataPrototype     ( "SgTemplateDeclaration*", "defaultTemplateDeclarationParameter", "= NULL",
                                                CONSTRUCTOR_PARAMETER, BUILD_ACCESS_FUNCTIONS, DEF_TRAVERSAL, NO_DELETE);

     TemplateArgument.setFunctionPrototype ( "HEADER_TEMPLATE_ARGUMENT", "../Grammar/Support.code");
     TemplateArgument.setDataPrototype     ( "SgTemplateArgument::template_argument_enum"   , "argumentType", "= argument_undefined",
                                                CONSTRUCTOR_PARAMETER, BUILD_ACCESS_FUNCTIONS, NO_TRAVERSAL, NO_DELETE);
     TemplateArgument.setDataPrototype     ( "bool"   , "isArrayBoundUnknownType", "= false",
                                                CONSTRUCTOR_PARAMETER, BUILD_ACCESS_FUNCTIONS, NO_TRAVERSAL, NO_DELETE);
     TemplateArgument.setDataPrototype     ( "SgType*", "type", "= NULL",
                                                CONSTRUCTOR_PARAMETER, BUILD_ACCESS_FUNCTIONS, NO_TRAVERSAL, NO_DELETE);

  // Could be an array bound (integer) or some unkown type
     TemplateArgument.setDataPrototype     ( "SgExpression*", "expression", "= NULL",
                                                CONSTRUCTOR_PARAMETER, BUILD_ACCESS_FUNCTIONS, DEF_TRAVERSAL, NO_DELETE);

  // DQ: Case of a template specialization (and partial specialization) not handled
  // here (not clear on how to do this)
  // TemplateArgument.setDataPrototype     ( "SgTemplateInstantiationDecl*", "templateInstantiation", "= NULL",
  //              CONSTRUCTOR_PARAMETER, BUILD_ACCESS_FUNCTIONS, DEF_TRAVERSAL, NO_DELETE);
     TemplateArgument.setDataPrototype     ( "SgTemplateDeclaration*", "templateDeclaration", "= NULL",
                                                CONSTRUCTOR_PARAMETER, BUILD_ACCESS_FUNCTIONS, DEF_TRAVERSAL, NO_DELETE);

  // DQ (2/27/2005): Support for recognition of default template arguments
  // (required to fix bug demonstrated in test2005_12.C)
     TemplateArgument.setDataPrototype     ( "bool", "explicitlySpecified", "= true",
                                                CONSTRUCTOR_PARAMETER, BUILD_ACCESS_FUNCTIONS, NO_TRAVERSAL, NO_DELETE);

  // DQ (4/2/2007): Added list as separate IR node to support mixing of lists and data members in IR nodes in ROSETTA.
     TemplateArgumentList.setFunctionPrototype ( "HEADER_TEMPLATE_ARGUMENT_LIST", "../Grammar/Support.code");
     TemplateArgumentList.setDataPrototype ( "SgTemplateArgumentPtrList", "args",  "",
                    NO_CONSTRUCTOR_PARAMETER, BUILD_ACCESS_FUNCTIONS, DEF_TRAVERSAL, NO_DELETE);
     TemplateParameterList.setFunctionPrototype ( "HEADER_TEMPLATE_PARAMETER_LIST", "../Grammar/Support.code");
     TemplateParameterList.setDataPrototype ( "SgTemplateParameterPtrList", "args",  "",
                    NO_CONSTRUCTOR_PARAMETER, BUILD_ACCESS_FUNCTIONS, DEF_TRAVERSAL, NO_DELETE);

  // This function exists everywhere (at each node of the grammar)!
  // Node.setSubTreeFunctionPrototype ( "HEADER_IS_CLASSNAME", "../Grammar/Node.code");
  // Node.excludeFunctionPrototype( "HEADER_IS_CLASSNAME", "../Grammar/Node.code");
  // Node.setDataPrototype    ( "SgAttribute*","attribute","= NULL");
  // Node.excludeDataPrototype( "SgAttribute*","attribute","= NULL");

  // LocatedNode.setFunctionPrototype ( "HEADER", "../Grammar/LocatedNode.code");
  // LocatedNode.setDataPrototype     ( "Sg_File_Info*", "file_info", "= NULL");

     NameGroup.setFunctionPrototype ( "HEADER_NAME_GROUP", "../Grammar/Support.code");
     NameGroup.setDataPrototype     ( "std::string", "group_name", "=\"\"",
                  NO_CONSTRUCTOR_PARAMETER, BUILD_ACCESS_FUNCTIONS, NO_TRAVERSAL, NO_DELETE);
  // DQ (11/30/2007): Later make this a SgExpression* so that we can use it for the associate
  // list and so that it more accurately reflects the namelist semantics.
  // NameGroup.setDataPrototype     ( "SgStringList", "name_list", "",
  //              NO_CONSTRUCTOR_PARAMETER, NO_ACCESS_FUNCTIONS, NO_TRAVERSAL, NO_DELETE);
     NameGroup.setDataPrototype     ( "SgStringList", "name_list", "",
                  NO_CONSTRUCTOR_PARAMETER, NO_ACCESS_FUNCTIONS, NO_TRAVERSAL, NO_DELETE);

     DimensionObject.setFunctionPrototype ( "HEADER_DIMENSION_OBJECT", "../Grammar/Support.code");
     DimensionObject.setDataPrototype     ( "SgInitializedName*", "array", "= NULL",
                  NO_CONSTRUCTOR_PARAMETER, BUILD_ACCESS_FUNCTIONS, NO_TRAVERSAL, NO_DELETE);
     DimensionObject.setDataPrototype     ( "SgExprListExp*", "shape", "= NULL",
                  NO_CONSTRUCTOR_PARAMETER, BUILD_ACCESS_FUNCTIONS, NO_TRAVERSAL, NO_DELETE);

     DataStatementGroup.setFunctionPrototype ( "HEADER_DATA_STATEMENT_GROUP", "../Grammar/Support.code");
     DataStatementGroup.setDataPrototype     ( "SgDataStatementObjectPtrList", "object_list", "",
                  NO_CONSTRUCTOR_PARAMETER, NO_ACCESS_FUNCTIONS, NO_TRAVERSAL, NO_DELETE);
     DataStatementGroup.setDataPrototype     ( "SgDataStatementValuePtrList", "value_list", "",
                  NO_CONSTRUCTOR_PARAMETER, NO_ACCESS_FUNCTIONS, NO_TRAVERSAL, NO_DELETE);

     DataStatementObject.setFunctionPrototype ( "HEADER_DATA_STATEMENT_OBJECT", "../Grammar/Support.code");
     DataStatementObject.setDataPrototype     ( "SgExprListExp*", "variableReference_list", "= NULL",
                  NO_CONSTRUCTOR_PARAMETER, BUILD_ACCESS_FUNCTIONS, NO_TRAVERSAL, NO_DELETE);

     DataStatementValue.setFunctionPrototype ( "HEADER_DATA_STATEMENT_VALUE", "../Grammar/Support.code");
     DataStatementValue.setDataPrototype     ( "SgDataStatementValue::data_statement_value_enum", "data_initialization_format", "= SgDataStatementValue::e_unknown",
                  CONSTRUCTOR_PARAMETER, BUILD_ACCESS_FUNCTIONS, NO_TRAVERSAL, NO_DELETE);
  // These can even be multi-dimensional implied do loops (yuk!)
     DataStatementValue.setDataPrototype     ( "SgExprListExp*", "initializer_list", "= NULL",
                  NO_CONSTRUCTOR_PARAMETER, BUILD_ACCESS_FUNCTIONS, NO_TRAVERSAL, NO_DELETE);
     DataStatementValue.setDataPrototype     ( "SgExpression*", "repeat_expression", "= NULL",
                  NO_CONSTRUCTOR_PARAMETER, BUILD_ACCESS_FUNCTIONS, NO_TRAVERSAL, NO_DELETE);
     DataStatementValue.setDataPrototype     ( "SgExpression*", "constant_expression", "= NULL",
                  NO_CONSTRUCTOR_PARAMETER, BUILD_ACCESS_FUNCTIONS, NO_TRAVERSAL, NO_DELETE);

  // Support for Fortran format statement.  I have provided a separate object because
  // I think the grammar for this construct is sufficently complex that we might want a
  // more sophisticated implementation in the IR later.  for now I just capture the
  // information as a string literal in an expression.
     FormatItem.setFunctionPrototype ( "HEADER_FORMAT_ITEM", "../Grammar/Support.code");
     FormatItem.setDataPrototype     ( "int", "repeat_specification", "= -1",
                  NO_CONSTRUCTOR_PARAMETER, BUILD_ACCESS_FUNCTIONS, NO_TRAVERSAL, NO_DELETE);
     FormatItem.setDataPrototype     ( "SgExpression*", "data", "= NULL",
                  NO_CONSTRUCTOR_PARAMETER, BUILD_ACCESS_FUNCTIONS, NO_TRAVERSAL, NO_DELETE);
     FormatItem.setDataPrototype     ( "SgFormatItemList*", "format_item_list", "= NULL",
                  NO_CONSTRUCTOR_PARAMETER, BUILD_ACCESS_FUNCTIONS, NO_TRAVERSAL, NO_DELETE);

  // DQ (12/23/2007): Added list of SgFormatItem objects
     FormatItemList.setFunctionPrototype ( "HEADER_FORMAT_ITEM_LIST", "../Grammar/Support.code");
     FormatItemList.setDataPrototype     ( "SgFormatItemPtrList", "format_item_list", "",
                  NO_CONSTRUCTOR_PARAMETER, NO_ACCESS_FUNCTIONS, NO_TRAVERSAL, NO_DELETE);

#if 0
  // DQ (10/6/2008): Moved to SgLocatedNodeSupport.
     RenamePair.setFunctionPrototype ( "HEADER_RENAME_PAIR", "../Grammar/Support.code");
     RenamePair.setDataPrototype     ( "SgName", "local_name", "= \"\"",
                  CONSTRUCTOR_PARAMETER, BUILD_ACCESS_FUNCTIONS, NO_TRAVERSAL, NO_DELETE);
     RenamePair.setDataPrototype     ( "SgName", "use_name", "= \"\"",
                  CONSTRUCTOR_PARAMETER, BUILD_ACCESS_FUNCTIONS, NO_TRAVERSAL, NO_DELETE);
     RenamePair.setDataPrototype     ( "Sg_File_Info*", "startOfConstruct", "= NULL",
                  NO_CONSTRUCTOR_PARAMETER, BUILD_ACCESS_FUNCTIONS, NO_TRAVERSAL, DEF_DELETE, CLONE_PTR);

  // DQ (10/6/2008): Moved to SgLocatedNodeSupport.
  // DQ (10/6/2008): Added support for interface bodies so that we could capture the information
  // used to specify function declaration ro function names in interface statements.
     InterfaceBody.setFunctionPrototype ( "HEADER_INTERFACE_BODY", "../Grammar/Support.code");

  // Record whether the function declaration or the function name was used in the interface body (F90 permits either one).
     InterfaceBody.setDataPrototype     ( "SgName", "function_name", "= \"\"",
                  CONSTRUCTOR_PARAMETER, BUILD_ACCESS_FUNCTIONS, NO_TRAVERSAL, NO_DELETE);
  // We can't traverse this since it may be the same as a declaration in a contains statement.
  // However, if we can properly support the defining vs. non defining declaration then maybe
  // we can.  Work on this later.
     InterfaceBody.setDataPrototype     ( "SgFunctionDeclaration*", "functionDeclaration", "= NULL",
                  CONSTRUCTOR_PARAMETER, BUILD_ACCESS_FUNCTIONS, NO_TRAVERSAL, NO_DELETE);
     InterfaceBody.setDataPrototype     ( "bool", "use_function_name", "= false",
                  CONSTRUCTOR_PARAMETER, BUILD_ACCESS_FUNCTIONS, NO_TRAVERSAL, NO_DELETE);
     InterfaceBody.setDataPrototype     ( "Sg_File_Info*", "startOfConstruct", "= NULL",
                  NO_CONSTRUCTOR_PARAMETER, BUILD_ACCESS_FUNCTIONS, NO_TRAVERSAL, DEF_DELETE, CLONE_PTR);
     InterfaceBody.setDataPrototype     ( "Sg_File_Info*", "endOfConstruct", "= NULL",
                  NO_CONSTRUCTOR_PARAMETER, BUILD_ACCESS_FUNCTIONS, NO_TRAVERSAL, DEF_DELETE, CLONE_PTR);
#endif

  // TV (05/03/2010): OpenCL Access Mode Support
  
    OpenclAccessModeModifier.setFunctionPrototype ( "HEADER_OPENCL_ACCESS_MODE_MODIFIER", "../Grammar/Support.code" );
    
    OpenclAccessModeModifier.setDataPrototype("SgOpenclAccessModeModifier::access_mode_modifier_enum", "modifier","= SgOpenclAccessModeModifier::e_unknown",
                                    NO_CONSTRUCTOR_PARAMETER, BUILD_ACCESS_FUNCTIONS, NO_TRAVERSAL, NO_DELETE);

  // ***********************************************************************
  // ***********************************************************************
  //                       Source Code Definition
  // ***********************************************************************
  // ***********************************************************************

  // Source code for Node
  // Node.setSubTreeFunctionSource ( "SOURCE", "../Grammar/Common.code" );
  // Node.setFunctionSource( "SOURCE", "../Grammar/Node.code");
  // Node.setFunctionSource( "SOURCE_ROOT_NODE_ERROR_FUNCTION", "../Grammar/Node.code");
  // Node.setSubTreeFunctionSource( "SOURCE_ERROR_FUNCTION", "../Grammar/Node.code");
  // Node.excludeFunctionSource( "SOURCE_ERROR_FUNCTION", "../Grammar/Node.code");
  // Node.editSubstitute("CONSTRUCTOR_BODY"," ");
  // Source code for LocatedNode
  // LocatedNode.setFunctionSource( "SOURCE", "../Grammar/LocatedNode.code");
  // LocatedNode.editSubstitute("CONSTRUCTOR_BODY"," ");

     Support.setFunctionSource         ( "SOURCE", "../Grammar/Support.code");

     SymbolTable.setFunctionSource     ( "SOURCE_SYMBOL_TABLE", "../Grammar/Support.code");

  // DQ (7/22/2010): 
     TypeTable.setFunctionSource    ( "SOURCE_TYPE_TABLE", "../Grammar/Support.code" );

     Name.setFunctionSource            ( "SOURCE_NAME", "../Grammar/Support.code");
     Attribute.setFunctionSource       ( "SOURCE_ATTRIBUTE", "../Grammar/Support.code");
     Pragma.setFunctionSource          ( "SOURCE_PRAGMA", "../Grammar/Support.code");
     BitAttribute.setFunctionSource    ( "SOURCE_BIT_ATTRIBUTE", "../Grammar/Support.code");

  // DQ (4/6/2004): Depricated ModifierNodes node and new separate TypeModifier and StorageModifier nodes
  // DQ (4/19/2004): New modifiers (C++ grammar calls them specifiers)
  //    ConstVolatileModifier, StorageModifier, AccessModifier, FunctionModifier,
  //    UPC_AccessModifier, SpecialFunctionModifier, DeclarationModifier, TypeModifier,
  //    ElaboratedTypeModifier, LinkageModifier, BaseClassModifier
     Modifier.setFunctionSource                ( "SOURCE_MODIFIER"                 , "../Grammar/Support.code");
     ModifierNodes.setFunctionSource           ( "SOURCE_MODIFIER_NODES"           , "../Grammar/Support.code");
     ConstVolatileModifier.setFunctionSource   ( "SOURCE_CV_TYPE_MODIFIER"         , "../Grammar/Support.code");
     StorageModifier.setFunctionSource         ( "SOURCE_STORAGE_MODIFIER"         , "../Grammar/Support.code");
     AccessModifier.setFunctionSource          ( "SOURCE_ACCESS_MODIFIER"          , "../Grammar/Support.code");
     FunctionModifier.setFunctionSource        ( "SOURCE_FUNCTION_MODIFIER"        , "../Grammar/Support.code");
     UPC_AccessModifier.setFunctionSource      ( "SOURCE_UPS_ACCESS_MODIFIER"      , "../Grammar/Support.code");
     SpecialFunctionModifier.setFunctionSource ( "SOURCE_SPECIAL_FUNCTION_MODIFIER", "../Grammar/Support.code");
     DeclarationModifier.setFunctionSource     ( "SOURCE_DECLARATION_MODIFIER"     , "../Grammar/Support.code");
     TypeModifier.setFunctionSource            ( "SOURCE_TYPE_MODIFIER"            , "../Grammar/Support.code");
     ElaboratedTypeModifier.setFunctionSource  ( "SOURCE_ELABORATED_TYPE_MODIFIER" , "../Grammar/Support.code");
     LinkageModifier.setFunctionSource         ( "SOURCE_LINKAGE_MODIFIER"         , "../Grammar/Support.code");
     BaseClassModifier.setFunctionSource       ( "SOURCE_BASECLASS_MODIFIER"       , "../Grammar/Support.code");

  // Place declarations of friend output operators after the BaseClassModifier
  // Modifier.setPostdeclarationString   ("SOURCE_MODIFIER_POSTDECLARATION", "../Grammar/Support.code");

     File_Info.setFunctionSource       ( "SOURCE_FILE_INFORMATION", "../Grammar/Support.code");

     Directory.setFunctionSource       ( "SOURCE_APPLICATION_DIRECTORY", "../Grammar/Support.code");
     DirectoryList.setFunctionSource   ( "SOURCE_APPLICATION_DIRECTORY_LIST", "../Grammar/Support.code");
     File.setFunctionSource            ( "SOURCE_APPLICATION_FILE", "../Grammar/Support.code");
     SourceFile.setFunctionSource      ( "SOURCE_APPLICATION_SOURCE_FILE", "../Grammar/Support.code");
     BinaryComposite.setFunctionSource ( "SOURCE_APPLICATION_BINARY_FILE", "../Grammar/Support.code");
     FileList.setFunctionSource        ( "SOURCE_APPLICATION_FILE_LIST", "../Grammar/Support.code");
     UnknownFile.setFunctionSource     ( "SOURCE_APPLICATION_UNKNOWN_FILE", "../Grammar/Support.code");

     Project.setFunctionSource         ( "SOURCE_APPLICATION_PROJECT", "../Grammar/Support.code");
     Options.setFunctionSource         ( "SOURCE_OPTIONS", "../Grammar/Support.code");
     Unparse_Info.setFunctionSource    ( "SOURCE_UNPARSE_INFO", "../Grammar/Support.code");
     BaseClass.setFunctionSource       ( "SOURCE_BASECLASS", "../Grammar/Support.code");

  // DQ (12/19/2005): Support for explicitly specified qualified names
     QualifiedName.setFunctionSource   ( "SOURCE_QUALIFIED_NAME", "../Grammar/Support.code");

     FuncDecl_attr.setFunctionSource   ( "SOURCE_FUNCTION_DECLARATION_ATTRIBUTE", "../Grammar/Support.code");
     ClassDecl_attr.setFunctionSource  ( "SOURCE_CLASS_DECLARATION_ATTRIBUTE", "../Grammar/Support.code");
  // TemplateInstDecl_attr.setFunctionSource  ( "SOURCE_TEMPLATE_INSTANTIATION_DECLARATION_ATTRIBUTE", "../Grammar/Support.code");

     TypedefSeq.setFunctionPrototype ( "HEADER_TYPEDEF_SEQ", "../Grammar/Support.code" );
     TypedefSeq.setFunctionSource    ( "SOURCE_TYPEDEF_SEQ", "../Grammar/Support.code" );

  // DQ (9/1/2004): Since we call this constructor we should build it
  // TypedefSeq.setAutomaticGenerationOfConstructor(false);
     TypedefSeq.setAutomaticGenerationOfConstructor(true);

  // DQ (12/4/2004): Now we automate the generation of the destructors
  // TypedefSeq.setAutomaticGenerationOfDestructor (true);
     TypedefSeq.setDataPrototype("SgTypePtrList","typedefs","",
                           NO_CONSTRUCTOR_PARAMETER, NO_ACCESS_FUNCTIONS, NO_TRAVERSAL || DEF2TYPE_TRAVERSAL, NO_DELETE);

     FunctionParameterTypeList.setFunctionPrototype ( "HEADER_FUNCTION_PARAMETER_TYPE_LIST", "../Grammar/Support.code" );
     FunctionParameterTypeList.setFunctionSource    ( "SOURCE_FUNCTION_PARAMETER_TYPE_LIST", "../Grammar/Support.code" );
     FunctionParameterTypeList.setAutomaticGenerationOfConstructor(false);
  // DQ (12/4/2004): Now we automate the generation of the destructors
  // FunctionParameterTypeList.setAutomaticGenerationOfDestructor (true);
     FunctionParameterTypeList.setDataPrototype("SgTypePtrList","arguments","",
                           NO_CONSTRUCTOR_PARAMETER, NO_ACCESS_FUNCTIONS, NO_TRAVERSAL || DEF2TYPE_TRAVERSAL, NO_DELETE);

#if 0
  // DQ (12/21/2005): Global qualification and qualified name handling are now represented explicitly
  // in the AST. Here we have a list of qualified names a global qualification is represented by
  // a SgQualifiedName that contains a pointer to the SgGlobal scope. This is so variables such as
  // "::X::Y::Z::variable" can be represented properly.
     FunctionParameterTypeList.setDataPrototype ( "SgQualifiedNamePtrList", "returnTypeQualifiedNameList", "",
               NO_CONSTRUCTOR_PARAMETER, BUILD_ACCESS_FUNCTIONS, NO_TRAVERSAL, NO_DELETE);
#endif

  // DQ (3/12/2004): Added for template support
     TemplateParameter.setFunctionSource ( "SOURCE_TEMPLATE_PARAMETER", "../Grammar/Support.code");
     TemplateArgument.setFunctionSource  ( "SOURCE_TEMPLATE_ARGUMENT" , "../Grammar/Support.code");

  // DQ (4/2/2007): Added list as separate IR node to support mixing of lists and data members in IR nodes in ROSETTA.
     TemplateParameterList.setFunctionSource ( "SOURCE_TEMPLATE_PARAMETER_LIST" , "../Grammar/Support.code");
     TemplateArgumentList.setFunctionSource  ( "SOURCE_TEMPLATE_ARGUMENT_LIST" , "../Grammar/Support.code");

  // tps (08/13/2007): Added specific code to graph entities
     Graph.setFunctionSource ( "SOURCE_GRAPH" , "../Grammar/Support.code");
     GraphNode.setFunctionSource  ( "SOURCE_GRAPHNODE" , "../Grammar/Support.code");
     GraphEdge.setFunctionSource  ( "SOURCE_GRAPHEDGE" , "../Grammar/Support.code");



     DirectedGraphEdge.setFunctionSource ( "SOURCE_DIRECTED_GRAPH_EDGE", "../Grammar/Support.code");


  // DQ (11/19/2007): Added support for Fortran namelist statement
     NameGroup.setFunctionSource         ( "SOURCE_NAME_GROUP", "../Grammar/Support.code");

     DimensionObject.setFunctionSource ( "SOURCE_DIMENSION_OBJECT", "../Grammar/Support.code");

  // DQ (11/20/2007): Added support for Fortran data statement
     DataStatementGroup.setFunctionSource  ( "SOURCE_DATA_STATEMENT_GROUP",  "../Grammar/Support.code");
     DataStatementObject.setFunctionSource ( "SOURCE_DATA_STATEMENT_OBJECT", "../Grammar/Support.code");
     DataStatementValue.setFunctionSource  ( "SOURCE_DATA_STATEMENT_VALUE",  "../Grammar/Support.code");


     FormatItem.setFunctionSource ( "SOURCE_FORMAT_ITEM", "../Grammar/Support.code");
     FormatItemList.setFunctionSource ( "SOURCE_FORMAT_ITEM_LIST", "../Grammar/Support.code");

#if 0
  // DQ (10/6/2008): Moved to SgLocatedNodeSupport.
     RenamePair.setFunctionSource ( "SOURCE_RENAME_PAIR", "../Grammar/Support.code");

  // DQ (10/6/2008): Moved to SgLocatedNodeSupport.
     InterfaceBody.setFunctionSource ( "SOURCE_INTERFACE_BODY", "../Grammar/Support.code");
#endif

  // TV (05/03/2010): OpenCL Access Mode Support

    OpenclAccessModeModifier.setFunctionSource ( "SOURCE_OPENCL_ACCESS_MODE_MODIFIER", "../Grammar/Support.code" );

   }



















<|MERGE_RESOLUTION|>--- conflicted
+++ resolved
@@ -307,11 +307,7 @@
      TypeTable.setFunctionPrototype( "HEADER_TYPE_TABLE", "../Grammar/Support.code" );
      TypeTable.setAutomaticGenerationOfConstructor(false);
      TypeTable.setDataPrototype    ( "SgSymbolTable*","type_table","= NULL",
-<<<<<<< HEAD
-					             CONSTRUCTOR_PARAMETER, BUILD_ACCESS_FUNCTIONS, NO_TRAVERSAL, DEF_DELETE);
-=======
                                                      CONSTRUCTOR_PARAMETER, BUILD_ACCESS_FUNCTIONS, NO_TRAVERSAL, DEF_DELETE);
->>>>>>> 5936b856
 
      Name.setFunctionPrototype                ( "HEADER_NAME", "../Grammar/Support.code");
 
