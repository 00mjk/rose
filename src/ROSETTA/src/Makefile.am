--- conflicted
+++ resolved
@@ -17,9 +17,11 @@
   CXX_PREPROC_CODES += $(CXX_GRAMMAR_DIR)/GENERATED_CODE_DIRECTORY_Cxx_Grammar/SgNode.h
 endif
 
+#                   $(CXX_GRAMMAR_DIR)/Cxx_GrammarCheckingIfDataMembersAreInMemoryPool.C
+
 BUILT_SOURCES = $(CXX_PREPROC_CODES)
 
-# The generation of the ROSE ast nodes depend upon source code from these files
+# The generation of the ROSE Grammars depend upon source code from these files
 GRAMMAR_SOURCE_FILES = \
      ../Grammar/Statement.code \
      ../Grammar/grammarClassDefinitionMacros.macro \
@@ -63,6 +65,11 @@
      ../Grammar/grammarGetChildIndex.macro \
      ../astNodeList
 
+# DQ (4/6/2006): Removed from Jochen's new version
+# ../Grammar/grammarConstructorOfStorageClass.macro
+
+
+
 # VALGRIND_OPTIONS = -v --num-callers=12 --leak-check=yes --error-limit=no --show-reachable=yes
 VALGRIND_OPTIONS = --tool=memcheck -v --num-callers=30 --leak-check=no --error-limit=no --show-reachable=yes --trace-children=yes --suppressions=$(top_srcdir)/scripts/rose-suppressions-for-valgrind
 # VALGRIND = valgrind $(VALGRIND_OPTIONS)
@@ -101,31 +108,23 @@
 
 # buildConstructorsWithoutSourcePositionInformation.o: buildConstructorsWithoutSourcePositionInformation.C
 
-<<<<<<< HEAD
 BoostLibraries = \
   $(BOOST_LDFLAGS) $(BOOST_DATE_TIME_LIB)           \
   $(BOOST_THREAD_LIB) $(BOOST_FILESYSTEM_LIB) $(BOOST_PROGRAM_OPTIONS_LIB)  \
   $(BOOST_REGEX_LIB)  $(BOOST_SYSTEM_LIB) $(BOOST_SERIALIZATION_LIB)    \
   $(BOOST_WAVE_LIB) $(BOOST_IOSTREAMS_LIB) $(RT_LIBS) $(top_builddir)/src/util/libroseutil.la
 
-CxxGrammarMetaProgram_LDADD =			\
-  $(top_builddir)/src/util/libroseutil.la	\
-  $(top_builddir)/src/util/libroseSawyer.la	\
-  $(BoostLibraries)
-=======
-# MS (10/8/2015): Boost is specified twice to allow to link with old gcc 4.2 as well as with 4.8+
 CxxGrammarMetaProgram_LDADD = \
   $(ROSE_BOOST_LIBS) \
   $(top_builddir)/src/util/libroseutil.la \
   $(top_builddir)/src/util/libroseSawyer.la \
   $(ROSE_BOOST_LIBS) \
   $(RT_LIBS)
->>>>>>> 449d0a3b
 
 # DQ (9/11/2008):
 # The rose_paths.c is built in ROSE/src/util and this dependence causes
 # ROSE to rebuild a lot of code each time configure is rerun. Let's see
-# if this can be made a little more tolerable for those without larger
+# if this can be make a little more tolerable for those without larger
 # computers working on ROSE (e.g. students).
 # CxxGrammarMetaProgram_DEPENDENCIES = $(CxxGrammarMetaProgram_LDADD)
 # CxxGrammarMetaProgram_DEPENDENCIES = 
