--- conflicted
+++ resolved
@@ -108,13 +108,6 @@
 
 # buildConstructorsWithoutSourcePositionInformation.o: buildConstructorsWithoutSourcePositionInformation.C
 
-<<<<<<< HEAD
-CxxGrammarMetaProgram_LDADD = $(top_builddir)/src/util/libroseutil.la			\
-	$(BOOST_LDFLAGS) $(BOOST_DATE_TIME_LIB)						\
-	$(BOOST_THREAD_LIB) $(BOOST_FILESYSTEM_LIB) $(BOOST_PROGRAM_OPTIONS_LIB)	\
-	$(BOOST_REGEX_LIB)  $(BOOST_SYSTEM_LIB) $(BOOST_SERIALIZATION_LIB)		\
-	$(BOOST_WAVE_LIB) $(BOOST_IOSTREAMS_LIB) $(RT_LIBS)
-=======
 BoostLibraries = \
   $(BOOST_LDFLAGS) $(BOOST_DATE_TIME_LIB)           \
   $(BOOST_THREAD_LIB) $(BOOST_FILESYSTEM_LIB) $(BOOST_PROGRAM_OPTIONS_LIB)  \
@@ -124,7 +117,6 @@
 CxxGrammarMetaProgram_LDADD = \
   $(BoostLibraries) \
   $(top_builddir)/src/util/libroseutil.la
->>>>>>> 9342da71
 
 # DQ (9/11/2008):
 # The rose_paths.c is built in ROSE/src/util and this dependence causes
