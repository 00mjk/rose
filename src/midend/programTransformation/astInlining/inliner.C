
// tps (01/14/2010) : Switching from rose.h to sage3.
#include "sage3basic.h"
#include "rewrite.h"
#include "sageBuilder.h"
#include <iostream>
#include <string>
#include <iomanip>
#include "pre.h"
#include "rose_config.h" // for BOOST_FILESYSTEM_VERSION
#include "RoseAst.h" // using AST Iterator
#include <Diagnostics.h>
#include <AstConsistencyTests.h>


// DQ (8/1/2005): test use of new static function to create 
// Sg_File_Info object that are marked as transformations
#undef SgNULL_FILE
#define SgNULL_FILE Sg_File_Info::generateDefaultFileInfoForTransformationNode()

#include "replaceExpressionWithStatement.h"
#include "inlinerSupport.h"
#include "inliner.h"

using namespace std;
using namespace Rose;
using namespace SageInterface;
// void FixSgTree(SgNode*);
// void FixSgProject(SgProject&);

// a namespace
namespace Inliner {
  bool skipHeaders = false;
  bool verbose = false ; // if set to true, generate debugging information
} 

SgExpression* generateAssignmentMaybe(SgExpression* lhs, SgExpression* rhs)
   {
  // If lhs is NULL, return rhs without doing an assignment
  // If lhs is not NULL, assign rhs to it
  // Used as a helper in inliner

#if 0
     if (lhs)
          return new SgAssignOp(SgNULL_FILE, lhs, rhs);
       else
          return rhs;
#else
     SgExpression* returnAssignmentOperator = NULL;
     if (lhs != NULL)
        {
          returnAssignmentOperator = new SgAssignOp(SgNULL_FILE, lhs, rhs);
          returnAssignmentOperator->set_endOfConstruct(SgNULL_FILE);
        }
       else
          returnAssignmentOperator = rhs;

     return returnAssignmentOperator;
#endif
   }

// Change all return statements in a block of code to assignments to a
// variable and gotos to a given label.  Used internally by the inliner.
class ChangeReturnsToGotosVisitor: public AstSimpleProcessing
   {
     private:
     SgLabelStatement* label;
     SgExpression* where_to_write_answer;

     public:
     ChangeReturnsToGotosVisitor(SgLabelStatement* label,SgExpression* where_to_write_answer)
        : label(label), where_to_write_answer(where_to_write_answer) {}

     virtual void visit(SgNode* n)
        {
          SgReturnStmt* rs = isSgReturnStmt(n);
          if (rs)
             {
               // std::cout << "Converting return statement " << rs->unparseToString();
               // std::cout << " into possible assignment to " << where_to_write_answer->unparseToString();
               // std::cout << " and jump to " << label->get_name().getString() << std::endl;
               SgExpression* return_expr = rs->get_expression();
               SgBasicBlock* block = SageBuilder::buildBasicBlock();
            // printf ("Building IR node #1: new SgBasicBlock = %p \n",block);
               if (return_expr)
                  {
                    SgExpression* assignment = generateAssignmentMaybe(where_to_write_answer,return_expr);
                    if (where_to_write_answer)
                      where_to_write_answer->set_parent(assignment);
                    if (return_expr != assignment)
                      return_expr->set_parent(assignment);
                    SgStatement* assign_stmt = SageBuilder::buildExprStatement(assignment);
                    SageInterface::appendStatement(assign_stmt, block);
                  }

            // block->get_statements().push_back(new SgGotoStatement(SgNULL_FILE, label));
               SgGotoStatement* gotoStatement = new SgGotoStatement(SgNULL_FILE, label);
               gotoStatement->set_endOfConstruct(SgNULL_FILE);
               ROSE_ASSERT(n->get_parent() != NULL);
               SageInterface::appendStatement(gotoStatement, block);
               isSgStatement(n->get_parent())->replace_statement(rs, block);
               block->set_parent(n->get_parent());
               ROSE_ASSERT(gotoStatement->get_parent() != NULL);
             }
        }
   };

// One curried step of the inlining process.  This class just rearranges
// the parameters and sends them on to ChangeReturnsToGotosVisitor.
class ChangeReturnsToGotosPrevisitor: public SageInterface::StatementGenerator {
  SgLabelStatement* end_of_inline_label;
  SgStatement* funbody_copy;

  public:
  ChangeReturnsToGotosPrevisitor(SgLabelStatement* end, SgStatement* body):
    end_of_inline_label(end), funbody_copy(body) {}

  virtual SgStatement* generate(SgExpression* where_to_write_answer) {
    ChangeReturnsToGotosVisitor(end_of_inline_label, where_to_write_answer).
      traverse(funbody_copy, postorder);
    return funbody_copy;
  }
};

// Pei-Hung (06/12/20) This will replace the closure symbols to the capture symbols
class ReplaceCaptureVariableVisitor: public AstSimpleProcessing {
  public:
  // map < closureSymbol, captureSymbol>
  typedef std::map<SgVariableSymbol*, SgVariableSymbol*> captureVarMap;

 
  private:
  const captureVarMap& varMap;

  public:
  ReplaceCaptureVariableVisitor(const captureVarMap& varMap):
  varMap(varMap) {}
    
  virtual void visit(SgNode* n) {
    if (isSgDotExp(n) || isSgArrowExp(n)) {
      SgBinaryOp* binaryOp = isSgBinaryOp(n);
      isSgExpression(n->get_parent())->
        replace_expression(isSgExpression(n), binaryOp->get_rhs_operand());
    }
   if (isSgVarRefExp(n))
   {
     SgVarRefExp* vr = isSgVarRefExp(n);
     SgVariableSymbol* sym = vr->get_symbol();
     captureVarMap::const_iterator iter = varMap.find(sym);
     if (iter == varMap.end()) return; // This is not a parameter use
     //cout <<" replace closure symbol" << endl;
     vr->set_symbol(iter->second);
   }
  }
};

// This class replaces all uses of this to references to a specified
// variable.  Used as part of inlining non-static member functions.
class ReplaceThisWithRefVisitor: public AstSimpleProcessing {
  SgVariableSymbol* sym;
  
  public:
  ReplaceThisWithRefVisitor(SgVariableSymbol* sym): sym(sym) {}
    
  virtual void visit(SgNode* n) {
    if (isSgThisExp(n)) {
      SgVarRefExp* vr = new SgVarRefExp(SgNULL_FILE, sym);
      vr->set_endOfConstruct(SgNULL_FILE);
      isSgExpression(n->get_parent())->
        replace_expression(isSgExpression(n), vr);
    }
  }
};

// This class replaces all variable references to point to new symbols
// based on a map.  It is used to replace references to the parameters
// of an inlined procedure with new variables.
class ReplaceParameterUseVisitor: public AstSimpleProcessing {
  public:
  typedef std::map<SgInitializedName*, SgVariableSymbol*> paramMapType;

  private:
  const paramMapType& paramMap;

  public:
  // constructor accepts the formal-actual parameter mapping
  ReplaceParameterUseVisitor(const paramMapType& paramMap):
    paramMap(paramMap) {}

  virtual void visit(SgNode* n) {
    SgVarRefExp* vr = isSgVarRefExp(n);
    if (!vr) return;
    SgInitializedName* in = vr->get_symbol()->get_declaration();
    paramMapType::const_iterator iter = paramMap.find(in);
    if (iter == paramMap.end()) return; // This is not a parameter use
    vr->set_symbol(iter->second);
  }
};

// Convert a declaration such as "A x = A(1, 2);" into "A x(1, 2);".  This is
// always (IIRC) safe to do by C++ language rules, even if A has a nontrivial
// copy constructor and/or destructor.
// FIXME (bug in another part of ROSE) -- the output from this routine unparses
// as if no changes had occurred, even though the PDF shows the transformation
// correctly.
void removeRedundantCopyInConstruction(SgInitializedName* in) {
  SgAssignInitializer* ai = isSgAssignInitializer(in->get_initializer());
  ROSE_ASSERT (ai);
  SgInitializer* realInit = isSgInitializer(ai->get_operand());
  ROSE_ASSERT (realInit);
  ROSE_ASSERT (isSgConstructorInitializer(realInit));
  in->set_initializer(realInit);
  realInit->set_parent(in);
  // FIXME -- do we need to delete ai?
}

// Mark AST as being a transformation
static void
markAsTransformation(SgNode *ast) {
    struct FixFileInfo: AstSimpleProcessing {
        void visit(SgNode *node) {
            if (SgLocatedNode *loc = isSgLocatedNode(node)) {
                // DQ (3/1/2015): This is now being caught in the DOT file generation, so I think we need to use this
                // better version.
                // DQ (4/14/2014): This should be a more complete version to set all of the Sg_File_Info objects on a
                // SgLocatedNode.
                if (loc->get_startOfConstruct()) {
                    loc->get_startOfConstruct()->setTransformation();
                    loc->get_startOfConstruct()->setOutputInCodeGeneration();
                }

                if (loc->get_endOfConstruct()) {
                    loc->get_endOfConstruct()->setTransformation();
                    loc->get_endOfConstruct()->setOutputInCodeGeneration();
                }

                if (SgExpression* exp = isSgExpression(loc)) {
                    if (exp->get_operatorPosition()) {
                        exp->get_operatorPosition()->setTransformation();
                        exp->get_operatorPosition()->setOutputInCodeGeneration();
                    }
                }
            }
        }
    };
    FixFileInfo().traverse(ast, preorder);
}
#if 0
// a helper function for debugging purpose, used inside gdb.
static void recursivePrintCurrentAndParent (SgNode* n)
{
  // print current level's info
  if (!n) return; 
  cout<<"--------------"<<endl;
  cout<<n<<":"<<n->class_name()<<  endl;
  if (SgLocatedNode * lnode = isSgLocatedNode(n))
  { 
    cout<<"file info:\t ";
    lnode->get_file_info()->display();
    cout<<"\n unparseToString:\t ";
    lnode->unparseToString();
  }  

  // track back to its parent
  recursivePrintCurrentAndParent (n->get_parent());
} 
#endif
// Main inliner code.  Accepts a function call as a parameter, and inlines
// only that single function call.  Returns true if it succeeded, and false
// otherwise.  The function call must be to a named function, static member
// function, or non-virtual non-static member function, and the function
// must be known (not through a function pointer or member function
// pointer).  Also, the body of the function must already be visible.
// Recursive procedures are handled properly (when allowRecursion is set), by
// inlining one copy of the procedure into itself.  Any other restrictions on
// what can be inlined are bugs in the inliner code.
bool
doInline(SgFunctionCallExp* funcall, bool allowRecursion)
   {
#if 0
  // DQ (4/6/2015): Adding code to check for consistency of checking the isTransformed flag.
     ROSE_ASSERT(funcall != NULL);
     ROSE_ASSERT(funcall->get_parent() != NULL);
     SgGlobal* globalScope = TransformationSupport::getGlobalScope(funcall);
     ROSE_ASSERT(globalScope != NULL);
  // checkTransformedFlagsVisitor(funcall->get_parent());
     checkTransformedFlagsVisitor(globalScope);
#endif

   if (Inliner::verbose)        
   {
     Sg_File_Info* info_start = funcall->get_startOfConstruct ();
     size_t a_start = (size_t)info_start->get_line ();
     cout<<"Inside doInling() for a function call @ "<< a_start<<endl;
     //funcall->get_file_info()->display();
   }
    if (Inliner::skipHeaders)
    {
      // Liao 1/23/2018. we ignore function calls within header files, which are not unparsed by ROSE. 
      string filename= funcall->get_file_info()->get_filename();
      string suffix = StringUtility ::fileNameSuffix(filename);
      //vector.tcc: This is an internal header file, included by other library headers
      if (suffix=="h" ||suffix=="hpp"|| suffix=="hh"||suffix=="H" ||suffix=="hxx"||suffix=="h++" ||suffix=="tcc")
        return false; 

      // also check if it is compiler generated, mostly template instantiations. They are not from user code.
      if (funcall->get_file_info()->isCompilerGenerated() )
        return false; 
      // check if the file is within include-staging/ header directories
      if (insideSystemHeader(funcall))
        return false;
    }

// Handle member function calls like a.foo() or aptr->foo()
// Walk to its right-hand side to get the member function reference expression.
     SgExpression* funname = funcall->get_function();
     SgExpression* func_ref_exp = isSgFunctionRefExp(funname);
     SgDotExp* dotexp = isSgDotExp(funname);
     SgArrowExp* arrowexp = isSgArrowExp(funname);
     SgExpression* thisptr = 0;
     if (dotexp || arrowexp)
        {
          func_ref_exp = isSgBinaryOp(funname)->get_rhs_operand();
          if (dotexp) {
            SgExpression* lhs = dotexp->get_lhs_operand();

           // Skip operator overloading functions for now.
            SgExpression* rhs = dotexp->get_rhs_operand();
           // TODO: refactored into SageInterface: isOperatorOverloading() 
            SgMemberFunctionRefExp* m_ref_exp = isSgMemberFunctionRefExp(rhs);
            if (m_ref_exp)
            {
              SgMemberFunctionDeclaration* m_func_decl =  m_ref_exp->get_symbol()->get_declaration();
              if (m_func_decl)
              {
                string q_name = m_func_decl->get_qualified_name().getString();
                string::size_type pos = q_name.find ("::operator",0);
                string::size_type a_pos = q_name.find("::__anonymous_",0); // lambda expression is call through an anonymous operator
                if (pos !=string::npos && a_pos !=0)  // a non-anonymous operator
                {
//                  if (Inliner::verbose)        
                    std::cout << "Inline returns false: skip non-anonymous operator function named:" << q_name << std::endl;
                  return false;
                }
              }
            }

            // FIXME -- patch this into p_lvalue
            bool is_lvalue = lhs->get_lvalue();
            if (isSgInitializer(lhs)) is_lvalue = false;

            if (!is_lvalue) {
              SgAssignInitializer* ai = SageInterface::splitExpression(lhs);
              // ROSE_ASSERT (isSgInitializer(ai->get_operand())); // it can be SgVarRefExp
#if 0
              printf ("ai = %p ai->isTransformation() = %s \n",ai,ai->isTransformation() ? "true" : "false");
#endif
              SgInitializedName* in = isSgInitializedName(ai->get_parent());
              in->set_auto_decltype(SageBuilder::buildAutoType());
              ROSE_ASSERT (in);
              if (isSgInitializer(ai->get_operand()))
                removeRedundantCopyInConstruction(in);
              lhs = dotexp->get_lhs_operand(); // Should be a var ref now
            }
            thisptr = new SgAddressOfOp(SgNULL_FILE, deepCopy(lhs));
          } else if (arrowexp) {
            thisptr = arrowexp->get_lhs_operand();
          } else {
            assert (false);
          }
        }

     if (!func_ref_exp)
        {
           if (Inliner::verbose)        
           {
              std::cout << "Inline returns false: not a call to a named function for SgFunctionCallExp*"<< funcall << std::endl;
           }
          return false; // Probably a call through a fun ptr
        }

     SgFunctionSymbol* funsym = 0;
     if (isSgFunctionRefExp(func_ref_exp))
       funsym = isSgFunctionRefExp(func_ref_exp)->get_symbol();
     else
       if (isSgMemberFunctionRefExp(func_ref_exp))
         funsym = isSgMemberFunctionRefExp(func_ref_exp)->get_symbol();
       else // template member function is not supported yet
       {
         cerr<<"doInline() unhandled function reference type:"<< func_ref_exp->class_name() <<endl;
         //assert (false);
         return false;
       }

     assert (funsym);
     if (isSgMemberFunctionSymbol(funsym) &&
         isSgMemberFunctionSymbol(funsym)->get_declaration()->get_functionModifier().isVirtual())
        {
           if (Inliner::verbose)        
              std::cout << "Inline returns false: cannot inline virtual member functions" << std::endl;
          return false;
        }

     SgFunctionDeclaration* fundecl = funsym->get_declaration();
     fundecl = fundecl ? isSgFunctionDeclaration(fundecl->get_definingDeclaration()) : NULL;
#if 0
    if (!isSgTemplateInstantiationFunctionDecl (fundecl))
    {
      if (Inliner::verbose)        
        std::cout << "Inline returns false: skipping function calls to non-template instantiations:" << fundecl->class_name() << " at line: "
            << func_ref_exp->get_file_info()->get_line() << std::endl;
      return false;
    }
#endif
     // check the qualified name of the function to be inlined: skip std::xx functions
     if (fundecl)
     {
       string q_name = fundecl->get_qualified_name().getString();
       string::size_type pos = q_name.find ("::std::",0);
       if (pos ==0)
       {
         if (Inliner::verbose)        
           std::cout << "Inline returns false: skip std function named:" << q_name << std::endl;
         return false;
       }
     }

     SgFunctionDefinition* fundef = fundecl ? fundecl->get_definition() : NULL;
     if (!fundef)
        {
           if (Inliner::verbose)        
             std::cout << "Inline returns false: no function definition is visible" << std::endl;
          return false; // No definition of the function is visible
        }

     // check for direct recursion call
     // TODO: handle indirect recursive calls: funcA-> funcB , funcB->funcA
     // Need to build a call graph to answer this question.
     if (!allowRecursion)
        {
          SgNode* my_fundef = funcall;
          // find enclosing function definition of the call site
          while (my_fundef && !isSgFunctionDefinition(my_fundef))
             {
            // printf ("Before reset: my_fundef = %p = %s \n",my_fundef,my_fundef->class_name().c_str());
               my_fundef = my_fundef->get_parent();
               ROSE_ASSERT(my_fundef != NULL);
            // printf ("After reset: my_fundef = %p = %s \n",my_fundef,my_fundef->class_name().c_str());
             }
       // printf ("After reset: my_fundef = %p = %s \n",my_fundef,my_fundef->class_name().c_str());
          assert (isSgFunctionDefinition(my_fundef));
          if (isSgFunctionDefinition(my_fundef) == fundef)
             {
               if (Inliner::verbose)    
                  std::cout << "Inline failed: trying to inline a procedure into itself" << std::endl;
               return false;
             }
        }

     SgVariableDeclaration* thisdecl = 0;
     SgName thisname("this__");
     thisname << ++gensym_counter;
     SgInitializedName* thisinitname = 0;
     // Pei-Hung (06/12/20) Need to check if this is a lambda function call
     bool isLambdaMemberFuncCall = false;
     ReplaceCaptureVariableVisitor::captureVarMap varMap;
     // create a new variable declaration for member function call : 
     //   TYPE*  this__ =  thisPtr; ??
     // static member functions cannot access this->data (non-static data). That is why we check non-static for thisptr case. 
     if (isSgMemberFunctionSymbol(funsym) && !fundecl->get_declarationModifier().get_storageModifier().isStatic())
     {
       assert (thisptr != NULL);
       SgType* thisptrtype = thisptr->get_type();
       const SgSpecialFunctionModifier& specialMod = 
       funsym->get_declaration()->get_specialFunctionModifier();
       SgFunctionType* ft = funsym->get_declaration()->get_type();
       ROSE_ASSERT (ft);
       SgMemberFunctionType* mft = isSgMemberFunctionType(ft);
       ROSE_ASSERT (mft);
       SgType* ct = mft->get_class_type();
       if (specialMod.isConstructor()) {
         thisptrtype = new SgPointerType(ct);
       }
       // Pei-Hung (06/12/20) check if the parent of SgClassDeclaration is a SgLambdaExp
       SgClassDeclaration* classDecl = isSgClassDeclaration(isSgClassType(ct)->get_declaration());
       ROSE_ASSERT(classDecl);
       if(isSgLambdaExp(classDecl->get_parent()))
       {
         // Pei-Hung (06/12/20) If this is a lambda function call, we try to skip the class
         // declaration.
         SgLambdaExp* lambdaExp = isSgLambdaExp(classDecl->get_parent());
         ROSE_ASSERT(lambdaExp);
         isLambdaMemberFuncCall = true;
         //cout << "There is a lambda class" << endl;
         SgLambdaCaptureList* lambdaCaptureList = lambdaExp->get_lambda_capture_list();
         SgLambdaCapturePtrList captureList = lambdaCaptureList->get_capture_list();
         BOOST_FOREACH (SgLambdaCapture* capture, captureList)
         {
           // get the capture variable
           SgVarRefExp* captureVarRef = isSgVarRefExp(capture->get_capture_variable());
           ROSE_ASSERT(captureVarRef);
           SgVariableSymbol* captureVarSym = captureVarRef->get_symbol();
           // get the closure variable
           SgVarRefExp* closureVarRef = isSgVarRefExp(capture->get_closure_variable());
           ROSE_ASSERT(closureVarRef);
           SgVariableSymbol* closureVarSym = closureVarRef->get_symbol();
           // Mapping closure and capture. 
           varMap[closureVarSym] = captureVarSym;
         }
       }
       else
       { 
         SgConstVolatileModifier& thiscv = fundecl->get_declarationModifier().get_typeModifier().get_constVolatileModifier();
         // if (thiscv.isConst() || thiscv.isVolatile()) { FIXME
         thisptrtype = new SgModifierType(thisptrtype);
         isSgModifierType(thisptrtype)->get_typeModifier().get_constVolatileModifier() = thiscv;
         // }
         // cout << thisptrtype->unparseToString() << " --- " << thiscv.isConst() << " " << thiscv.isVolatile() << endl;
         SgAssignInitializer* assignInitializer = new SgAssignInitializer(SgNULL_FILE, thisptr);
         assignInitializer->set_endOfConstruct(SgNULL_FILE);
#if 0
         printf ("before new SgVariableDeclaration(): assignInitializer = %p assignInitializer->isTransformation() = %s \n",assignInitializer,assignInitializer->isTransformation() ? "true" : "false");
#endif   
         thisdecl = new SgVariableDeclaration(SgNULL_FILE, thisname, thisptrtype, assignInitializer);
#if 0
         printf ("(after new SgVariableDeclaration(): assignInitializer = %p assignInitializer->isTransformation() = %s \n",assignInitializer,assignInitializer->isTransformation() ? "true" : "false");
#endif   
         thisdecl->set_endOfConstruct(SgNULL_FILE);
         thisdecl->get_definition()->set_endOfConstruct(SgNULL_FILE);
         thisdecl->set_definingDeclaration(thisdecl);

         thisinitname = (thisdecl->get_variables()).back();
         //thisinitname = lastElementOfContainer(thisdecl->get_variables());
         // thisinitname->set_endOfConstruct(SgNULL_FILE);
         assignInitializer->set_parent(thisinitname);
         markAsTransformation(assignInitializer);

         // printf ("Built new SgVariableDeclaration #1 = %p \n",thisdecl);

         // DQ (6/23/2006): New test
         ROSE_ASSERT(assignInitializer->get_parent() != NULL);
       }
     }

     // Get the list of actual argument expressions from the function call, which we'll later use to initialize new local
     // variables in the inlined code.  We need to detach the actual arguments from the AST here since we'll be reattaching
     // them below (otherwise we would violate the invariant that the AST is a tree).
     SgFunctionDefinition* targetFunction = PRE::getFunctionDefinition(funcall);
     SgExpressionPtrList funargs = funcall->get_args()->get_expressions();
     funcall->get_args()->get_expressions().clear();
     BOOST_FOREACH (SgExpression *actual, funargs)
         actual->set_parent(NULL);

     // Make a copy of the to-be-inlined function so we're not modifying and (re)inserting the original.
     SgBasicBlock* funbody_raw = fundef->get_body();
     SgInitializedNamePtrList& params = fundecl->get_args();
     std::vector<SgInitializedName*> inits;
     SgTreeCopy tc;
     SgFunctionDefinition* function_copy = isSgFunctionDefinition(fundef->copy(tc));

     // Pei-Hung (07/15/2020) the SgClassSymbol for the copied SgthisExp is associated with original 
     // symbol table.  This should better be fixed in the deep copy function.  This should serve as 
     // a tentative fix only.
     for(SgCopyHelp::copiedNodeMapTypeIterator iter = tc.get_copiedNodeMap().begin(); iter !=tc.get_copiedNodeMap().end(); iter++)
     {
        SgThisExp* thisexp_raw = isSgThisExp(const_cast<SgNode*>(iter->first));
        if(thisexp_raw != NULL)
        {
          SgThisExp* thisexp_copy = isSgThisExp(iter->second);
          SgClassSymbol* classsym_raw = thisexp_raw->get_class_symbol();
          SgClassSymbol* classsym_copy = thisexp_copy->get_class_symbol();
          // both SgClassSymbols point to the same symbol table
          if(classsym_raw->get_parent() == classsym_copy->get_parent())
          {
            SgSymbolTable* symtable_raw = isSgSymbolTable(classsym_raw->get_parent());
            ROSE_ASSERT(symtable_raw);
            SgScopeStatement* parentscope = isSgScopeStatement(symtable_raw->get_parent());
            // Use the copy stack to look for the scope this symbol should stay
            if(tc.get_copiedNodeMap().find(parentscope) != tc.get_copiedNodeMap().end())
            {
              SgSymbolTable* newsymtable = isSgScopeStatement(tc.get_copiedNodeMap().find(parentscope)->second)->get_symbol_table();
              classsym_copy->set_parent(newsymtable);
              newsymtable->insert(classsym_copy->get_name(),classsym_copy);
              //std::cout << symtable_raw << " scope :" << tc.get_copiedNodeMap().find(parentscope)->first << ":" << tc.get_copiedNodeMap().find(parentscope)->second << std::endl;
              //std::cout << "copy stack :" << iter->first<< ":" << iter->second << std::endl;
            }
          }
        } 
     }

     ROSE_ASSERT (function_copy);
     SgBasicBlock* funbody_copy = function_copy->get_body();
#if 0
// Check possible SgLambdaExp's SgMemberFunctionDeclaration's SgCtorInitializerList
     RoseAst func_ast(funbody_copy);
     for(RoseAst::iterator i=func_ast.begin();i!=func_ast.end();++i) {
     //     cout<<"We are here:"<<(*i)->class_name()<<endl;
          SgNode* n = (*i);
          if (SgCtorInitializerList * ctor_init_list = isSgCtorInitializerList (n))
          {
            cout<<"Found SgCtorInitializerList:"<<n<<endl;
            ROSE_ASSERT(ctor_init_list == ctor_init_list->get_definingDeclaration());
          }
     }
#endif     
     // rename labels in an inlined function definition. goto statements to them will be updated. 
     renameLabels(funbody_copy, targetFunction);

     // print more information in case the following assertion fails
     if(funbody_raw->get_symbol_table()->size() != funbody_copy->get_symbol_table()->size()) {
        cerr<<"funbody_raw symbol table size: "<<funbody_raw->get_symbol_table()->size()<<endl;
        cerr<<"funbody_copy symbol table size: "<<funbody_copy->get_symbol_table()->size()<<endl;
        SgSymbolTable* rawSymTable = funbody_raw->get_symbol_table();
        std::set<SgNode *> rawSymbolList  = rawSymTable->get_symbols();
        for(std::set<SgNode *>::iterator i = rawSymbolList.begin(); i != rawSymbolList.end(); ++i)
        {
          SgSymbol* sym = isSgSymbol(*i);
          cout << " raw symbol name = " << sym->get_name() << endl;
        }
        SgSymbolTable* copySymTable = funbody_copy->get_symbol_table();
        std::set<SgNode *> copySymbolList  = copySymTable->get_symbols();
        for(std::set<SgNode *>::iterator i = copySymbolList.begin(); i != copySymbolList.end(); ++i)
        {
          SgSymbol* sym = isSgSymbol(*i);
          cout << " copy symbol name = " << sym->get_name() << endl;
        }
        
     }
     ASSERT_require(funbody_raw->get_symbol_table()->size() == funbody_copy->get_symbol_table()->size());
   
     // We don't need to keep the copied SgFunctionDefinition now that the labels in it have been moved to the target function
     // (having it in the memory pool confuses the AST tests), but we must not delete the formal argument list or the body
     // because we need them below.
     if (function_copy->get_declaration()) {
         ASSERT_require(function_copy->get_declaration()->get_parent() == function_copy);
         function_copy->get_declaration()->set_parent(NULL);
         function_copy->set_declaration(NULL);
     }
     if (function_copy->get_body()) {
         ASSERT_require(function_copy->get_body()->get_parent() == function_copy);
         function_copy->get_body()->set_parent(NULL);
         function_copy->set_body(NULL);
     }
     delete function_copy;
     function_copy = NULL;
     funbody_copy->set_parent(SageInterface::getScope(funcall));
#if 0
     SgPragma* pragmaBegin = new SgPragma("start_of_inline_function", SgNULL_FILE);
     SgPragmaDeclaration* pragmaBeginDecl = new SgPragmaDeclaration(SgNULL_FILE, pragmaBegin);
     pragmaBeginDecl->set_endOfConstruct(SgNULL_FILE);
     pragmaBegin->set_parent(pragmaBeginDecl);
     pragmaBeginDecl->set_definingDeclaration(pragmaBeginDecl);
     funbody_copy->prepend_statement(pragmaBeginDecl);
     pragmaBeginDecl->set_parent(funbody_copy);
#endif

     // In the to-be-inserted function body, create new local variables with distinct non-conflicting names, one per formal
     // argument and having the same type as the formal argument. Initialize those new local variables with the actual
     // arguments.  Also, build a paramMap that maps each formal argument (SgInitializedName) to its corresponding new local
     // variable (SgVariableSymbol).
     ReplaceParameterUseVisitor::paramMapType paramMap;
     SgInitializedNamePtrList::iterator formalIter = params.begin();
     SgExpressionPtrList::iterator actualIter = funargs.begin();
     for (size_t argNumber=0;
          formalIter != params.end() && actualIter != funargs.end();
          ++argNumber, ++formalIter, ++actualIter) {
         SgInitializedName *formalArg = *formalIter;
         SgExpression *actualArg = *actualIter;

         // Build the new local variable.
         // FIXME[Robb P. Matzke 2014-12-12]: we need a better way to generate a non-conflicting local variable name
         //SgAssignInitializer* initializer = NULL;
         SgInitializer* initializer = NULL;
         // Pei-Hung (06/12/20): need to check if the argument is a class defined for lambda
         SgClassDeclaration* classdecl = NULL;
         bool hasLambdaFuncArg = false;
         if(isSgClassType(formalArg->get_typeptr()))
         {
           SgClassType* classtype = isSgClassType(formalArg->get_typeptr());
           classdecl = isSgClassDeclaration(classtype->get_declaration()); 
           ROSE_ASSERT(classdecl);
           // check if the parent of SgClassDeclaration is SgLambdaExp
           if(isSgLambdaExp(classdecl->get_parent()))
           {
             //cout << formalArg->get_name()<< endl;
             //cout << classdecl->get_name() << endl;
             hasLambdaFuncArg = true;
           }
         }
         SgVariableDeclaration* vardecl = NULL;
         SgName shadow_name(formalArg->get_name());
         shadow_name << "__" << ++gensym_counter;
         int newStmtCount = 0;
         // Pei-Hung (06/12/20) this will create functor for the inlined code.
         // turn off this by default; turn it on for experimental usage
         bool retrieveFunctor = true;
         if(retrieveFunctor && hasLambdaFuncArg)
         {
           // cout << "new class name = " << shadow_name << endl;
           // Get lambda function, class declaration, and others
           SgLambdaExp* lambdaExp = isSgLambdaExp(classdecl->get_parent());
<<<<<<< HEAD
           SgClassDeclaration* defingingclassdecl  = isSgClassDeclaration(classdecl->get_definingDeclaration());
=======
           //SgClassDeclaration* defingingclassdecl  = isSgClassDeclaration(classdecl->get_definingDeclaration());
>>>>>>> 67c03f0b
           SgMemberFunctionDeclaration* lambdaFunc = isSgMemberFunctionDeclaration(lambdaExp->get_lambda_function());
           SgLambdaCaptureList* lambdaCaptureList = lambdaExp->get_lambda_capture_list();
           SgLambdaCapturePtrList captureList = lambdaCaptureList->get_capture_list();

           // Create new copy of class
           SgMemberFunctionDeclaration* lambdaFuncDefCopy = isSgMemberFunctionDeclaration(SageInterface::deepCopy(lambdaFunc));
          // These should be replaced by buildClassDeclarationStatement_nfi if it can be compiled properly.
           SgClassDeclaration* lambdaFuncClassCopy = new SgClassDeclaration(shadow_name, SgClassDeclaration::e_class, NULL,NULL);
           lambdaFuncClassCopy->set_firstNondefiningDeclaration(lambdaFuncClassCopy);
           lambdaFuncClassCopy->set_parent(funbody_copy);
           lambdaFuncClassCopy->set_scope(funbody_copy);
           SgClassType* class_type = NULL;
           class_type = SgClassType::createType(lambdaFuncClassCopy);
           setOneSourcePositionForTransformation(lambdaFuncClassCopy);
           SgClassDefinition* lambdaClassDef = SageBuilder::buildClassDefinition();

           SgClassDeclaration* definingLambdaClassDecl = new SgClassDeclaration(shadow_name,SgClassDeclaration::e_class,NULL,lambdaClassDef);
           lambdaClassDef->set_declaration(definingLambdaClassDecl);
           definingLambdaClassDecl->set_parent(funbody_copy);
           definingLambdaClassDecl->set_scope(funbody_copy);
           lambdaFuncClassCopy->set_definingDeclaration(definingLambdaClassDecl);
           setOneSourcePositionForTransformation(definingLambdaClassDecl);
           definingLambdaClassDecl->set_definingDeclaration(definingLambdaClassDecl);
           definingLambdaClassDecl->set_firstNondefiningDeclaration(lambdaFuncClassCopy);
           definingLambdaClassDecl->set_type(lambdaFuncClassCopy->get_type());
           lambdaFuncClassCopy->setForward();
           //fixStructDeclaration(definingLambdaClassDecl,funbody_copy);

           // namae the class to be the variable name used for template function argument
           lambdaFuncClassCopy->set_name(shadow_name);
           definingLambdaClassDecl->set_name(shadow_name);

           lambdaFuncClassCopy->set_explicit_anonymous(false);
           definingLambdaClassDecl->set_explicit_anonymous(false);

           lambdaFuncClassCopy->set_isAutonomousDeclaration(false);
           definingLambdaClassDecl->set_isAutonomousDeclaration(false);

           //cout << lambdaFuncClassCopy->get_name() << ":" << lambdaFuncClassCopy << ":" << lambdaFuncClassCopy->get_explicit_anonymous() << ":" << lambdaFuncClassCopy->get_isAutonomousDeclaration() << endl;
           //cout << lambdaFuncClassCopy->get_parent() << ":" << classdecl->get_parent()<< endl;
           //cout << lambdaFuncClassCopy->get_type() << ":" << classdecl->get_type()<< endl;
       
           // Insert the class definition to expose the class details. 
           lambdaClassDef->append_member(lambdaFuncDefCopy);

           // adding capture list
           SgFunctionParameterList* captureParamList = SageBuilder::buildFunctionParameterList();
           SgCtorInitializerList* closureList = SageBuilder::buildCtorInitializerList_nfi();
           closureList->set_definingDeclaration(closureList);
           // prepare member functon parameter list for constructor initializer
           SgExprListExp* memberFuncArgList = SageBuilder::buildExprListExp_nfi();
           BOOST_FOREACH (SgLambdaCapture* capture, captureList)
           {
             // capture list
             SgVarRefExp* captureVarRef = isSgVarRefExp(capture->get_capture_variable());
             ROSE_ASSERT(captureVarRef);
             SgVariableSymbol* captureVarSym = captureVarRef->get_symbol();
             SgName localVarName(captureVarSym->get_name());
             localVarName << "__" << ++gensym_counter;
             //cout << "capture list:"<< localVarName << endl;
             SgInitializedName* captureInitializedName = SageBuilder::buildInitializedName(localVarName, captureVarSym->get_type());
             captureParamList->append_arg(captureInitializedName);
             captureInitializedName->set_parent(captureParamList);
             captureInitializedName->set_scope(lambdaClassDef);
 
             // closure list
             SgVarRefExp* closureVarRef = isSgVarRefExp(capture->get_closure_variable());
             ROSE_ASSERT(closureVarRef);
             SgVariableSymbol* closureVarSym = closureVarRef->get_symbol();
             SgName closureNmae = closureVarSym->get_name();
             //cout << "closure list:"<< closureNmae << endl;
             // build local private variable declaration for the closure variable
             SgVariableDeclaration* closureVarDel = SageBuilder::buildVariableDeclaration(closureNmae, closureVarSym->get_type(), NULL, lambdaClassDef);
             closureVarDel->get_declarationModifier().get_accessModifier().setPrivate() ;

             SgVarRefExp* closureAssignVarExp = SageBuilder::buildVarRefExp(captureInitializedName, funbody_copy);
             SgAssignInitializer* assignInitilizer = SageBuilder::buildAssignInitializer(closureAssignVarExp, closureVarSym->get_type());
             SgInitializedName* closuredName = SageBuilder::buildInitializedName(closureNmae, closureVarSym->get_type(), assignInitilizer);
             closureList->append_ctor_initializer(closuredName);
             closuredName->set_parent(closureList);
             closuredName->set_scope(lambdaClassDef);
             lambdaClassDef->append_member(closureVarDel);

             // Add parameter for onstructor initializer
             SgVarRefExp* constructInitializerParam = SageBuilder::buildVarRefExp(closureVarSym);
             memberFuncArgList->append_expression(constructInitializerParam);
           }
           // Build constructor with member intialization
           SgMemberFunctionDeclaration* selfDefiningFunctionDecl = SageBuilder::buildDefiningMemberFunctionDeclaration (shadow_name, SageBuilder::buildVoidType(),captureParamList, lambdaClassDef );
           selfDefiningFunctionDecl->set_CtorInitializerList(closureList);
           selfDefiningFunctionDecl->set_associatedClassDeclaration(definingLambdaClassDecl);
           // set constructor type to avoid return type being unparsed
           selfDefiningFunctionDecl->get_specialFunctionModifier().setConstructor();
           closureList->set_parent(selfDefiningFunctionDecl);
           lambdaClassDef->append_member(selfDefiningFunctionDecl);
           funbody_copy->get_statements().insert(funbody_copy->get_statements().begin() + argNumber, definingLambdaClassDecl);
           newStmtCount++;

           // Build variable declaration for the new class/
           SgConstructorInitializer* constructorInitializer = SageBuilder::buildConstructorInitializer(selfDefiningFunctionDecl, memberFuncArgList, SageBuilder::buildVoidType(),false, false, false, false);
           ASSERT_not_null(constructorInitializer);
           initializer = isSgInitializer(constructorInitializer);
           SgName init_construct_name(formalArg->get_name());
           init_construct_name << "__" << ++gensym_counter;
           vardecl = SageBuilder::buildVariableDeclaration(init_construct_name, definingLambdaClassDecl->get_type(), initializer, funbody_copy);
         }
         else if(hasLambdaFuncArg)
         {
<<<<<<< HEAD
           SgLambdaExp* lambdaExp = isSgLambdaExp(classdecl->get_parent());
           SgClassDeclaration* defingingclassdecl  = isSgClassDeclaration(classdecl->get_definingDeclaration());
           SgMemberFunctionDeclaration* lambdaFunc = isSgMemberFunctionDeclaration(lambdaExp->get_lambda_function());
=======
           //SgLambdaExp* lambdaExp = isSgLambdaExp(classdecl->get_parent());
           //SgClassDeclaration* defingingclassdecl  = isSgClassDeclaration(classdecl->get_definingDeclaration());
           //SgMemberFunctionDeclaration* lambdaFunc = isSgMemberFunctionDeclaration(lambdaExp->get_lambda_function());
>>>>>>> 67c03f0b
           SgAssignInitializer* assignInitializer = new SgAssignInitializer(SgNULL_FILE, actualArg, formalArg->get_type());
           ASSERT_not_null(assignInitializer);
           initializer = isSgInitializer(assignInitializer);
           vardecl = new SgVariableDeclaration(SgNULL_FILE, shadow_name, formalArg->get_type(), initializer);
           SgInitializedName* vardeclInitializedName = vardecl->get_decl_item(shadow_name);
           vardeclInitializedName->set_auto_decltype(SageBuilder::buildAutoType());
         }
         else
         { 
           SgAssignInitializer* assignInitializer = new SgAssignInitializer(SgNULL_FILE, actualArg, formalArg->get_type());
           ASSERT_not_null(assignInitializer);
           initializer = isSgInitializer(assignInitializer);
           vardecl = new SgVariableDeclaration(SgNULL_FILE, shadow_name, formalArg->get_type(), initializer);
         }
         initializer->set_endOfConstruct(SgNULL_FILE);
#if 0
         printf ("initializer = %p initializer->isTransformation() = %s \n",initializer,initializer->isTransformation() ? "true" : "false");
#endif
         vardecl->set_definingDeclaration(vardecl);
         vardecl->set_endOfConstruct(SgNULL_FILE);
         vardecl->get_definition()->set_endOfConstruct(SgNULL_FILE);
         vardecl->set_parent(funbody_copy);

         // Insert the new local variable into the (near) beginning of the to-be-inserted function body.  We insert them in the
         // order their corresponding actuals/formals appear, although the C++ standard does not require this order of
         // evaluation.
         SgInitializedName* init = vardecl->get_variables().back();
         inits.push_back(init);
         initializer->set_parent(init);
         init->set_scope(funbody_copy);
         funbody_copy->get_statements().insert(funbody_copy->get_statements().begin() + argNumber + newStmtCount, vardecl);
         SgVariableSymbol* sym = new SgVariableSymbol(init);
         paramMap[formalArg] = sym;
         funbody_copy->insert_symbol(shadow_name, sym);
         sym->set_parent(funbody_copy->get_symbol_table());
     }

     // Similarly for "this". We create a local variable in the to-be-inserted function body that will be initialized with the
     // caller's "this".
     if (!isLambdaMemberFuncCall && thisdecl) {
         thisdecl->set_parent(funbody_copy);
         thisinitname->set_scope(funbody_copy);
         funbody_copy->get_statements().insert(funbody_copy->get_statements().begin(), thisdecl);
         SgVariableSymbol* thisSym = new SgVariableSymbol(thisinitname);
         funbody_copy->insert_symbol(thisname, thisSym);
         thisSym->set_parent(funbody_copy->get_symbol_table());
         ReplaceThisWithRefVisitor(thisSym).traverse(funbody_copy, postorder);
     }
     if(isLambdaMemberFuncCall)
     {
       ReplaceCaptureVariableVisitor(varMap).traverse(funbody_copy, postorder);
        
     }
     ReplaceParameterUseVisitor(paramMap).traverse(funbody_copy, postorder);

     SgName end_of_inline_name = "rose_inline_end__";
     end_of_inline_name << ++gensym_counter;
     SgLabelStatement* end_of_inline_label = new SgLabelStatement(SgNULL_FILE, end_of_inline_name);
     end_of_inline_label->set_endOfConstruct(SgNULL_FILE);

#if 0
     printf ("\n\nCalling AST copy mechanism on a SgBasicBlock \n");

  // Need to set the parent of funbody_copy to avoid error.
     funbody_copy->set_parent(funbody_raw->get_parent());

     printf ("This is a copy of funbody_raw = %p to build funbody_copy = %p \n",funbody_raw,funbody_copy);

     printf ("funbody_raw->get_statements().size()  = %" PRIuPTR " \n",funbody_raw->get_statements().size());
     printf ("funbody_copy->get_statements().size() = %" PRIuPTR " \n",funbody_copy->get_statements().size());

     printf ("funbody_raw->get_symbol_table()->size()  = %d \n",(int)funbody_raw->get_symbol_table()->size());
     printf ("funbody_copy->get_symbol_table()->size() = %d \n",(int)funbody_copy->get_symbol_table()->size());

     printf ("Output the symbol table for funbody_raw \n");
     funbody_raw->get_symbol_table()->print("debugging copy problem");

  // printf ("Output the symbol table for funbody_copy \n");
  // funbody_copy->get_symbol_table()->print("debugging copy problem");

     SgProject* project_copy = TransformationSupport::getProject(funbody_raw);
     ROSE_ASSERT(project_copy != NULL);

     const int MAX_NUMBER_OF_IR_NODES_TO_GRAPH_FOR_WHOLE_GRAPH = 4000;
     generateAstGraph(project_copy,MAX_NUMBER_OF_IR_NODES_TO_GRAPH_FOR_WHOLE_GRAPH);
#endif

     funbody_copy->append_statement(end_of_inline_label);
     end_of_inline_label->set_scope(targetFunction);
     SgLabelSymbol* end_of_inline_label_sym = new SgLabelSymbol(end_of_inline_label);
     end_of_inline_label_sym->set_parent(targetFunction->get_symbol_table());
     targetFunction->get_symbol_table()->insert(end_of_inline_label->get_name(), end_of_inline_label_sym);

     // To ensure that there is some statement after the label
     SgExprStatement* dummyStatement = SageBuilder::buildExprStatement(SageBuilder::buildNullExpression());
     dummyStatement->set_endOfConstruct(SgNULL_FILE);
     funbody_copy->append_statement(dummyStatement);
     dummyStatement->set_parent(funbody_copy);
#if 0
     SgPragma* pragmaEnd = new SgPragma("end_of_inline_function", SgNULL_FILE);
     SgPragmaDeclaration* pragmaEndDecl = new SgPragmaDeclaration(SgNULL_FILE, pragmaEnd);
     pragmaEndDecl->set_endOfConstruct(SgNULL_FILE);
     pragmaEnd->set_parent(pragmaEndDecl);
     pragmaEndDecl->set_definingDeclaration(pragmaEndDecl);
     funbody_copy->append_statement(pragmaEndDecl);
     pragmaEndDecl->set_parent(funbody_copy);
#endif

     ChangeReturnsToGotosPrevisitor previsitor = ChangeReturnsToGotosPrevisitor(end_of_inline_label, funbody_copy);
     replaceExpressionWithStatement(funcall, &previsitor);

     // Make sure the AST is consistent. To save time, we'll just fix things that we know can go wrong. For instance, the
     // SgAsmExpression.p_lvalue data member is required to be true for certain operators and is set to false in other
     // situations. Since we've introduced new expressions into the AST we need to adjust their p_lvalue according to the
     // operators where they were inserted.
     markLhsValues(targetFunction);
#ifdef NDEBUG
     AstTests::runAllTests(SageInterface::getProject());
#endif

#if 0
  // DQ (4/6/2015): Adding code to check for consitancy of checking the isTransformed flag.
     ROSE_ASSERT(funcall != NULL);
     ROSE_ASSERT(funcall->get_parent() != NULL);
     ROSE_ASSERT(globalScope != NULL);
  // checkTransformedFlagsVisitor(funcall->get_parent());
     checkTransformedFlagsVisitor(globalScope);
#endif

  // DQ (4/7/2015): This fixes something I was required to fix over the weekend and which is fixed more directly, I think.
  // Mark the things we insert as being transformations so they get inserted into the output by backend()
     markAsTransformation(funbody_copy);

     return true;
   }<|MERGE_RESOLUTION|>--- conflicted
+++ resolved
@@ -699,11 +699,7 @@
            // cout << "new class name = " << shadow_name << endl;
            // Get lambda function, class declaration, and others
            SgLambdaExp* lambdaExp = isSgLambdaExp(classdecl->get_parent());
-<<<<<<< HEAD
-           SgClassDeclaration* defingingclassdecl  = isSgClassDeclaration(classdecl->get_definingDeclaration());
-=======
            //SgClassDeclaration* defingingclassdecl  = isSgClassDeclaration(classdecl->get_definingDeclaration());
->>>>>>> 67c03f0b
            SgMemberFunctionDeclaration* lambdaFunc = isSgMemberFunctionDeclaration(lambdaExp->get_lambda_function());
            SgLambdaCaptureList* lambdaCaptureList = lambdaExp->get_lambda_capture_list();
            SgLambdaCapturePtrList captureList = lambdaCaptureList->get_capture_list();
@@ -812,15 +808,9 @@
          }
          else if(hasLambdaFuncArg)
          {
-<<<<<<< HEAD
-           SgLambdaExp* lambdaExp = isSgLambdaExp(classdecl->get_parent());
-           SgClassDeclaration* defingingclassdecl  = isSgClassDeclaration(classdecl->get_definingDeclaration());
-           SgMemberFunctionDeclaration* lambdaFunc = isSgMemberFunctionDeclaration(lambdaExp->get_lambda_function());
-=======
            //SgLambdaExp* lambdaExp = isSgLambdaExp(classdecl->get_parent());
            //SgClassDeclaration* defingingclassdecl  = isSgClassDeclaration(classdecl->get_definingDeclaration());
            //SgMemberFunctionDeclaration* lambdaFunc = isSgMemberFunctionDeclaration(lambdaExp->get_lambda_function());
->>>>>>> 67c03f0b
            SgAssignInitializer* assignInitializer = new SgAssignInitializer(SgNULL_FILE, actualArg, formalArg->get_type());
            ASSERT_not_null(assignInitializer);
            initializer = isSgInitializer(assignInitializer);
