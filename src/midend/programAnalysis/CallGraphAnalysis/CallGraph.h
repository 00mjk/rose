
#ifndef CALL_GRAPH_H
#define CALL_GRAPH_H

#include <AstInterface.h>
#include <GraphDotOutput.h>
#include <VirtualGraphCreate.h>

// DQ (7/28/2005): Don't include the data base
#ifdef HAVE_MYSQL
// TPS (01Dec2008): Enabled mysql and this fails.
// seems like it is not supposed to be included
#if 0
#include <GlobalDatabaseConnection.h>
#endif
#endif

#include "AstDiagnostics.h"

#include <sstream>
#include <iostream>
#include <string>
#include <functional>
#include <queue>

#ifdef HAVE_SQLITE3
#include "sqlite3x.h"
#endif

<<<<<<< HEAD
class Properties;
class FunctionData;

// driscoll6 (1/2011) Use reference-counting shared_ptrs to avoid
// memory leaks. (at the suggestion of George (vulov1))
#include <boost/shared_ptr.hpp>
typedef boost::shared_ptr<Properties> PropertiesPtr;

=======
>>>>>>> 720effc6
//Only used when SOLVE_FUNCTION_CALLS_IN_DB is defined
class Properties : public AstAttribute
{
  public:

    bool isPointer, isPolymorphic;
    SgClassDefinition *invokedClass;
    SgFunctionDeclaration *functionDeclaration;
    SgType *functionType;

    std::string nid;
    std::string label;
    std::string type;
    std::string scope;
    std::string functionName;

    bool hasDef;
    bool isPtr;
    bool isPoly;

    Properties();
    Properties(Properties* prop);
    Properties(SgFunctionDeclaration* inputFunctionDeclaration);
    Properties(std::string nid, std::string label, std::string type, std::string scope,
        bool hasDef, bool isPtr, bool isPoly);

};


typedef Rose_STL_Container<SgFunctionDeclaration *> SgFunctionDeclarationPtrList;
typedef Rose_STL_Container<SgClassDefinition *> SgClassDefinitionPtrList;

// DQ (1/31/2006): Changed name and made global function type symbol table a static data member.
// extern SgFunctionTypeTable Sgfunc_type_table;
// This header has to be here since it uses type SgFunctionDeclarationPtrList 
#include "ClassHierarchyGraph.h"


//AS(090707) Added the CallTargetSet namespace to replace the CallGraphFunctionSolver class
namespace CallTargetSet
{
  typedef Rose_STL_Container<SgFunctionDeclaration *> SgFunctionDeclarationPtrList;
  typedef Rose_STL_Container<SgClassDefinition *> SgClassDefinitionPtrList;
  // returns the list of declarations of all functions that may get called via the specified pointer
  std::vector<Properties*> solveFunctionPointerCall ( SgPointerDerefExp *, SgProject * );

  // returns the list of declarations of all functions that may get called via a member function pointer
  std::vector<Properties*> solveMemberFunctionPointerCall ( SgExpression *,ClassHierarchyWrapper * );
  Rose_STL_Container<SgFunctionDeclaration*> solveFunctionPointerCallsFunctional(SgNode* node, SgFunctionType* functionType );

  // returns the list of declarations of all functions that may get called via a
  // member function (non/polymorphic) call
  std::vector<Properties*> solveMemberFunctionCall ( SgClassType *, ClassHierarchyWrapper *,		SgMemberFunctionDeclaration *, bool );

  // returns the list of Properties of all constructors that may get called via 
  // an initialization.
  std::vector<Properties*> solveConstructorInitializer ( SgConstructorInitializer* sgCtorInit);

  // Populates functionList with Properties of all functions that may get called.
  void getPropertiesForExpression(SgExpression* exp,
                                    ClassHierarchyWrapper* classHierarchy,
                                    Rose_STL_Container<Properties*>& propList);

  //! Populates functionList with definitions of all functions that may get called. This
  //! is basically a wrapper around getPropertiesForExpression that extracts the
  //! SgFunctionDefinition from the Properties object. This returns only callees that have definitions -
  //! to get all possible callees, use getDeclarationsForExpression
  void getDefinitionsForExpression(SgExpression* exp,
                                    ClassHierarchyWrapper* classHierarchy,
                                    Rose_STL_Container<SgFunctionDefinition*>& calleeList);

  //! Populates functionList with declarations of all functions that may get called. This
  //! is basically a wrapper around getPropertiesForExpression.
  void getDeclarationsForExpression(SgExpression* exp,
                                    ClassHierarchyWrapper* classHierarchy,
                                    Rose_STL_Container<SgFunctionDeclaration*>& calleeList);

  // Gets a vector of SgExpressions that are associated with the current SgFunctionDefinition.
  // This functionality is necessary for virtual, interprocedural control flow graphs. However, 
  // it is costly and should be used infrequently (or optimized!).
  void getExpressionsForDefinition(SgFunctionDefinition* targetDef, 
                                   ClassHierarchyWrapper* classHierarchy,
                                   Rose_STL_Container<SgExpression*>& exps);
};

class FunctionData
{
  public:

    bool hasDefinition;

    bool isDefined (); 

    //@{
    //Interfaces only used when DB is defined
  public:
    FunctionData ( SgFunctionDeclaration* functionDeclaration, SgProject *project,
        ClassHierarchyWrapper * );
<<<<<<< HEAD
    Properties* properties;
=======
    Properties *properties;
>>>>>>> 720effc6

    // Relevant data for call graph
    //SgFunctionDeclaration* functionDeclaration;
    Rose_STL_Container<Properties *> functionList;
    //@}
    //@{
    //Interfaces only defined when DB is NOT defined
  public:
    // Relevant data for call graph
    SgFunctionDeclaration* functionDeclaration;
    //     Rose_STL_Container<SgFunctionDeclaration*> functionList;
    Rose_STL_Container<SgMemberFunctionDeclaration*> *findPointsToVirtualFunctions ( SgMemberFunctionDeclaration * );
    bool compareFunctionDeclarations( SgFunctionDeclaration *f1, SgFunctionDeclaration *f2 );
    //@}
};

//! A function object to be used as a predicate to filter out functions in a call graph
struct dummyFilter : public std::unary_function<bool,SgFunctionDeclaration*>
{
  bool operator() (SgFunctionDeclaration* node) const;
}; 

class CallGraphBuilder
{
  public:
    CallGraphBuilder( SgProject *proj);
    //! Default builder filtering nothing in the call graph
    void buildCallGraph();
    //! Builder accepting user defined predicate to filter certain functions
    template<typename Predicate>
      void buildCallGraph(Predicate pred);
    //! Grab the call graph built
    SgIncidenceDirectedGraph *getGraph(); 
    //void classifyCallGraph();
  private:
    SgProject *project;
    SgIncidenceDirectedGraph *graph;
};
//! Generate a dot graph named 'fileName' from a call graph
void GenerateDotGraph ( SgIncidenceDirectedGraph *graph, std::string fileName );

//Iterate over all edges in graph until an edge from->to is found. If not such edge
//exists return NULL
SgGraphEdge*
findEdge (SgIncidenceDirectedGraph* graph, SgGraphNode* from, SgGraphNode* to);

SgGraphNode* findNode(SgGraph* graph, std::string nid);


//! Find a matching graph node based on a function declaration
SgGraphNode* 
findNode ( Rose_STL_Container<SgGraphNode*> & nodeList, SgFunctionDeclaration* functionDeclaration);

SgGraphNode* 
findNode ( Rose_STL_Container<SgGraphNode*> & nodeList, Properties* functionProperties );

SgGraphNode* 
findNode ( Rose_STL_Container<SgGraphNode*> & nodeList, std::string name );

SgGraphNode* 
findNode ( Rose_STL_Container<SgGraphNode*> & nodeList, std::string name, int );

#ifdef HAVE_SQLITE3
sqlite3x::sqlite3_connection* open_db(std::string gDB  );
void createSchema ( sqlite3x::sqlite3_connection& gDB, std::string dbName );

//Will load all graphs represented in the database into one graph
SgIncidenceDirectedGraph* loadCallGraphFromDB (sqlite3x::sqlite3_connection& gDB);
void writeSubgraphToDB ( sqlite3x::sqlite3_connection& gDB,SgIncidenceDirectedGraph* callGraph );
void solveFunctionPointers (  sqlite3x::sqlite3_connection& gDB);
void solveVirtualFunctions (  sqlite3x::sqlite3_connection& gDB, std::string dbHierarchy );

#endif

class GetOneFuncDeclarationPerFunction :  public std::unary_function<SgNode*, Rose_STL_Container<SgNode*> >
{
  public:
    result_type operator()(SgNode* node );
};

template<typename Predicate>
  void
CallGraphBuilder::buildCallGraph (Predicate pred)
{
<<<<<<< HEAD
  Rose_STL_Container<FunctionData> callGraphData;
=======
  Rose_STL_Container<FunctionData *> callGraphData;
>>>>>>> 720effc6

  //AS (09/23/06) Query the memory pool instead of subtree of project
  VariantVector vv( V_SgFunctionDeclaration );
  GetOneFuncDeclarationPerFunction defFunc;
  Rose_STL_Container<SgNode *> functionList = NodeQuery::queryMemoryPool(defFunc, &vv );


  //   list<SgNode *> functionList = NodeQuery::querySubTree ( project, V_SgFunctionDeclaration );

  ClassHierarchyWrapper classHierarchy( project );
  Rose_STL_Container<SgNode *>::iterator i = functionList.begin();

  // printf ("Inside of buildCallGraph functionList.size() = %zu \n",functionList.size());

  Rose_STL_Container<SgNode *> resultingFunctions;


  while ( i != functionList.end() )
  {
    SgFunctionDeclaration* functionDeclaration = isSgFunctionDeclaration( *i );
    ROSE_ASSERT ( functionDeclaration != NULL );

    // determining the in-class declaration
    if ( isSgMemberFunctionDeclaration( functionDeclaration ) )
    {
      // always saving the in-class declaration, so we need to find that one
      SgDeclarationStatement *nonDefDeclInClass =
        isSgMemberFunctionDeclaration( functionDeclaration->get_firstNondefiningDeclaration() );
      // functionDeclaration is outside the class (so it must have a definition)
      if ( nonDefDeclInClass )
        functionDeclaration = isSgMemberFunctionDeclaration( nonDefDeclInClass );
    }
    else
    {
      // we need to have only one declaration for regular functions as well
      SgFunctionDeclaration *nonDefDecl =
        isSgFunctionDeclaration( functionDeclaration->get_firstNondefiningDeclaration() );
      if ( nonDefDecl )
        functionDeclaration = nonDefDecl;
    }
<<<<<<< HEAD
    FunctionData functionData(functionDeclaration, project, &classHierarchy);
=======
    FunctionData* functionData = new FunctionData( functionDeclaration, project, &classHierarchy );
>>>>>>> 720effc6
    //*i = functionDeclaration;

    ROSE_ASSERT(functionData.properties->functionDeclaration != NULL);
    //AS(032806) Filter out functions baced on criteria in predicate
    if(pred(functionDeclaration)==true)
    {
      resultingFunctions.push_back(*i);
      callGraphData.push_back( functionData );
    }
    i++;
  }

  functionList = resultingFunctions;
  // Build the graph
  SgIncidenceDirectedGraph *returnGraph = new SgIncidenceDirectedGraph();
  ROSE_ASSERT (returnGraph != NULL);

<<<<<<< HEAD
  Rose_STL_Container<FunctionData>::iterator j = callGraphData.begin();
=======
  Rose_STL_Container<FunctionData *>::iterator j = callGraphData.begin();
>>>>>>> 720effc6

  //printf ("Build the node list callGraphData.size() = %zu \n",callGraphData.size());

  Rose_STL_Container<SgGraphNode*> nodeList;
  while ( j != callGraphData.end() )
  {
    std::string functionName;
    ROSE_ASSERT ( j->properties->functionDeclaration );
    functionName = j->properties->functionDeclaration->get_mangled_name().getString();

    // Generate a unique name to test against later
    SgFunctionDeclaration* id = j->properties->functionDeclaration;
    SgDeclarationStatement *nonDefDeclInClass =
      isSgMemberFunctionDeclaration( id->get_firstNondefiningDeclaration() );
    if ( nonDefDeclInClass )
      ROSE_ASSERT ( id == nonDefDeclInClass );
    SgGraphNode* node = new SgGraphNode( functionName);
    node->set_SgNode(j->properties->functionDeclaration);

<<<<<<< HEAD
    node->addNewAttribute( "Properties", j->properties );
=======
    node->addNewAttribute("Properties",(*j)->properties );
>>>>>>> 720effc6

    if( SgProject::get_verbose() >= DIAGNOSTICS_VERBOSE_LEVEL )
    {
      std::cout << "Function: "
	<< j->properties->functionDeclaration->get_scope()->get_qualified_name().getString() +
	j->properties->functionDeclaration->get_mangled_name().getString()
	<< " has declaration " << j->isDefined() << "\n";
    }
    nodeList.push_back( node );
    /*
    // show graph
    std::cout << "Function " << functionName << "   " << id << " has pointers to:\n";
    list <Properties *> &fL = (*j)->functionList;
    list<Properties *>::iterator k = fL.begin();
    while (k != fL.end())
    {
    std::cout << "\tfunction: " << *k << "\n";
    k++;
    }
     */
    ROSE_ASSERT ( j->properties->functionType );
    returnGraph->addNode( node );
    j++;
  }

  j = callGraphData.begin();

  if( SgProject::get_verbose() >= DIAGNOSTICS_VERBOSE_LEVEL )
    std::cout << "NodeList size: " << nodeList.size() << "\n";

  int totEdges = 0;
  while (j != callGraphData.end())
  {

    //                printf ("Calling findNode in outer loop (*j)->functionDeclaration->get_name() = %s \n",(*j)->functionDeclaration->get_name().str());
    ROSE_ASSERT( j->properties->functionDeclaration != NULL );
    SgGraphNode* startingNode = findNode( nodeList, j->properties->functionDeclaration);
    ROSE_ASSERT (startingNode != NULL);

<<<<<<< HEAD
    Rose_STL_Container<PropertiesPtr> & functionList = j->functionList;
    Rose_STL_Container<PropertiesPtr>::iterator k = functionList.begin();
=======
    Rose_STL_Container<Properties *> & functionList = (*j)->functionList;
    Rose_STL_Container<Properties *>::iterator k = functionList.begin();
>>>>>>> 720effc6

    while ( k != functionList.end() )
    {
      ROSE_ASSERT ( (*k)->functionType );
      std::string label = "POINTER";

#if 0
      CallGraphEdge* edge = new CallGraphEdge( " " );
      if ( (*k)->functionDeclaration )
        edge->label = (*k)->functionDeclaration->get_mangled_name().getString();
      ROSE_ASSERT ( edge != NULL );
      edge->properties = *k;
#endif
      // if we have a pointer (no function declaration) or a virtual function, create dummy node

      //  ROSE_ASSERT((*k)->functionDeclaration != NULL);

      if (   !( (*k)->functionDeclaration )/* || (*k)->isPolymorphic */ )
      {
        SgGraphNode *dummy;
        dummy = new SgGraphNode( "DUMMY" );

        Properties* newProp = new Properties(*k);

        dummy->set_SgNode(newProp->functionDeclaration);
<<<<<<< HEAD
        dummy->addNewAttribute( "Properties", newProp );
=======
        dummy->addNewAttribute("Properties",newProp );
>>>>>>> 720effc6
        if ( (*k)->functionDeclaration && (*k)->functionDeclaration->get_definingDeclaration() )
          newProp->hasDef =  true;
        else
          newProp->hasDef =  false;


        returnGraph->addNode( dummy );
        returnGraph->addDirectedEdge( startingNode, dummy, " " );
      }
      else
      {

        //This function has been filtered out
        if(pred((*k)->functionDeclaration)==false)
        {
          k++;
          continue;
        }


        SgGraphNode *endNode = findNode( nodeList, ( *k )->functionDeclaration);

        ROSE_ASSERT ( endNode );
        if(findEdge(returnGraph,startingNode,endNode)==NULL)
        {
          ROSE_ASSERT(startingNode != NULL && endNode != NULL);
          returnGraph->addDirectedEdge( startingNode, endNode, " " );
	}else if( SgProject::get_verbose() >= DIAGNOSTICS_VERBOSE_LEVEL ){
	  std::cout << "Did not add edge since it already exist" << std::endl;
	  std::cout << "\tEndNode " << (*k)->functionDeclaration->get_name().str() 
	    << "\t" << (*k)->hasDef << "\n";
	}
      }
      totEdges++;
      k++;
    }
    j++;
  }

  if( SgProject::get_verbose() >= DIAGNOSTICS_VERBOSE_LEVEL )
    std::cout << "Total number of edges: " << totEdges << "\n";
  // printf ("Return graph \n");

  graph = returnGraph;


};

// endif for CALL_GRAPH_H
#endif
<|MERGE_RESOLUTION|>--- conflicted
+++ resolved
@@ -27,7 +27,6 @@
 #include "sqlite3x.h"
 #endif
 
-<<<<<<< HEAD
 class Properties;
 class FunctionData;
 
@@ -36,8 +35,6 @@
 #include <boost/shared_ptr.hpp>
 typedef boost::shared_ptr<Properties> PropertiesPtr;
 
-=======
->>>>>>> 720effc6
 //Only used when SOLVE_FUNCTION_CALLS_IN_DB is defined
 class Properties : public AstAttribute
 {
@@ -136,11 +133,7 @@
   public:
     FunctionData ( SgFunctionDeclaration* functionDeclaration, SgProject *project,
         ClassHierarchyWrapper * );
-<<<<<<< HEAD
     Properties* properties;
-=======
-    Properties *properties;
->>>>>>> 720effc6
 
     // Relevant data for call graph
     //SgFunctionDeclaration* functionDeclaration;
@@ -225,11 +218,7 @@
   void
 CallGraphBuilder::buildCallGraph (Predicate pred)
 {
-<<<<<<< HEAD
   Rose_STL_Container<FunctionData> callGraphData;
-=======
-  Rose_STL_Container<FunctionData *> callGraphData;
->>>>>>> 720effc6
 
   //AS (09/23/06) Query the memory pool instead of subtree of project
   VariantVector vv( V_SgFunctionDeclaration );
@@ -270,11 +259,7 @@
       if ( nonDefDecl )
         functionDeclaration = nonDefDecl;
     }
-<<<<<<< HEAD
     FunctionData functionData(functionDeclaration, project, &classHierarchy);
-=======
-    FunctionData* functionData = new FunctionData( functionDeclaration, project, &classHierarchy );
->>>>>>> 720effc6
     //*i = functionDeclaration;
 
     ROSE_ASSERT(functionData.properties->functionDeclaration != NULL);
@@ -292,11 +277,7 @@
   SgIncidenceDirectedGraph *returnGraph = new SgIncidenceDirectedGraph();
   ROSE_ASSERT (returnGraph != NULL);
 
-<<<<<<< HEAD
   Rose_STL_Container<FunctionData>::iterator j = callGraphData.begin();
-=======
-  Rose_STL_Container<FunctionData *>::iterator j = callGraphData.begin();
->>>>>>> 720effc6
 
   //printf ("Build the node list callGraphData.size() = %zu \n",callGraphData.size());
 
@@ -316,11 +297,7 @@
     SgGraphNode* node = new SgGraphNode( functionName);
     node->set_SgNode(j->properties->functionDeclaration);
 
-<<<<<<< HEAD
     node->addNewAttribute( "Properties", j->properties );
-=======
-    node->addNewAttribute("Properties",(*j)->properties );
->>>>>>> 720effc6
 
     if( SgProject::get_verbose() >= DIAGNOSTICS_VERBOSE_LEVEL )
     {
@@ -360,13 +337,8 @@
     SgGraphNode* startingNode = findNode( nodeList, j->properties->functionDeclaration);
     ROSE_ASSERT (startingNode != NULL);
 
-<<<<<<< HEAD
     Rose_STL_Container<PropertiesPtr> & functionList = j->functionList;
     Rose_STL_Container<PropertiesPtr>::iterator k = functionList.begin();
-=======
-    Rose_STL_Container<Properties *> & functionList = (*j)->functionList;
-    Rose_STL_Container<Properties *>::iterator k = functionList.begin();
->>>>>>> 720effc6
 
     while ( k != functionList.end() )
     {
@@ -392,11 +364,7 @@
         Properties* newProp = new Properties(*k);
 
         dummy->set_SgNode(newProp->functionDeclaration);
-<<<<<<< HEAD
         dummy->addNewAttribute( "Properties", newProp );
-=======
-        dummy->addNewAttribute("Properties",newProp );
->>>>>>> 720effc6
         if ( (*k)->functionDeclaration && (*k)->functionDeclaration->get_definingDeclaration() )
           newProp->hasDef =  true;
         else
