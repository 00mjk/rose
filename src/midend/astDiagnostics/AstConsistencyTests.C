--- conflicted
+++ resolved
@@ -2960,10 +2960,6 @@
             // if (declarationStatement != NULL)
                if (declarationStatement != NULL && isSgLabelSymbol(symbol) == NULL)
                   {
-<<<<<<< HEAD
-                 // DQ (7/25/2013): Tristan reports that this assertion is false for test2001_06.C.
-                    ROSE_ASSERT(declarationStatement->get_firstNondefiningDeclaration() == declarationStatement);
-=======
                  // DQ (8/21/2013): Test added by Tristan are a problem for Fortran code...
 #if 0
                     assert(declarationStatement->get_firstNondefiningDeclaration() != NULL);
@@ -2971,7 +2967,6 @@
 #endif
                  // DQ (7/25/2013): Tristan reports that this assertion is false for test2001_06.C.
                  // ROSE_ASSERT(declarationStatement->get_firstNondefiningDeclaration() == declarationStatement);
->>>>>>> 6e24ffb5
 
                     SgSymbol* local_symbol = declarationStatement->get_symbol_from_symbol_table();
 #if 0
