--- conflicted
+++ resolved
@@ -11,39 +11,7 @@
   Rename the output filename to .C file
   Replace the output file name to rose_f2c_*.C"
 */
-<<<<<<< HEAD
-/******************************************************************************************************************************/
-void Fortran_to_C::translateFileName(SgProject* project)
-{
-  Rose_STL_Container<SgNode*> sourceFileList = NodeQuery::querySubTree (project,V_SgFile);
-  for (Rose_STL_Container<SgNode*>::iterator i = sourceFileList.begin(); i != sourceFileList.end(); i++)
-  {
-    SgFile* sourceFile = isSgFile(*i);
-    string outputFilename = sourceFile->get_sourceFileNameWithoutPath();
-    size_t found;
-    
-    if (SgProject::get_verbose() > 2)
-    {
-      std::cout << "find file name: " << sourceFile->get_sourceFileNameWithoutPath()  << std::endl;
-    }
-    // Search for *.F or *.f, both are valid for Fortran.
-    found = outputFilename.find(".F");
-    if (found == string::npos) {
-      found = outputFilename.find(".f");
-      ROSE_ASSERT(found != string::npos);
-    }
-    
-    outputFilename.replace(found, 2, ".C");
-    outputFilename = "rose_f2c_" + outputFilename;
-    if (SgProject::get_verbose() > 2)
-    {
-      std::cout << "New output name: " << outputFilename  << std::endl;
-    }
-    // set the output filename
-    sourceFile->set_unparse_output_filename(outputFilename);
-    ROSE_ASSERT(sourceFile->get_unparse_output_filename().empty() == false);
-  }
-=======
+/******************************************************************************************************************************/
 void Fortran_to_C::translateFileName(SgFile* sourceFile)
 {
   string outputFilename = sourceFile->get_sourceFileNameWithoutPath();
@@ -68,7 +36,6 @@
   }
   // set the output filename
   sourceFile->set_unparse_output_filename(outputFilename);
->>>>>>> fc470439
 }
 
 
@@ -78,124 +45,60 @@
   Translate SgProgramHeaderStatement in Fortran into SgFunctionDeclaration in C.
   The main subroutine in Fortran will become main function in C.
 */
-<<<<<<< HEAD
-/******************************************************************************************************************************/
-void Fortran_to_C::translateProgramHeaderStatement(SgProject* project)
-{
-  Rose_STL_Container<SgNode*> programHeaderStatementList = NodeQuery::querySubTree (project,V_SgProgramHeaderStatement);
-  for (Rose_STL_Container<SgNode*>::iterator i = programHeaderStatementList.begin(); i != programHeaderStatementList.end(); i++)
-  {
-    SgProgramHeaderStatement* programHeaderStatement = isSgProgramHeaderStatement(*i);
-    
-    // Get scopeStatement from SgProgramHeaderStatement
-    SgScopeStatement* scopeStatement = programHeaderStatement->get_scope();
-    ROSE_ASSERT(scopeStatement);
-    
-    // Get ParameterList and DecoratorList
-    SgFunctionParameterList* functionParameterList = deepCopy(programHeaderStatement->get_parameterList());
-    SgExprListExp* decoratorList = deepCopy(programHeaderStatement->get_decoratorList());
-    
-    // Reuse FunctionDefinition from Fortran programHeaderStatement
-    SgFunctionDefinition* functionDefinition = programHeaderStatement->get_definition();
-    
-    // Get basicBlock from SgProgramHeaderStatement
-    SgBasicBlock* basicBlock = functionDefinition->get_body();
-    ROSE_ASSERT(basicBlock);
-
-    SgSymbolTable* symbolTable = basicBlock->get_symbol_table();
-    ROSE_ASSERT(symbolTable);
-    
-    // The main function return type is int
-    SgType* mainType = SgTypeInt::createType();
-    
-    // Create SgFunctionDeclaration for C main function. Name must be "main".
-    SgFunctionDeclaration* cFunctionDeclaration = buildDefiningFunctionDeclaration("main",
-                                                                                   mainType,
-                                                                                   functionParameterList,
-                                                                                   scopeStatement,
-                                                                                   decoratorList);
-    
-    // Remove original function symbol.  Keep the new function symbol with name of "main"
-    SgFunctionSymbol* functionSymbol = isSgFunctionSymbol(scopeStatement->lookup_symbol(programHeaderStatement->get_name()));
-    SgSymbolTable* globalSymbolTable = isSgSymbolTable(functionSymbol->get_parent());
-    globalSymbolTable->remove(functionSymbol);
-    functionSymbol->set_parent(NULL);
-    delete(functionSymbol);
-    
-    // Setup the C function declaration.
-    deepDelete(cFunctionDeclaration->get_definition());
-    functionDefinition->set_parent(cFunctionDeclaration);
-    cFunctionDeclaration->set_definition(functionDefinition);
-    programHeaderStatement->set_definition(NULL);
-    
-    // Replace the SgProgramHeaderStatement with SgFunctionDeclaration.
-    replaceStatement(programHeaderStatement,cFunctionDeclaration,true);
-    
-    /*
-       Fortran has the implicit data type.  Variables with implicit data type will be found in the local basic block in
-       AST tree. Translator has to link these variable declaration to the main basic block under function declaration. 
-    */
-    fixFortranSymbolTable(functionDefinition,false);
-   
-    programHeaderStatement->set_parent(NULL);
-    deepDelete(programHeaderStatement);
-  }
-=======
-void Fortran_to_C::translateProgramHeaderStatement(SgProgramHeaderStatement* ProgramHeaderStatement)
+/******************************************************************************************************************************/
+void Fortran_to_C::translateProgramHeaderStatement(SgProgramHeaderStatement* programHeaderStatement)
 {
   // Get scopeStatement from SgProgramHeaderStatement
-  SgScopeStatement* scopeStatement = ProgramHeaderStatement->get_scope();
+  SgScopeStatement* scopeStatement = programHeaderStatement->get_scope();
   ROSE_ASSERT(scopeStatement);
-
+  
   // Get ParameterList and DecoratorList
-  SgFunctionParameterList* functionParameterList = deepCopy(ProgramHeaderStatement->get_parameterList());
-  SgExprListExp* decoratorList = deepCopy(ProgramHeaderStatement->get_decoratorList());
-
-  // Copy FunctionDefinition from Fortran ProgramHeaderStatement, and delete old FunctionDefinition
-  SgFunctionDefinition* fortranFunctionDefinition = ProgramHeaderStatement->get_definition();
-  SgFunctionDefinition* CfunctionDefinition = deepCopy(fortranFunctionDefinition);
-  ROSE_ASSERT(CfunctionDefinition);
-  fortranFunctionDefinition->set_parent(NULL);
-  deepDelete(fortranFunctionDefinition);
-
-  // Get fileInfo from SgProgramHeaderStatement
-  Sg_File_Info* fileInfo = Sg_File_Info::generateDefaultFileInfoForTransformationNode();
-  SgBasicBlock* basicBlock = CfunctionDefinition->get_body();
+  SgFunctionParameterList* functionParameterList = deepCopy(programHeaderStatement->get_parameterList());
+  SgExprListExp* decoratorList = deepCopy(programHeaderStatement->get_decoratorList());
+  
+  // Reuse FunctionDefinition from Fortran programHeaderStatement
+  SgFunctionDefinition* functionDefinition = programHeaderStatement->get_definition();
+  
+  // Get basicBlock from SgProgramHeaderStatement
+  SgBasicBlock* basicBlock = functionDefinition->get_body();
   ROSE_ASSERT(basicBlock);
 
+  SgSymbolTable* symbolTable = basicBlock->get_symbol_table();
+  ROSE_ASSERT(symbolTable);
+  
   // The main function return type is int
   SgType* mainType = SgTypeInt::createType();
-
-  // Create SgFunctionDeclaration for C main function. 
-  SgFunctionDeclaration* cMainFunction = buildDefiningFunctionDeclaration("main", mainType,functionParameterList,scopeStatement,decoratorList);
-  ROSE_ASSERT(cMainFunction);
-
+  
+  // Create SgFunctionDeclaration for C main function. Name must be "main".
+  SgFunctionDeclaration* cFunctionDeclaration = buildDefiningFunctionDeclaration("main",
+                                                                                 mainType,
+                                                                                 functionParameterList,
+                                                                                 scopeStatement,
+                                                                                 decoratorList);
+  
+  // Remove original function symbol.  Keep the new function symbol with name of "main"
+  SgFunctionSymbol* functionSymbol = isSgFunctionSymbol(scopeStatement->lookup_symbol(programHeaderStatement->get_name()));
+  SgSymbolTable* globalSymbolTable = isSgSymbolTable(functionSymbol->get_parent());
+  globalSymbolTable->remove(functionSymbol);
+  functionSymbol->set_parent(NULL);
+  delete(functionSymbol);
+  
   // Setup the C function declaration.
-  CfunctionDefinition->set_declaration(cMainFunction);
-  cMainFunction->set_definition(CfunctionDefinition);
-
-  // Add return statement to the end of main function.  Return 0 for main funciton.
-  SgIntVal* returnVal = buildIntVal(0);
-  ROSE_ASSERT(returnVal);
-  SgReturnStmt* returnStmt = buildReturnStmt(returnVal);
-  ROSE_ASSERT(returnStmt);
-  returnVal->set_parent(returnStmt);
-  basicBlock->get_statements().insert(basicBlock->get_statements().end(),returnStmt);
-  returnStmt->set_parent(basicBlock);
-
-  // The return value becomes the end of Construct.
-  returnVal->set_endOfConstruct(fileInfo);
-
+  deepDelete(cFunctionDeclaration->get_definition());
+  functionDefinition->set_parent(cFunctionDeclaration);
+  cFunctionDeclaration->set_definition(functionDefinition);
+  programHeaderStatement->set_definition(NULL);
+  
   // Replace the SgProgramHeaderStatement with SgFunctionDeclaration.
-  replaceStatement(ProgramHeaderStatement,cMainFunction,true);
-
-  // Remove the original symbol from symbol table and scopeStatement
-  SgSymbol* symbol = scopeStatement->lookup_symbol(ProgramHeaderStatement->get_name());
-  symbol->set_parent(NULL);
-  scopeStatement->remove_symbol(symbol);
-  delete(symbol);
-
->>>>>>> fc470439
+  replaceStatement(programHeaderStatement,cFunctionDeclaration,true);
+  
+  /*
+     Fortran has the implicit data type.  Variables with implicit data type will be found in the local basic block in
+     AST tree. Translator has to link these variable declaration to the main basic block under function declaration. 
+  */
+  fixFortranSymbolTable(functionDefinition,false);
+ 
+  programHeaderStatement->set_parent(NULL);
 }  // End of Fortran_to_C::translateProgramHeaderStatement
 
 
@@ -205,126 +108,89 @@
   Translate SgProcedureHeaderStatement in Fortran into SgFunctionDeclaration in C.
   The subroutine in Fortran will become function in C.
 */
-<<<<<<< HEAD
-/******************************************************************************************************************************/
-void Fortran_to_C::translateProcedureHeaderStatement(SgProject* project)
-{
-  Rose_STL_Container<SgNode*> procedureHeaderStatementList = NodeQuery::querySubTree (project,V_SgProcedureHeaderStatement);
-  for (Rose_STL_Container<SgNode*>::iterator i = procedureHeaderStatementList.begin(); i != procedureHeaderStatementList.end(); i++)
-  {
-    SgProcedureHeaderStatement* procedureHeaderStatement = isSgProcedureHeaderStatement(*i);
+/******************************************************************************************************************************/
+void Fortran_to_C::translateProcedureHeaderStatement(SgProcedureHeaderStatement* procedureHeaderStatement)
+{
+  // We only handles Fortran function and Fortran subroutine
+  ROSE_ASSERT(procedureHeaderStatement->isFunction() || procedureHeaderStatement->isSubroutine());
+  
+  // Get fileInfo and scopeStatement from SgProcedureHeaderStatement
+  Sg_File_Info* fileInfo = Sg_File_Info::generateDefaultFileInfoForTransformationNode();
+  SgScopeStatement* scopeStatement = procedureHeaderStatement->get_scope();
+  ROSE_ASSERT(scopeStatement);
+  
+  // Get ParameterList and DecoratorList
+  SgFunctionParameterList* functionParameterList = deepCopy(procedureHeaderStatement->get_parameterList());
+  SgExprListExp* decoratorList = deepCopy(procedureHeaderStatement->get_decoratorList());
+  
+  // Get the return variable from Fortran, name is same as function name.
+  SgInitializedName* fortranReturnVar = procedureHeaderStatement->get_result_name();
+  ROSE_ASSERT(fortranReturnVar);
+  
+  // Reuse FunctionDefinition from Fortran procedureHeaderStatement
+  SgFunctionDefinition* functionDefinition = procedureHeaderStatement->get_definition();
+  
+  // Get basicBlock from SgProcedureHeaderStatement
+  SgBasicBlock* basicBlock = functionDefinition->get_body();
+  ROSE_ASSERT(basicBlock);
+  SgSymbolTable* symbolTable = basicBlock->get_symbol_table();
+  ROSE_ASSERT(symbolTable);
+  
+  // Get the function name from Fortran
+  SgName functionName = procedureHeaderStatement->get_name();
+  
+  /* 
+     Get the return function type from Fortran.
+     Subroutine has only void return type. 
+  */
+  SgType* functionType = procedureHeaderStatement->get_type()->get_return_type(); 
+  
+  // Create SgFunctionDeclaration for C function. 
+  SgFunctionDeclaration* cFunctionDeclaration = buildDefiningFunctionDeclaration(functionName,
+                                                                                 functionType,
+                                                                                 functionParameterList,
+                                                                                 scopeStatement,
+                                                                                 decoratorList);
+  
+  // Fix the function symbol declaration
+  SgFunctionSymbol* functionSymbol = isSgFunctionSymbol(scopeStatement->lookup_symbol(procedureHeaderStatement->get_name()));
+  functionSymbol->set_declaration(cFunctionDeclaration);
+  
+  // Setup the C function declaration.
+  deepDelete(cFunctionDeclaration->get_definition());
+  functionDefinition->set_parent(cFunctionDeclaration);
+  cFunctionDeclaration->set_definition(functionDefinition);
+  procedureHeaderStatement->set_definition(NULL);
+  
+  // If it is a Fortran function, add a return statement at the end.
+  if(procedureHeaderStatement->isFunction())
+  {
+    // Create C return variable, based on the Fortran return variable name and type.
+    const SgName fortranReturnVarName = fortranReturnVar->get_name();
+  
+    // Build VarRefExp for the return statement.  The return varaible has same name as the Fortran function.
+    SgVarRefExp* VarRefExp = buildVarRefExp(fortranReturnVarName,basicBlock);
+    ROSE_ASSERT(VarRefExp);
     
-    // We only handles Fortran function and Fortran subroutine
-    ROSE_ASSERT(procedureHeaderStatement->isFunction() || procedureHeaderStatement->isSubroutine());
-    
-    // Get fileInfo and scopeStatement from SgProcedureHeaderStatement
-    Sg_File_Info* fileInfo = Sg_File_Info::generateDefaultFileInfoForTransformationNode();
-    SgScopeStatement* scopeStatement = procedureHeaderStatement->get_scope();
-    ROSE_ASSERT(scopeStatement);
-    
-    // Get ParameterList and DecoratorList
-    SgFunctionParameterList* functionParameterList = deepCopy(procedureHeaderStatement->get_parameterList());
-    SgExprListExp* decoratorList = deepCopy(procedureHeaderStatement->get_decoratorList());
-    
-    // Get the return variable from Fortran, name is same as function name.
-    SgInitializedName* fortranReturnVar = procedureHeaderStatement->get_result_name();
-    ROSE_ASSERT(fortranReturnVar);
-    
-    // Reuse FunctionDefinition from Fortran procedureHeaderStatement
-    SgFunctionDefinition* functionDefinition = procedureHeaderStatement->get_definition();
-    
-    // Get basicBlock from SgProcedureHeaderStatement
-    SgBasicBlock* basicBlock = functionDefinition->get_body();
-    ROSE_ASSERT(basicBlock);
-    SgSymbolTable* symbolTable = basicBlock->get_symbol_table();
-    ROSE_ASSERT(symbolTable);
-    
-    // Get the function name from Fortran
-    SgName functionName = procedureHeaderStatement->get_name();
-    
-    /* 
-       Get the return function type from Fortran.
-       Subroutine has only void return type. 
-    */
-    SgType* functionType = procedureHeaderStatement->get_type()->get_return_type(); 
-    
-    // Create SgFunctionDeclaration for C function. 
-    SgFunctionDeclaration* cFunctionDeclaration = buildDefiningFunctionDeclaration(functionName,
-                                                                                   functionType,
-                                                                                   functionParameterList,
-                                                                                   scopeStatement,
-                                                                                   decoratorList);
-    
-    // Fix the function symbol declaration
-    SgFunctionSymbol* functionSymbol = isSgFunctionSymbol(scopeStatement->lookup_symbol(procedureHeaderStatement->get_name()));
-    functionSymbol->set_declaration(cFunctionDeclaration);
-    
-    // Setup the C function declaration.
-    deepDelete(cFunctionDeclaration->get_definition());
-    functionDefinition->set_parent(cFunctionDeclaration);
-    cFunctionDeclaration->set_definition(functionDefinition);
-    procedureHeaderStatement->set_definition(NULL);
-    
-    // If it is a Fortran function, add a return statement at the end.
-    if(procedureHeaderStatement->isFunction())
-    {
-      // Create C return variable, based on the Fortran return variable name and type.
-      const SgName fortranReturnVarName = fortranReturnVar->get_name();
-    
-      // Build VarRefExp for the return statement.  The return varaible has same name as the Fortran function.
-      SgVarRefExp* VarRefExp = buildVarRefExp(fortranReturnVarName,basicBlock);
-      ROSE_ASSERT(VarRefExp);
-      
-      // Add return statement to the end of C function.
-      SgReturnStmt* returnStmt = buildReturnStmt(VarRefExp);
-      ROSE_ASSERT(returnStmt);
-      basicBlock->get_statements().insert(basicBlock->get_statements().end(),returnStmt);
-      returnStmt->set_parent(basicBlock);
-      
-      // The return value becomes the end of Construct.
-      VarRefExp->set_endOfConstruct(fileInfo);
-    }
-
-    // Replace the SgProcedureHeaderStatement with SgFunctionDeclaration.
-    replaceStatement(procedureHeaderStatement,cFunctionDeclaration,true);
-    
-    /*
-       Fortran has the implicit data type.  Variables with implicit data type will be found in the local basic block in
-       AST tree. Translator has to link these variable declaration to the main basic block under function declaration. 
-    */
-    fixFortranSymbolTable(functionDefinition,procedureHeaderStatement->isFunction());
-    
-    procedureHeaderStatement->set_parent(NULL);
-    procedureHeaderStatement->set_result_name(NULL);
-    deepDelete(procedureHeaderStatement);
-  }
+    // Add return statement to the end of C function.
+    SgReturnStmt* returnStmt = buildReturnStmt(VarRefExp);
+    ROSE_ASSERT(returnStmt);
+    basicBlock->get_statements().insert(basicBlock->get_statements().end(),returnStmt);
+    returnStmt->set_parent(basicBlock);
+  }
+
+  // Replace the SgProcedureHeaderStatement with SgFunctionDeclaration.
+  replaceStatement(procedureHeaderStatement,cFunctionDeclaration,true);
+  
+  /*
+     Fortran has the implicit data type.  Variables with implicit data type will be found in the local basic block in
+     AST tree. Translator has to link these variable declaration to the main basic block under function declaration. 
+  */
+  fixFortranSymbolTable(functionDefinition,procedureHeaderStatement->isFunction());
+  
+  procedureHeaderStatement->set_parent(NULL);
+  procedureHeaderStatement->set_result_name(NULL);
 }  // End of Fortran_to_C::translateProcedureHeaderStatement
-=======
-void Fortran_to_C::translateProcedureHeaderStatement(SgProcedureHeaderStatement* ProcedureHeaderStatement)
-{
-
-        // We only handles Fortran function and Fortran subroutine
-        ROSE_ASSERT(ProcedureHeaderStatement->isFunction() || ProcedureHeaderStatement->isSubroutine());
-
-        // Get scopeStatement from SgProcedureHeaderStatement
-        SgScopeStatement* scopeStatement = ProcedureHeaderStatement->get_scope();
-        ROSE_ASSERT(scopeStatement);
-
-        // Get ParameterList and DecoratorList
-        SgFunctionParameterList* functionParameterList = deepCopy(ProcedureHeaderStatement->get_parameterList());
-        SgExprListExp* decoratorList = deepCopy(ProcedureHeaderStatement->get_decoratorList());
-        
-        // Get the return variable from Fortran, name is same as function name.
-        SgInitializedName* fortranReturnVar = ProcedureHeaderStatement->get_result_name();
-        ROSE_ASSERT(fortranReturnVar);
-
-        // Reuse FunctionDefinition from Fortran ProcedureHeaderStatement
-        SgFunctionDefinition* fortranFunctionDefinition = ProcedureHeaderStatement->get_definition();
-        SgFunctionDefinition* CfunctionDefinition = deepCopy(fortranFunctionDefinition);
-        deepDelete(fortranFunctionDefinition); 
->>>>>>> fc470439
-
-
 
 /******************************************************************************************************************************/
 /* 
@@ -391,7 +257,6 @@
             
             // Insert return variable declaration into beginning of basic block
             basicBlock->get_statements().insert(basicBlock->get_statements().begin(),variableDeclaration);
-<<<<<<< HEAD
             variableDeclaration->set_parent(basicBlock);
 
             //localVariableInitailizedName->set_parent(variableDeclaration);
@@ -436,18 +301,6 @@
           if(it == statementList.end()){
             basicBlock->get_statements().insert(basicBlock->get_statements().begin(), variableDeclaration);
           }
-=======
-       
-            // Build VarRefExp for the return statement.  The return varaible has same name as the Fortran function.
-            SgVarRefExp* VarRefExp = buildVarRefExp(fortranReturnVarName,basicBlock);
-            ROSE_ASSERT(VarRefExp);
-    
-            // Add return statement to the end of C function.
-            SgReturnStmt* returnStmt = buildReturnStmt(VarRefExp);
-            ROSE_ASSERT(returnStmt);
-            basicBlock->get_statements().insert(basicBlock->get_statements().end(),returnStmt);
-            returnStmt->set_parent(basicBlock);
->>>>>>> fc470439
         }
       }
       ++j;
@@ -461,91 +314,79 @@
   Translate FortranDoLoop in Fortran into ForStatement in C.
 */
 /******************************************************************************************************************************/
-void Fortran_to_C::translateFortranDoLoop(SgProject* project)
-{
-  Rose_STL_Container<SgNode*> fortranDoList = NodeQuery::querySubTree (project,V_SgFortranDo);
-  for (Rose_STL_Container<SgNode*>::iterator i = fortranDoList.begin(); i != fortranDoList.end(); i++)
-  {
-    SgFortranDo* fortranDo = isSgFortranDo(*i);
-    ROSE_ASSERT(fortranDo);
-
-    Sg_File_Info* fileInfo = Sg_File_Info::generateDefaultFileInfoForTransformationNode();
-
-    // Get FortranDo body
-    SgBasicBlock* loopBody = fortranDo->get_body();
-    fortranDo->set_body(NULL); 
-    // Get initialization
-    SgExpression* initialization = fortranDo->get_initialization();
-    fortranDo->set_initialization(NULL); 
-    // Get bound
-    SgExpression* bound = fortranDo->get_bound();
-    fortranDo->set_bound(NULL); 
-    // Get increment
-    SgExpression* increment = fortranDo->get_increment();
-    fortranDo->set_increment(NULL); 
-    // Get numerical label
-    SgLabelRefExp* numericLabel = fortranDo->get_numeric_label();
-    fortranDo->set_numeric_label(NULL);
-
-    // create forInitStatement
-    SgForInitStatement* forInitStatement = buildForInitStatement();
-    // Add the FortranDoLoop initialization into forInitStatement
-    forInitStatement->append_init_stmt(buildExprStatement(initialization));
-    forInitStatement->set_file_info(fileInfo);
-    // Get index variableExpression
-    ROSE_ASSERT(isSgBinaryOp(initialization));
-    SgExpression* variableExpression = ((SgBinaryOp*)initialization)->get_lhs_operand();
-    SgVarRefExp* varRefExp = isSgVarRefExp(variableExpression);
-    SgVariableSymbol* variableSymbol = varRefExp->get_symbol();
-
-    /* 
-      build C forStatement test case.
-      In theory, the initialization has to be a AssignOp.
-      LHS = initilized variable from initialization 
-      RHS = bound from FortranDoLoop                
-    */ 
-    SgLessOrEqualOp* lessOrEqualOp = buildLessOrEqualOp(buildVarRefExp(variableSymbol),
-                                                        bound);
-    SgExprStatement* testStatement = buildExprStatement(lessOrEqualOp);
-
-<<<<<<< HEAD
-    /*
-      build C increment expression
-      generate "i = i + n" style of increment
-      
-      If increment in FortranDo is NULL, then the increment is 1 by default
-    */
-    SgAssignOp* cIncrementOp;
-    if(isSgNullExpression(increment) == NULL)
-    {
-      cIncrementOp = buildAssignOp(buildVarRefExp(variableSymbol),
-                                                  buildAddOp(buildVarRefExp(variableSymbol),
-                                                             increment));
-    }
-    else
-    {
-      cIncrementOp = buildAssignOp(buildVarRefExp(variableSymbol),
-                                                  buildAddOp(buildVarRefExp(variableSymbol),
-                                                  buildIntVal(1)));
-    }
-    // create C forStatement
-    SgForStatement* forStatement = buildForStatement(forInitStatement,
-                                                     testStatement,
-                                                     cIncrementOp,
-                                                     loopBody,
-                                                     NULL); 
-
-    forStatement->set_numeric_label(numericLabel);
-    forInitStatement->set_parent(forStatement);
-    testStatement->set_parent(forStatement);
-    cIncrementOp->set_parent(forStatement);
-    loopBody->set_parent(forStatement);
-
-    // Replace the SgFortranDo with SgForStatement
-    replaceStatement(fortranDo,forStatement,true);
-    deepDelete(fortranDo);
-  }
-}
-=======
-}  // End of Fortran_to_C::translateProcedureHeaderStatement
->>>>>>> fc470439
+void Fortran_to_C::translateFortranDoLoop(SgFortranDo* fortranDo)
+{
+  Sg_File_Info* fileInfo = Sg_File_Info::generateDefaultFileInfoForTransformationNode();
+
+  // Get FortranDo body
+  SgBasicBlock* loopBody = fortranDo->get_body();
+  fortranDo->set_body(NULL); 
+  // Get initialization
+  SgExpression* initialization = fortranDo->get_initialization();
+  fortranDo->set_initialization(NULL); 
+  // Get bound
+  SgExpression* bound = fortranDo->get_bound();
+  fortranDo->set_bound(NULL); 
+  // Get increment
+  SgExpression* increment = fortranDo->get_increment();
+  fortranDo->set_increment(NULL); 
+  // Get numerical label
+  SgLabelRefExp* numericLabel = fortranDo->get_numeric_label();
+  fortranDo->set_numeric_label(NULL);
+
+  // create forInitStatement
+  SgForInitStatement* forInitStatement = buildForInitStatement();
+  // Add the FortranDoLoop initialization into forInitStatement
+  forInitStatement->append_init_stmt(buildExprStatement(initialization));
+  forInitStatement->set_file_info(fileInfo);
+  // Get index variableExpression
+  ROSE_ASSERT(isSgBinaryOp(initialization));
+  SgExpression* variableExpression = ((SgBinaryOp*)initialization)->get_lhs_operand();
+  SgVarRefExp* varRefExp = isSgVarRefExp(variableExpression);
+  SgVariableSymbol* variableSymbol = varRefExp->get_symbol();
+
+  /* 
+    build C forStatement test case.
+    In theory, the initialization has to be a AssignOp.
+    LHS = initilized variable from initialization 
+    RHS = bound from FortranDoLoop                
+  */ 
+  SgLessOrEqualOp* lessOrEqualOp = buildLessOrEqualOp(buildVarRefExp(variableSymbol),
+                                                      bound);
+  SgExprStatement* testStatement = buildExprStatement(lessOrEqualOp);
+
+  /*
+    build C increment expression
+    generate "i = i + n" style of increment
+    
+    If increment in FortranDo is NULL, then the increment is 1 by default
+  */
+  SgAssignOp* cIncrementOp;
+  if(isSgNullExpression(increment) == NULL)
+  {
+    cIncrementOp = buildAssignOp(buildVarRefExp(variableSymbol),
+                                                buildAddOp(buildVarRefExp(variableSymbol),
+                                                           increment));
+  }
+  else
+  {
+    cIncrementOp = buildAssignOp(buildVarRefExp(variableSymbol),
+                                                buildAddOp(buildVarRefExp(variableSymbol),
+                                                buildIntVal(1)));
+  }
+  // create C forStatement
+  SgForStatement* forStatement = buildForStatement(forInitStatement,
+                                                   testStatement,
+                                                   cIncrementOp,
+                                                   loopBody,
+                                                   NULL); 
+
+  forStatement->set_numeric_label(numericLabel);
+  forInitStatement->set_parent(forStatement);
+  testStatement->set_parent(forStatement);
+  cIncrementOp->set_parent(forStatement);
+  loopBody->set_parent(forStatement);
+
+  // Replace the SgFortranDo with SgForStatement
+  replaceStatement(fortranDo,forStatement,true);
+}  // End of Fortran_to_C::translateProcedureHeaderStatement