--- conflicted
+++ resolved
@@ -11,20 +11,12 @@
 
 # Run the test in the simulator without any virtual dynamic shared object
 cmd = echo; echo; echo "Running ${INPUT} in the simulator without a vdso..."
-<<<<<<< HEAD
-cmd = setarch i386 -LRB3 env X86SIM_LD_PRELOAD= TMPDIR=`pwd`/tmp-sim ${VALGRIND} ./x86sim --debug=syscall --vdso=/dev/null ${INPUT}
-=======
 cmd = setarch i386 -LRB3 env X86SIM_LD_PRELOAD= TMPDIR=`pwd`/tmp-sim ${VALGRIND} ./x86sim --debug=syscall,signal --vdso=/dev/null ${INPUT}
->>>>>>> 5936b856
 
 # Run the test in the simulator and use the specified virtual dynamic shared object
 # (Commented out for now because we don't actually have any vdso. See README if you want to test this. [RPM 2010-11-05])
 #cmd = echo; echo; echo "Running ${INPUT} in the simulator with a vdso..."
-<<<<<<< HEAD
-#cmd = setarch i386 -LRB3 env X86SIM_LD_PRELOAD= TMPDIR=`pwd`/tmp-sim ${VALGRIND} ./x86sim --debug=syscall --vdso=${srcdir}/x86vdso ${INPUT}
-=======
 #cmd = setarch i386 -LRB3 env X86SIM_LD_PRELOAD= TMPDIR=`pwd`/tmp-sim ${VALGRIND} ./x86sim --debug=syscall,signal --vdso=${srcdir}/x86vdso ${INPUT}
->>>>>>> 5936b856
 
 # While the simulator is under development, some tests are expected to fail.  We want to automatically mark those tests as
 # passing once they pass for the first time. Since all multiple x86sim tests are using this same configuration, we store the
@@ -33,10 +25,7 @@
 # listed in this file then it is assumed to be a "promote" target, which means it may fail, but once it passes it will be
 # converted to a "must-pass" state. See "test_harness.pl --help" for detals.
 may_fail = ${CONFDIR}/test_status.txt:promote
-<<<<<<< HEAD
-=======
 lockdir=.
->>>>>>> 5936b856
 
 # We want to only promote tests from may-fail to must-pass if we are a developer who is working on the simulator. Such
 # developers will create an empty file named 'do_promote' in the CWD (the projects/simulator build directory).
