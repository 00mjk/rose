/* Emulates an executable. */
#include "rose.h"

/* Define one CPP symbol to determine whether this simulator can be compiled.  The definition of this one symbol depends on
 * all the header file prerequisites. */
#if defined(HAVE_ASM_LDT_H) && defined(HAVE_ELF_H) && \
    defined(HAVE_LINUX_TYPES_H) && defined(HAVE_LINUX_DIRENT_H) && defined(HAVE_LINUX_UNISTD_H)
#  define ROSE_ENABLE_SIMULATOR
#else
#  undef ROSE_ENABLE_SIMULATOR
#endif

#ifdef ROSE_ENABLE_SIMULATOR /* protects this whole file */





#include "VirtualMachineSemantics.h"

/* These are necessary for the system call emulation */
#include <asm/ldt.h>
#include <errno.h>
#include <fcntl.h>
#include <sys/mman.h>
#include <sys/user.h>
#include <sys/wait.h>
#include <unistd.h>

#ifndef HAVE_USER_DESC
typedef modify_ldt_ldt_s user_desc;
#endif


/* AS extra required headrs for system call simulation */
#include <sys/types.h>
#include <sys/mman.h>
#include <sys/stat.h>
#include <sys/uio.h>
#include <sys/wait.h>
#include <sys/utsname.h>
#include <fcntl.h>
#include <errno.h>
#include <sys/time.h>
#include <sys/resource.h>
#include <linux/types.h>
#include <linux/dirent.h>
#include <sys/stat.h>
#include <sys/utsname.h>
#include <fcntl.h>
#include <signal.h>
#include <sys/mman.h>
#include <termios.h>
#include <sys/ioctl.h>
#include <asm/ldt.h>
#include <linux/unistd.h>

/* We use the VirtualMachineSemantics policy. That policy is able to handle a certain level of symbolic computation, but we
 * use it because it also does constant folding, which means that it's symbolic aspects are never actually used here. We only
 * have a few methods to specialize this way.   The VirtualMachineSemantics::Memory is not used -- we use a MemoryMap instead
 * since we're only operating on known addresses and values, and thus override all superclass methods dealing with memory. */
class EmulationPolicy: public VirtualMachineSemantics::Policy {
public:
    struct SegmentInfo {
        uint32_t base, limit;
        bool present;
        SegmentInfo(): base(0), limit(0), present(false) {}
        SegmentInfo(const user_desc &ud) {
            base = ud.base_addr;
            limit = ud.limit_in_pages ? (ud.limit << 12) | 0xfff : ud.limit;
            present = !ud.seg_not_present && ud.useable;
        }
    };

    /* Thrown by exit system calls. */
    struct Exit {
        explicit Exit(int status): status(status) {}
        int status;                             /* same value as returned by waitpid() */
    };

public:
    MemoryMap map;                              /* Describes how specimen's memory is mapped to simulator memory */
    Disassembler *disassembler;                 /* Disassembler to use for obtaining instructions */
    Disassembler::InstructionMap icache;        /* Cache of disassembled instructions */
    uint32_t brk_va;                            /* Current value for brk() syscall; initialized by load() */
    uint32_t phdr_va;                           /* Virtual address for PT_PHDR ELF segment, or zero; initialized by load() */
    static const size_t n_gdt=8192;             /* Number of global descriptor table entries */
    user_desc gdt[n_gdt];                       /* Global descriptor table */
    SegmentInfo segreg_shadow[6];               /* Shadow values of segment registers from GDT */
    
#if 0
    uint32_t gsOffset;
    void (*eipShadow)();
    uint32_t signalHandlers[_NSIG + 1];
    uint32_t signalStack;
    std::vector<user_desc> thread_areas;
#endif

    EmulationPolicy(): disassembler(NULL), brk_va(0), phdr_va(0) {
        for (size_t i=0; i<VirtualMachineSemantics::State::n_gprs; i++)
            writeGPR((X86GeneralPurposeRegister)i, 0);
        for (size_t i=0; i<VirtualMachineSemantics::State::n_flags; i++)
            writeFlag((X86Flag)i, 0);
        writeIP(0);
        writeFlag(x86_flag_1, true_());
        writeGPR(x86_gpr_sp, 0xc0000000ul);

        memset(gdt, 0, sizeof gdt);
        gdt[0x23>>3].entry_number = 0x23>>3;
        gdt[0x23>>3].limit = 0x000fffff;
        gdt[0x23>>3].seg_32bit = 1;
        gdt[0x23>>3].read_exec_only = 1;
        gdt[0x23>>3].limit_in_pages = 1;
        gdt[0x23>>3].useable = 1;
        gdt[0x2b>>3].entry_number = 0x2b>>3;
        gdt[0x2b>>3].limit = 0x000fffff;
        gdt[0x2b>>3].seg_32bit = 1;
        gdt[0x2b>>3].limit_in_pages = 1;
        gdt[0x2b>>3].useable = 1;

        writeSegreg(x86_segreg_cs, 0x23);
        writeSegreg(x86_segreg_ds, 0x2b);
        writeSegreg(x86_segreg_es, 0x2b);
        writeSegreg(x86_segreg_ss, 0x2b);
        writeSegreg(x86_segreg_fs, 0x2b);
        writeSegreg(x86_segreg_gs, 0x2b);
    }

    /* Print machine register state for debugging */
    void dump_registers() const {
        fprintf(stderr, "  Machine state:\n");
        fprintf(stderr, "    eax=0x%08"PRIx64" ebx=0x%08"PRIx64" ecx=0x%08"PRIx64" edx=0x%08"PRIx64"\n",
                readGPR(x86_gpr_ax).known_value(), readGPR(x86_gpr_bx).known_value(),
                readGPR(x86_gpr_cx).known_value(), readGPR(x86_gpr_dx).known_value());
        fprintf(stderr, "    esi=0x%08"PRIx64" edi=0x%08"PRIx64" ebp=0x%08"PRIx64" esp=0x%08"PRIx64" eip=0x%08"PRIx64"\n",
                readGPR(x86_gpr_si).known_value(), readGPR(x86_gpr_di).known_value(),
                readGPR(x86_gpr_bp).known_value(), readGPR(x86_gpr_sp).known_value(),
                get_ip().known_value());
        for (int i=0; i<6; i++) {
            X86SegmentRegister sr = (X86SegmentRegister)i;
            fprintf(stderr, "    %s=0x%04"PRIx64" base=0x%08"PRIx32" limit=0x%08"PRIx32" present=%s\n",
                    segregToString(sr), readSegreg(sr).known_value(), segreg_shadow[sr].base, segreg_shadow[sr].limit,
                    segreg_shadow[sr].present?"yes":"no");
        }
        fprintf(stderr, "    flags: %s %s %s %s %s %s %s\n", 
                readFlag(x86_flag_of).known_value()?"ov":"nv", readFlag(x86_flag_df).known_value()?"dn":"up",
                readFlag(x86_flag_sf).known_value()?"ng":"pl", readFlag(x86_flag_zf).known_value()?"zr":"nz",
                readFlag(x86_flag_af).known_value()?"ac":"na", readFlag(x86_flag_pf).known_value()?"pe":"po", 
                readFlag(x86_flag_cf).known_value()?"cy":"nc");
    }

    /* Recursively load an executable and its libraries libraries into memory, creating the MemoryMap object that describes
     * the mapping from the specimen's address space to the simulator's address space.
     *
     * There are two ways to load dynamic libraries:
     *   1. Load the dynamic linker (ld-linux.so) and simulate it in order to load the libraries.  This is the most accurate
     *      since it delegates the dynamic linking to the actual dynamic linker.  It thus allows different linkers to be
     *      used.
     *   2. Use Matt Brown's work to have ROSE itself resolve the dynamic linking issues.  This approach gives us better
     *      control over the finer details such as which directories are searched, etc. since we have total control over the
     *      linker.  However, Matt's work is not complete at this time [2010-07-20].
     *
     * We use the first approach. */
    SgAsmGenericHeader* load(const char *name);

    /* Initialize the stack for the specimen.  The argc and argv are the command-line of the specimen, not ROSE or the
     * simulator. */
    void initialize_stack(SgAsmGenericHeader*, int argc, char *argv[]);

    /* Returns instruction at current IP, disassembling it if necessary, and caching it. */
    SgAsmx86Instruction *current_insn();

    /* Emulates a Linux system call from an INT 0x80 instruction. */
    void emulate_syscall();

    /* Reads a NUL-terminated string from specimen memory. */
    std::string read_string(uint32_t va);

    /* Copies a stat buffer into specimen memory. */
    void copy_stat64(struct stat64 *sb, uint32_t va);

    /* Called by X86InstructionSemantics. Used by x86_and instruction to set AF flag */
    VirtualMachineSemantics::ValueType<1> undefined_() {
        return 1;
    }

    /* Called by X86InstructionSemantics */
    void hlt() {
        fprintf(stderr, "hlt\n");
        abort();
    }

    /* Called by X86InstructionSemantics */
    void interrupt(uint8_t num) {
        if (num != 0x80) {
            fprintf(stderr, "Bad interrupt\n");
            abort();
        }
        emulate_syscall();
    }

#if 0
    /* Called by X86InstructionSemantics */
    void startInstruction(SgAsmInstruction* insn) {
        if (ms.signalQueue.anySignalsWaiting()) {
            simulate_signal_check(ms, insn->get_address());
        }
    }
#endif

    /* Write value to a segment register and its shadow. */
    void writeSegreg(X86SegmentRegister sr, const VirtualMachineSemantics::ValueType<16> &val) {
        ROSE_ASSERT(3 == (val.known_value() & 7)); /*GDT and privilege level 3*/
        VirtualMachineSemantics::Policy::writeSegreg(sr, val);
        segreg_shadow[sr] = gdt[val.known_value()>>3];
        ROSE_ASSERT(segreg_shadow[sr].present);
    }

    /* Reads memory from the memory map rather than the super class. */
    template <size_t Len> VirtualMachineSemantics::ValueType<Len>
    readMemory(X86SegmentRegister sr, const VirtualMachineSemantics::ValueType<32> &addr,
               const VirtualMachineSemantics::ValueType<1> cond) const {
        ROSE_ASSERT(0==Len % 8 && Len<=64);
        uint32_t base = segreg_shadow[sr].base;
        uint32_t offset = addr.known_value();
        ROSE_ASSERT(offset <= segreg_shadow[sr].limit);
        ROSE_ASSERT(offset + (Len/8) - 1 <= segreg_shadow[sr].limit);

        ROSE_ASSERT(cond.is_known());
        if (cond.known_value()) {
            uint8_t buf[Len/8];
            size_t nread = map.read(buf, base+offset, Len/8);
            ROSE_ASSERT(nread==Len/8);
            uint64_t result = 0;
            for (size_t i=0, j=0; i<Len; i+=8, j++)
                result |= buf[j] << i;
#if 1
            fprintf(stderr, "  readMemory<%zu>(0x%08"PRIx32"+0x%08"PRIx32"=0x%08"PRIx32") -> 0x%08"PRIx64"\n",
                    Len, base, offset, base+offset, VirtualMachineSemantics::ValueType<Len>(result).known_value());
#endif
            return result;
        } else {
            return 0;
        }
    }

    /* Writes memory to the memory map rather than the super class. */
    template <size_t Len> void
    writeMemory(X86SegmentRegister sr, const VirtualMachineSemantics::ValueType<32> &addr,
                const VirtualMachineSemantics::ValueType<Len> &data,  VirtualMachineSemantics::ValueType<1> cond) {
        ROSE_ASSERT(0==Len % 8 && Len<=64);
        uint32_t base = segreg_shadow[sr].base;
        uint32_t offset = addr.known_value();
        ROSE_ASSERT(offset <= segreg_shadow[sr].limit);
        ROSE_ASSERT(offset + (Len/8) - 1 <= segreg_shadow[sr].limit);
        ROSE_ASSERT(data.is_known());
        ROSE_ASSERT(cond.is_known());
        if (cond.known_value()) {
#if 1
            fprintf(stderr, "  writeMemory<%zu>(0x%08"PRIx32"+0x%08"PRIx32"=0x%08"PRIx32", 0x%08"PRIx64")\n",
                    Len, base, offset, base+offset, data.known_value());
#endif
            uint8_t buf[Len/8];
            for (size_t i=0, j=0; i<Len; i+=8, j++)
                buf[j] = (data.known_value() >> i) & 0xff;
            size_t nwritten = map.write(buf, base+offset, Len/8);
            ROSE_ASSERT(nwritten==Len/8);
        }
    }
};

SgAsmGenericHeader*
EmulationPolicy::load(const char *name)
{
    fprintf(stderr, "loading %s...\n", name);
    char *frontend_args[4];
    frontend_args[0] = strdup("-");
    frontend_args[1] = strdup("-rose:read_executable_file_format_only"); /*delay disassembly until later*/
    frontend_args[2] = strdup(name);
    frontend_args[3] = NULL;
    SgProject *project = frontend(3, frontend_args);

    /* Find the best file header. For Windows programs, skip the DOS header if there's another later header. */
    SgAsmGenericHeader *fhdr = SageInterface::querySubTree<SgAsmGenericHeader>(project, V_SgAsmGenericHeader).back();
    writeIP(fhdr->get_entry_rva() + fhdr->get_base_va());

    /* Find a suitable disassembler and clone it in case we want to set properties locally. We only do this for the first
     * (non-recursive) call of load() and assume that all dynamically linked libraries would use the same disassembler. */
    if (!disassembler) {
        disassembler = Disassembler::lookup(fhdr)->clone();
        ROSE_ASSERT(disassembler!=NULL);
    }

    /* Determine which mappable sections should be loaded into the specimen's address space.  We load LOAD and INTERP
     * segments. INTERP segments will additionally cause EmulationPolicy::load() to run recursively.  Note that
     * LoaderELF::order_sections() cause SgAsmGenericSections which are both ELF Sections and ELF Segments to appear twice in
     * the list that's ultimately processed by Loader::create_map(). Therefore we need to keep track of what sections we've
     * actually seen. */
    struct T2: public Loader::Selector {
        EmulationPolicy *policy;
        std::set<SgAsmGenericSection*> seen;
        T2(EmulationPolicy *policy): policy(policy) {}
        virtual Loader::Contribution contributes(SgAsmGenericSection *_section) {
            SgAsmElfSection *section = isSgAsmElfSection(_section);
            SgAsmElfSegmentTableEntry *segment = section ? section->get_segment_entry() : NULL;
            if (segment && seen.find(section)==seen.end()) {
                seen.insert(section);
                switch (segment->get_type()) {
                    case SgAsmElfSegmentTableEntry::PT_LOAD:
                        return Loader::CONTRIBUTE_ADD;
                    case SgAsmElfSegmentTableEntry::PT_INTERP:
                        char interp_name[section->get_size()+1];
                        section->read_content_local(0, interp_name, section->get_size());
                        interp_name[section->get_size()] = '\0';
                        policy->load(interp_name);
                        return Loader::CONTRIBUTE_ADD;
                    case SgAsmElfSegmentTableEntry::PT_PHDR:
                        policy->phdr_va = section->get_mapped_preferred_rva();
                        return Loader::CONTRIBUTE_NONE;
                    default:
                        return Loader::CONTRIBUTE_NONE;
                }
            }
            return Loader::CONTRIBUTE_NONE;
        }
    } selector(this);

    /* Load applicable sections into specimen's memory recursively, defining a MemoryMap that describes how the specimen
     * address spaces maps to our own (the simulator's) address space. */
    Loader *loader = Loader::find_loader(fhdr);
    ROSE_ASSERT(loader!=NULL);
    loader->create_map(&map, fhdr->get_mapped_sections(), &selector);

    /* Initialize the brk value to be the lowest page-aligned address that is above the end of the highest mapped address.
     * Note that we haven't mapped the stack yet, which is typically above all the segments loaded from the file. */
    brk_va = ALIGN_UP(map.highest_va()+1, PAGE_SIZE);
    return fhdr;
}

void EmulationPolicy::initialize_stack(SgAsmGenericHeader *_fhdr, int argc, char *argv[])
{
    /* We only handle ELF for now */
    SgAsmElfFileHeader *fhdr = isSgAsmElfFileHeader(_fhdr);
    ROSE_ASSERT(fhdr!=NULL);

    /* Allocate the stack */
    static const size_t stack_size = 0x01000000;
    size_t sp = readGPR(x86_gpr_sp).known_value();
    size_t stack_addr = sp - stack_size;
    map.insert(MemoryMap::MapElement(stack_addr, stack_size, MemoryMap::MM_PROT_READ|MemoryMap::MM_PROT_WRITE));

    /* Initialize the stack with specimen's argc and argv */
    std::vector<uint32_t> pointers;                     /* pointers pushed onto stack at the end of initialization */
    pointers.push_back(argc);
    for (int i=0; i<argc; i++) {
        size_t len = strlen(argv[i]) + 1; /*inc. NUL termination*/
        sp -= len;
        map.write(argv[i], sp, len);
        pointers.push_back(sp);
    }
    pointers.push_back(0); /*the argv NULL terminator*/
    fprintf(stderr, "esp after argc/argv = 0x%08zx, pointers=%zu\n", sp, pointers.size());

    /* Initialize the stack with specimen's environment. For now we'll use the same environment as this simulator. */
    for (int i=0; true; i++) {
        if (!environ[i]) break;
        size_t len = strlen(environ[i]) + 1;
        sp -= len;
        map.write(environ[i], sp, len);
        pointers.push_back(sp);
    }
    pointers.push_back(0); /*environment NULL terminator*/
    fprintf(stderr, "esp after environ = 0x%08zx, pointers=%zu\n", sp, pointers.size());

    /* Initialize stack with auxv, where each entry is two words in the pointers vector. This information is only present for
     * dynamically linked executables. */
    if (fhdr->get_section_by_name(".interp")) {
        pointers.push_back(3); /*AT_PHDR*/              pointers.push_back(phdr_va);
        pointers.push_back(4); /*AT_PHENT*/
          pointers.push_back(fhdr->get_phextrasz() + sizeof(SgAsmElfSegmentTableEntry::Elf32SegmentTableEntry_disk));
        pointers.push_back(5); /*AT_PHNUM*/             pointers.push_back(fhdr->get_e_phnum());
        pointers.push_back(6); /*AT_PAGESZ*/            pointers.push_back(PAGE_SIZE);
        pointers.push_back(9); /*AT_ENTRY*/             pointers.push_back(fhdr->get_entry_rva() + fhdr->get_base_va());
        pointers.push_back(11); /*AT_UID*/              pointers.push_back(getuid());
        pointers.push_back(12); /*AT_EUID*/             pointers.push_back(geteuid());
        pointers.push_back(13); /*AT_GID*/              pointers.push_back(getgid());
        pointers.push_back(14); /*AT_EGID*/             pointers.push_back(getegid());
        pointers.push_back(23); /*AT_SECURE*/           pointers.push_back(false);
    }
    pointers.push_back(0); /*AT_NULL*/          pointers.push_back(0);
    fprintf(stderr, "esp after auxv = 0x%08zx, pointers=%zu\n", sp, pointers.size());

    /* Finalize stack initialization by writing all the pointers to data we've pushed:
     *    argc
     *    argv with NULL terminator
     *    environment with NULL terminator
     *    auxv pairs terminated with (AT_NULL,0)
     */
    sp &= ~3U; /*align to four-bytes*/
    sp -= 4 * pointers.size();
    map.write(&(pointers[0]), sp, 4*pointers.size());

    writeGPR(x86_gpr_sp, sp);
    fprintf(stderr, "esp = 0x%08zx\n", sp);
}

SgAsmx86Instruction *
EmulationPolicy::current_insn()
{
    rose_addr_t ip = readIP().known_value();

    /* Use the cached instruction if possible. */
    Disassembler::InstructionMap::iterator found = icache.find(ip);
    if (found!=icache.end()) {
        SgAsmx86Instruction *insn = isSgAsmx86Instruction(found->second);
        ROSE_ASSERT(insn!=NULL); /*shouldn't be possible due to check below*/
        size_t insn_sz = insn->get_raw_bytes().size();
        SgUnsignedCharList curmem(insn_sz);
        size_t nread = map.read(&curmem[0], ip, insn_sz);
        if (nread==insn_sz && curmem==insn->get_raw_bytes())
            return insn;
        icache.erase(found);
    }

    /* Disassemble (and cache) a new instruction */
    SgAsmx86Instruction *insn = NULL;
    try {
        insn = isSgAsmx86Instruction(disassembler->disassembleOne(&map, ip));
    } catch (Disassembler::Exception &e) {
        fprintf(stderr, "disassembly failed at eip=0x%08"PRIx64": %s\n", e.ip, e.mesg.c_str());
        throw;
    }
    ROSE_ASSERT(insn!=NULL); /*only happens if our disassembler is not an x86 disassembler!*/
    icache.insert(std::make_pair(ip, insn));
    return insn;
}

std::string
EmulationPolicy::read_string(uint32_t va)
{
    std::string retval;
    while (1) {
        uint8_t byte;
        size_t nread = map.read(&byte, va++, 1);
        ROSE_ASSERT(1==nread); /*or we've read past the end of the mapped memory*/
        retval += byte;
        if (!byte)
            return retval;
    }
}

void
EmulationPolicy::copy_stat64(struct stat64 *sb, uint32_t va) {
    writeMemory<16>(x86_segreg_ds, va+0,  sb->st_dev,     true_());
    writeMemory<32>(x86_segreg_ds, va+12, sb->st_ino,     true_());
    writeMemory<32>(x86_segreg_ds, va+16, sb->st_mode,    true_());
    writeMemory<32>(x86_segreg_ds, va+20, sb->st_nlink,   true_());
    writeMemory<32>(x86_segreg_ds, va+24, sb->st_uid,     true_());
    writeMemory<32>(x86_segreg_ds, va+28, sb->st_gid,     true_());
    writeMemory<16>(x86_segreg_ds, va+32, sb->st_rdev,    true_());
    writeMemory<64>(x86_segreg_ds, va+44, sb->st_size,    true_());
    writeMemory<32>(x86_segreg_ds, va+52, sb->st_blksize, true_());
    writeMemory<32>(x86_segreg_ds, va+56, sb->st_blocks,  true_());
#ifdef FIXME
    writeMemory<32>(x86_segreg_ds, va+64, sb->st_atime,   true_());
#else
    writeMemory<32>(x86_segreg_ds, va+64, 1279897465ul,   true_()); /*use same time always for consistency when debugging*/
#endif
    writeMemory<32>(x86_segreg_ds, va+72, sb->st_mtime,   true_());
    writeMemory<32>(x86_segreg_ds, va+80, sb->st_ctime,   true_());
    writeMemory<64>(x86_segreg_ds, va+88, sb->st_ino,     true_());
}

void
EmulationPolicy::emulate_syscall()
{
    /* Warning: use hard-coded values here rather than the __NR_* constants from <sys/unistd.h> because the latter varies
     *          according to whether ROSE is compiled for 32- or 64-bit.  We always want the 32-bit syscall numbers. */
    unsigned callno = readGPR(x86_gpr_ax).known_value();
    switch (callno) {
        case 3: { /*read*/
            int fd = readGPR(x86_gpr_bx).known_value();
            uint32_t buf_va = readGPR(x86_gpr_cx).known_value();
            uint32_t count = readGPR(x86_gpr_dx).known_value();
            char buf[count];
            ssize_t nread = read(fd, buf, count);
            if (nread<0) {
                writeGPR(x86_gpr_ax, -errno);
            } else {
                writeGPR(x86_gpr_ax, nread);
                map.write(buf, buf_va, nread);
            }
            break;
        }

        case 4: { /*write*/
            int fd = readGPR(x86_gpr_bx).known_value();
            uint32_t va = readGPR(x86_gpr_cx).known_value();
            size_t sz = readGPR(x86_gpr_dx).known_value();
            uint8_t buf[sz];
            size_t nread = map.read(buf, va, sz);
            ROSE_ASSERT(nread==sz);
            ssize_t nwritten = write(fd, buf, sz);
            if (-1==nwritten) {
                writeGPR(x86_gpr_ax, -errno);
            } else {
                writeGPR(x86_gpr_ax, nwritten);
            }
            break;
        }

        case 5: { /*open*/
            uint32_t filename_va = readGPR(x86_gpr_bx).known_value();
            std::string filename = read_string(filename_va);
            uint32_t flags = readGPR(x86_gpr_cx).known_value();
            uint32_t mode = (flags & O_CREAT) ? readGPR(x86_gpr_dx).known_value() : 0;
            int fd = open(filename.c_str(), flags, mode);
            writeGPR(x86_gpr_ax, fd<0 ? -errno : fd);
            break;
        }

        case 6: { /*close*/
            int fd = readGPR(x86_gpr_bx).known_value();
            if (1==fd || 2==fd) {
                /* ROSE is using these */
                writeGPR(x86_gpr_ax, -EPERM);
            } else {
                int status = close(fd);
                writeGPR(x86_gpr_ax, status<0 ? -errno : status);
            }
            break;
        }

        case 33: { /*0x21, access*/
            uint32_t name_va = readGPR(x86_gpr_bx).known_value();
            std::string name = read_string(name_va);
            int mode = readGPR(x86_gpr_cx).known_value();
            int result = access(name.c_str(), mode);
            if (result<0) result = -errno;
            writeGPR(x86_gpr_ax, result);
            break;
        }

        case 45: { /*0x2d, brk*/
            uint32_t newbrk = ALIGN_DN(readGPR(x86_gpr_bx).known_value(), PAGE_SIZE);
#if 1
            fprintf(stderr, "  brk(0x%08x) -- old brk is 0x%08x\n", newbrk, brk_va);
#endif
            if (newbrk >= 0xb0000000ul) {
                writeGPR(x86_gpr_ax, -ENOMEM);
            } else {
                if (newbrk > brk_va) {
                    map.insert(MemoryMap::MapElement(brk_va, newbrk-brk_va, MemoryMap::MM_PROT_READ|MemoryMap::MM_PROT_WRITE));
                    brk_va = newbrk;
                } else if (newbrk>0 && newbrk<brk_va) {
                    map.erase(MemoryMap::MapElement(newbrk, brk_va-newbrk));
                    brk_va = newbrk;
                }
                writeGPR(x86_gpr_ax, brk_va);
            }
#if 1
            if (newbrk!=0) {
                fprintf(stderr, "  memory map after brk():\n");
                map.dump(stderr, "    ");
            }
#endif
            break;
        }

        case 91: { /*0x5b, munmap*/
            uint32_t va = readGPR(x86_gpr_bx).known_value();
            uint32_t sz = readGPR(x86_gpr_cx).known_value();
            uint32_t aligned_va = ALIGN_DN(va, PAGE_SIZE);
            uint32_t aligned_sz = ALIGN_UP(sz+va-aligned_va, PAGE_SIZE);
            map.erase(MemoryMap::MapElement(aligned_va, aligned_sz));
            break;
        }

        case 122: { /*0x7a, uname*/
            char buf[6*65];
            memset(buf, ' ', sizeof buf);
            strcpy(buf+0*65, "Linux");                                  /*sysname*/
            strcpy(buf+1*65, "mymachine.example.com");                  /*nodename*/
            strcpy(buf+2*65, "2.6.9");                                  /*release*/
            strcpy(buf+3*65, "#1 SMP Wed Jun 18 12:35:02 EDT 2008");    /*version*/
            strcpy(buf+4*65, "i386");                                   /*machine*/
            strcpy(buf+5*65, "example.com");                            /*domainname*/
            map.write(buf, readGPR(x86_gpr_bx).known_value(), sizeof buf); /*fixme: possible sigsegv for specimen*/
            writeGPR(x86_gpr_ax, 0);
            break;
        }

        case 125: { /*0x7d, mprotect*/
            uint32_t va = readGPR(x86_gpr_bx).known_value();
            uint32_t size = readGPR(x86_gpr_cx).known_value();
            uint32_t perms = readGPR(x86_gpr_dx).known_value();

            fprintf(stderr, "  original map:\n");
            map.dump(stderr, "    ");
            
            unsigned rose_perms = ((perms & PROT_READ) ? MemoryMap::MM_PROT_READ : 0) |
                                  ((perms & PROT_WRITE) ? MemoryMap::MM_PROT_WRITE : 0) |
                                  ((perms & PROT_EXEC) ? MemoryMap::MM_PROT_EXEC : 0);
            uint32_t aligned_va = ALIGN_DN(va, PAGE_SIZE);
            uint32_t aligned_sz = ALIGN_UP(size + va - aligned_va, PAGE_SIZE);
            map.mprotect(MemoryMap::MapElement(aligned_va, aligned_sz, rose_perms));

            fprintf(stderr, "  new map:\n");
            map.dump(stderr, "    ");
            break;
        }

        case 146: { /*0x92, writev*/
            uint32_t fd = readGPR(x86_gpr_bx).known_value();
            uint32_t iov_va = readGPR(x86_gpr_cx).known_value();
            int niov = readGPR(x86_gpr_dx).known_value();
            uint32_t retval = 0;
            for (int i=0; i<niov; i++) {
                uint32_t buf_va_le;
                size_t nread = map.read(&buf_va_le, iov_va+i*8+0, 4);
                ROSE_ASSERT(4==nread);
                uint32_t buf_va = SgAsmExecutableFileFormat::le_to_host(buf_va_le);
                
                uint32_t buf_sz_le;
                nread = map.read(&buf_sz_le, iov_va+i*8+4, 4);
                ROSE_ASSERT(4==nread);
                uint32_t buf_sz = SgAsmExecutableFileFormat::le_to_host(buf_va_le);
                
                uint8_t buf[buf_sz];
                nread = map.read(buf, buf_va, buf_sz);
                ROSE_ASSERT(nread==buf_sz);
                ssize_t nwritten = write(fd, buf, buf_sz);
                if (-1==nwritten) {
                    retval = -errno;
                    break;
                } else if (nwritten<buf_sz) {
                    retval += nwritten;
                    break;
                } else {
                    retval += nwritten;
                }
            }
            writeGPR(x86_gpr_ax, retval);
            break;
        }
            
        case 192: { /*0xc0, mmap2*/
            uint32_t start = readGPR(x86_gpr_bx).known_value();
            uint32_t size = readGPR(x86_gpr_cx).known_value();
            uint32_t prot = readGPR(x86_gpr_dx).known_value();
            uint32_t flags = readGPR(x86_gpr_si).known_value();
            uint32_t fd = readGPR(x86_gpr_di).known_value();
            uint32_t offset = readGPR(x86_gpr_bp).known_value() * PAGE_SIZE;
#if 1
            fprintf(stderr,
                    "  mmap(start=0x%08"PRIx32", size=0x%08"PRIx32", prot=%04"PRIo32", flags=0x%"PRIx32
                    ", fd=%d, offset=0x%08"PRIx32")\n",
                    start, size, prot, flags, fd, offset);
#endif

            size_t aligned_size = ALIGN_UP(size, PAGE_SIZE);
            if (!start) {
                try {
                    start = map.find_free(0x40000000ul, aligned_size, PAGE_SIZE);
                } catch (const MemoryMap::NoFreeSpace &e) {
                    fprintf(stderr, "  (cannot satisfy request for %zu bytes)\n", e.size);
                    writeGPR(x86_gpr_ax, -ENOMEM);
                    break;
                }
#if 1
                fprintf(stderr, "  start = 0x%08"PRIx32"\n", start);
#endif
            }

            unsigned rose_perms = ((prot & PROT_READ) ? MemoryMap::MM_PROT_READ : 0) |
                                  ((prot & PROT_WRITE) ? MemoryMap::MM_PROT_WRITE : 0) |
                                  ((prot & PROT_EXEC) ? MemoryMap::MM_PROT_EXEC : 0);

            void *buf = NULL;
            if (flags & MAP_ANONYMOUS) {
                buf = mmap(NULL, size, prot, MAP_PRIVATE|MAP_ANONYMOUS, -1, 0);
            } else {
                buf = mmap(NULL, size, prot, flags & ~MAP_FIXED, fd, offset);
            }
            if (MAP_FAILED==buf) {
                writeGPR(x86_gpr_ax, -errno);
            } else {
                map.erase(MemoryMap::MapElement(start, aligned_size));
                map.insert(MemoryMap::MapElement(start, aligned_size, buf, 0, rose_perms));
                writeGPR(x86_gpr_ax, start);
            }
            break;
        }

        case 195: { /*0xc3, stat64*/
            uint32_t name_va = readGPR(x86_gpr_bx).known_value();
            std::string name = read_string(name_va);
            uint32_t sb_va = readGPR(x86_gpr_cx).known_value();
            struct stat64 sb;
            int result = stat64(name.c_str(), &sb);
            if (result<0) {
                result = -errno;
            } else {
                copy_stat64(&sb, sb_va);
            }
            writeGPR(x86_gpr_ax, result);
            break;
        }

        case 197: { /*0xc5, fstat64*/
            int fd = readGPR(x86_gpr_bx).known_value();
            uint32_t sb_va = readGPR(x86_gpr_cx).known_value();
            struct stat64 sb;
            int result = fstat64(fd, &sb);
            if (result<0) {
                result = -errno;
            } else {
                copy_stat64(&sb, sb_va);
            }
            writeGPR(x86_gpr_ax, result);
            break;
        }

<<<<<<< HEAD
	case 199: { /*0xc7, getuid32 */
            uid_t id = getuid();
            writeGPR(x86_gpr_ax, id);
	    break;
	}

	case 200: { /*0xc8, getgid32 */
            uid_t id = getgid();
            writeGPR(x86_gpr_ax, id);
            break;
        }

	case 201: { /*0xc9, geteuid32 */
            uid_t id = geteuid();
            writeGPR(x86_gpr_ax, id);
            break;
        }

        case 202: { /*0xca, getegid32 */
            uid_t id = getegid();
            writeGPR(x86_gpr_ax, id);
            break;
        }

	case 220: { // getdents64
            uint32_t fd = readGPR(x86_gpr_bx).known_value();
            uint32_t dirp = readGPR(x86_gpr_cx).known_value();
            unsigned int count = readGPR(x86_gpr_dx).known_value();
            struct dirent64 sys_dirp[count];
            int result = syscall(__NR_getdents64, fd, sys_dirp, count);
            if (result == -1) {
         	writeGPR(x86_gpr_ax, (uint32_t)(-errno) );
            } else {
//    	        ms.memory.writeMultiple((const uint8_t*)sys_dirp, result, dirp);
		for (size_t i = 0; i < size; ++i) {
//		  write<1>(dirp, data[i]);
                  writeGPR(dirp+i, sys_dirp[i] );

		}

         	writeGPR(x86_gpr_ax, result );
            }
=======
        case 243: { /*0xf3, set_thread_area*/
            uint32_t u_info_va = readGPR(x86_gpr_bx).known_value();
            user_desc ud;
            size_t nread = map.read(&ud, u_info_va, sizeof ud);
            ROSE_ASSERT(nread==sizeof ud);
            fprintf(stderr, "  set_thread_area({%d, 0x%08x, 0x%08x, %s, %u, %s, %s, %s, %s})\n",
                    (int)ud.entry_number, ud.base_addr, ud.limit,
                    ud.seg_32bit ? "32bit" : "16bit",
                    ud.contents, ud.read_exec_only ? "read_exec" : "writable",
                    ud.limit_in_pages ? "page_gran" : "byte_gran",
                    ud.seg_not_present ? "not_present" : "present",
                    ud.useable ? "usable" : "not_usable");
            if (ud.entry_number==(unsigned)-1) {
                for (ud.entry_number=0x33>>3; ud.entry_number<n_gdt; ud.entry_number++) {
                    if (!gdt[ud.entry_number].useable) break;
                }
                ROSE_ASSERT(ud.entry_number<8192);
                fprintf(stderr, "  assigned entry number = %d\n", (int)ud.entry_number);
            }
            gdt[ud.entry_number] = ud;
            size_t nwritten = map.write(&ud, u_info_va, sizeof ud);
            ROSE_ASSERT(nwritten==sizeof ud);
            writeGPR(x86_gpr_ax, 0);
            /* Reload all the segreg shadow values from the (modified) descriptor table */
            for (size_t i=0; i<6; i++)
                writeSegreg((X86SegmentRegister)i, readSegreg((X86SegmentRegister)i));
            break;
        }

        case 252: { /*0xfc, exit_group*/
            int status = readGPR(x86_gpr_bx).known_value();
            throw Exit(__W_EXITCODE(status, 0));
>>>>>>> 489fa77f
            break;
        }

        default: {
            fprintf(stderr, "syscall %u is not implemented yet.\n\n", callno);
            abort();
        }
    }
}

int
main(int argc, char *argv[])
{
    typedef X86InstructionSemantics<EmulationPolicy, VirtualMachineSemantics::ValueType> Semantics;
    EmulationPolicy policy;
    Semantics t(policy);

    ROSE_ASSERT(argc>=2); /* usage: executable name followed by executable's arguments */
    SgAsmGenericHeader *fhdr = policy.load(argv[1]); /*header for main executable, not libraries*/
    policy.initialize_stack(fhdr, argc-1, argv+1);

    /* Debugging */
    fprintf(stderr, "Memory map:\n");
    policy.map.dump(stderr, "  ");

    /* Execute the program */
    size_t ninsns = 0;
    while (true) {
        try {
            SgAsmx86Instruction *insn = policy.current_insn();
#if 0
            fprintf(stderr, "\033[K\n[%07zu] %s\033[K\r\033[1A", ninsns++, unparseInstructionWithAddress(insn).c_str());
#else
            fprintf(stderr, "[%07zu] %s\n", ninsns++, unparseInstructionWithAddress(insn).c_str());
#endif
            t.processInstruction(insn);
            policy.dump_registers();
        } catch (const Semantics::Exception &e) {
            std::cerr <<e <<"\n\n";
            abort();
        } catch (const EmulationPolicy::Exit &e) {
            /* specimen has exited */
            if (WIFEXITED(e.status)) {
                fprintf(stderr, "specimen exited with status %d\n", WEXITSTATUS(e.status));
            } else if (WIFSIGNALED(e.status)) {
                fprintf(stderr, "specimen exited due to signal %d (%s)%s\n",
                        WTERMSIG(e.status), strsignal(WTERMSIG(e.status)), 
                        WCOREDUMP(e.status)?" core dumped":"");
            } else if (WIFSTOPPED(e.status)) {
                fprintf(stderr, "specimen is stopped due to signal %d (%s)\n", 
                        WSTOPSIG(e.status), strsignal(WSTOPSIG(e.status)));
            }
            break;
        }
    }
    return 0;
}

#else
int main(int, char *argv[])
{
    std::cerr <<argv[0] <<": not supported on this platform" <<std::endl;
    return 1;
}

#endif /* ROSE_ENABLE_SIMULATOR */<|MERGE_RESOLUTION|>--- conflicted
+++ resolved
@@ -721,7 +721,6 @@
             break;
         }
 
-<<<<<<< HEAD
 	case 199: { /*0xc7, getuid32 */
             uid_t id = getuid();
             writeGPR(x86_gpr_ax, id);
@@ -746,25 +745,6 @@
             break;
         }
 
-	case 220: { // getdents64
-            uint32_t fd = readGPR(x86_gpr_bx).known_value();
-            uint32_t dirp = readGPR(x86_gpr_cx).known_value();
-            unsigned int count = readGPR(x86_gpr_dx).known_value();
-            struct dirent64 sys_dirp[count];
-            int result = syscall(__NR_getdents64, fd, sys_dirp, count);
-            if (result == -1) {
-         	writeGPR(x86_gpr_ax, (uint32_t)(-errno) );
-            } else {
-//    	        ms.memory.writeMultiple((const uint8_t*)sys_dirp, result, dirp);
-		for (size_t i = 0; i < size; ++i) {
-//		  write<1>(dirp, data[i]);
-                  writeGPR(dirp+i, sys_dirp[i] );
-
-		}
-
-         	writeGPR(x86_gpr_ax, result );
-            }
-=======
         case 243: { /*0xf3, set_thread_area*/
             uint32_t u_info_va = readGPR(x86_gpr_bx).known_value();
             user_desc ud;
@@ -797,7 +777,6 @@
         case 252: { /*0xfc, exit_group*/
             int status = readGPR(x86_gpr_bx).known_value();
             throw Exit(__W_EXITCODE(status, 0));
->>>>>>> 489fa77f
             break;
         }
 
