--- conflicted
+++ resolved
@@ -39,13 +39,8 @@
      taintcheck \
      QtDesignerPlugins \
      RoseQt \
-<<<<<<< HEAD
-     PolyhedralDependenceAnalysis \
-     simulator
-=======
      simulator \
      PolyhedralDependenceAnalysis
->>>>>>> 46dadc48
 
 # DQ (2/12/2010): compass appears to be a problem for the code generation support
 # in ROSE, so lets' move on and return to compass later for this level of support.
