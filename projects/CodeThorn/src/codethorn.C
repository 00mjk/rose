/*************************************************************
 * Copyright: (C) 2012 by Markus Schordan                    *
 * Author   : Markus Schordan                                *
 * License  : see file LICENSE in the CodeThorn distribution *
 *************************************************************/

#include "rose.h"

#include "codethorn.h"
#include "SgNodeHelper.h"
#include "Labeler.h"
#include "VariableIdMapping.h"
#include "StateRepresentations.h"
#include "Timer.h"
#include "LTLCheckerFixpoint.h"
#include "LTLCheckerUnified.h"
#include <cstdio>
#include <cstring>
#include <boost/program_options.hpp>
#include <map>
#include "InternalChecks.h"
#include "AstAnnotator.h"
#include "AstTerm.h"
#include "SgNodeHelper.h"
#include "AType.h"
#include "AstMatching.h"
#include "RewriteSystem.h"
#include "SpotConnection.h"
#include "AnalysisAbstractionLayer.h"
#include "ArrayElementAccessData.h"

// test
#include "Evaluator.h"

namespace po = boost::program_options;
using namespace CodeThorn;

// experimental
#include "IOSequenceGenerator.C"

bool isExprRoot(SgNode* node) {
  if(SgExpression* exp=isSgExpression(node)) {
    return isSgStatement(exp->get_parent());
  }
  return false;
}

list<SgExpression*> exprRootList(SgNode *node) {
  RoseAst ast(node);
  list<SgExpression*> exprList;
  for(RoseAst::iterator i=ast.begin();i!=ast.end();++i) {
    if(isExprRoot(*i)) {
      SgExpression* expr=isSgExpression(*i);
      ROSE_ASSERT(expr);
      exprList.push_back(expr);
      i.skipChildrenOnForward();
    }
  }
  return exprList;
}

// finds the list of pragmas (in traversal order) with the prefix 'prefix' (e.g. '#pragma omp parallel' is found for prefix 'omp')
list<SgPragmaDeclaration*> findPragmaDeclarations(SgNode* root, string prefix) {
  list<SgPragmaDeclaration*> pragmaList;
  RoseAst ast(root);
  cout<<"STATUS: searching for fragment markers."<<endl;
  for(RoseAst::iterator i=ast.begin(); i!=ast.end();++i) {
    if(SgPragmaDeclaration* pragmaDecl=isSgPragmaDeclaration(*i)) {
      string foundPrefix=SageInterface::extractPragmaKeyword(pragmaDecl);
      //cout<<"DEBUG: PREFIX:"<<foundPrefix<<endl;
      if(prefix==foundPrefix || "end"+prefix==foundPrefix) {
        pragmaList.push_back(pragmaDecl);
      }
    }
  }
  return pragmaList;
}

void CodeThornLanguageRestrictor::initialize() {
  LanguageRestrictorCppSubset1::initialize();
  // RERS 2013 (required for some system headers)
  setAstNodeVariant(V_SgBitOrOp, true);
  setAstNodeVariant(V_SgBitAndOp, true);
  setAstNodeVariant(V_SgBitComplementOp, true);
  setAstNodeVariant(V_SgRshiftOp, true);
  setAstNodeVariant(V_SgLshiftOp, true);
  setAstNodeVariant(V_SgAggregateInitializer, true);
  setAstNodeVariant(V_SgNullExpression, true);
  // Polyhedral test codes
  setAstNodeVariant(V_SgPlusAssignOp, true);
  setAstNodeVariant(V_SgMinusAssignOp, true);
  setAstNodeVariant(V_SgMultAssignOp, true);
  setAstNodeVariant(V_SgDivAssignOp, true);
  setAstNodeVariant(V_SgPntrArrRefExp, true);
  setAstNodeVariant(V_SgPragmaDeclaration, true);
  setAstNodeVariant(V_SgPragma, true);
  setAstNodeVariant(V_SgDoubleVal, true);
  setAstNodeVariant(V_SgFloatVal, true);
  //SgIntegerDivideAssignOp

  //more general test codes
  setAstNodeVariant(V_SgPointerDerefExp, true);
  setAstNodeVariant(V_SgNullExpression, true);
}


class TermRepresentation : public DFAstAttribute {
public:
  TermRepresentation(SgNode* node) : _node(node) {}
  string toString() { return "AstTerm: "+astTermWithNullValuesToString(_node); }
private:
  SgNode* _node;
};

class PointerExprListAnnotation : public DFAstAttribute {
public:
  PointerExprListAnnotation(SgNode* node) : _node(node) {
    //std::cout<<"DEBUG:generated: "+pointerExprToString(node)+"\n";
  }
  string toString() { 
    return "// POINTEREXPR: "+pointerExprToString(_node);
  }
private:
  SgNode* _node;
};

void attachTermRepresentation(SgNode* node) {
  RoseAst ast(node);
  for(RoseAst::iterator i=ast.begin(); i!=ast.end();++i) {
    if(SgStatement* stmt=dynamic_cast<SgStatement*>(*i)) {
      AstAttribute* ara=new TermRepresentation(stmt);
      stmt->setAttribute("codethorn-term-representation",ara);
    }
  }
}

void attachPointerExprLists(SgNode* node) {
  RoseAst ast(node);
  for(RoseAst::iterator i=ast.begin(); i!=ast.end();++i) {
    SgStatement* stmt=0;
    // SgVariableDeclaration is necessary to allow for pointer initialization
    if((stmt=dynamic_cast<SgExprStatement*>(*i))
       ||(stmt=dynamic_cast<SgVariableDeclaration*>(*i))
       ||(stmt=dynamic_cast<SgReturnStmt*>(*i))
       ) {
      AstAttribute* ara=new PointerExprListAnnotation(stmt);
      stmt->setAttribute("codethorn-pointer-expr-lists",ara);
    }
  }
}

void generateAssertsCsvFile(Analyzer& analyzer, SgProject* sageProject, string filename) {
  ofstream* csv = NULL;
  csv = new ofstream();
  // use binary and \r\n tp enforce DOS line endings
  // http://tools.ietf.org/html/rfc4180
  csv->open(filename.c_str(), ios::trunc|ios::binary);
  //*csv << "Index;\"Assert Error Label\";ReachabilityResult;Confidence\r\n";
  
  LabelSet lset=analyzer.getTransitionGraph()->labelSetOfIoOperations(InputOutput::FAILED_ASSERT);
  list<pair<SgLabelStatement*,SgNode*> > assertNodes=analyzer.listOfLabeledAssertNodes(sageProject);
  if(boolOptions["rers-binary"]) {
	cout<<"DEBUG: generating assert results for binary analysis."<<endl;
    int assertStart=-1;
    int assertEnd=-1;
    switch(resultsFormat) {
    case RF_RERS2012: assertStart=0; assertEnd=60;break;
    case RF_RERS2013: assertStart=100; assertEnd=159;break;
    default: assert(0);
    }
    for(int i=assertStart;i<=assertEnd;i++) {
      *csv << i<<",";
      if(analyzer.binaryBindingAssert[i]) {
        *csv << "yes,9";
      } else {
        *csv << "no,9";
      }
      *csv << "\n";
    }
  } else {
    for(list<pair<SgLabelStatement*,SgNode*> >::iterator i=assertNodes.begin();i!=assertNodes.end();++i) {
      string name=SgNodeHelper::getLabelName((*i).first);
      if(name=="globalError")
        name="error_60";
      int num;
      stringstream(name.substr(6,name.size()-6))>>num;
      switch(resultsFormat) {
      case RF_RERS2012: *csv<<(num);break;
      case RF_RERS2013: *csv<<(num+100);break;
      default: assert(0);
      } 
      *csv <<",";
      Label lab=analyzer.getLabeler()->getLabel((*i).second);
      if(lset.find(lab)!=lset.end()) {
        *csv << "yes,9";
      } else {
        *csv << "no,9";
      }
      *csv << "\n";
    }
  }
  if (csv) delete csv;
}

void printAsserts(Analyzer& analyzer, SgProject* sageProject) {
  if(boolOptions["rers-binary"]) {
    int assertStart=-1;
    int assertEnd=-1;
    switch(resultsFormat) {
    case RF_RERS2012: assertStart=0; assertEnd=60;break;
    case RF_RERS2013: assertStart=100; assertEnd=159;break;
    default: assert(0);
    }
    for(int i=assertStart;i<=assertEnd;i++) {
      cout <<color("white")<<"assert: error_"<<i<<": ";
      if(analyzer.binaryBindingAssert[i]) {
        cout << color("green")<<"YES (REACHABLE)";
      } else {
        cout << color("cyan")<<"NO (UNREACHABLE)";
      }
      cout << endl;
    }
    cout<<color("normal");
    return;
  }
  LabelSet lset=analyzer.getTransitionGraph()->labelSetOfIoOperations(InputOutput::FAILED_ASSERT);
  list<pair<SgLabelStatement*,SgNode*> > assertNodes=analyzer.listOfLabeledAssertNodes(sageProject);
  for(list<pair<SgLabelStatement*,SgNode*> >::iterator i=assertNodes.begin();i!=assertNodes.end();++i) {
    cout << "assert: "
         << SgNodeHelper::getLabelName((*i).first)
      //     << SgNodeHelper::nodeToString((*i).second)<< " : "
      ;
    cout << ": ";
    Label lab=analyzer.getLabeler()->getLabel((*i).second);
    if(lset.find(lab)!=lset.end()) {
      cout << color("green")<<"YES (REACHABLE)"<<color("normal");
    }
    else {
      cout << color("cyan")<<"NO (UNREACHABLE)"<<color("normal");
    }
    cout << endl;
  }
}

void printAssertStatistics(Analyzer& analyzer, SgProject* sageProject) {
  LabelSet lset=analyzer.getTransitionGraph()->labelSetOfIoOperations(InputOutput::FAILED_ASSERT);
  list<pair<SgLabelStatement*,SgNode*> > assertNodes=analyzer.listOfLabeledAssertNodes(sageProject);
  int reachable=0;
  int unreachable=0;
  for(list<pair<SgLabelStatement*,SgNode*> >::iterator i=assertNodes.begin();i!=assertNodes.end();++i) {
    Label lab=analyzer.getLabeler()->getLabel((*i).second);
    if(lset.find(lab)!=lset.end())
      reachable++;
    else
      unreachable++;
  }
  int n=assertNodes.size();
  assert(reachable+unreachable == n);

  if(boolOptions["rers-binary"]) {
    reachable=0;
    unreachable=0;
    for(int i=0;i<62;i++) {
      if(analyzer.binaryBindingAssert[i])
        reachable++;
      else
        unreachable++;
    }
  }
  cout<<color("white")<<"Assert reachability statistics: "
      <<color("white")<<"YES: "<<color("green")<<reachable
      <<color("white")<<", NO: " <<color("cyan")<<unreachable
      <<color("white")<<", TOTAL: " <<n
      <<endl<<color("normal")

    ;
}

void generateLTLOutput(Analyzer& analyzer, string ltl_file) {
  extern CodeThorn::LTL::Formula* ltl_val;
  //
  // Verification
  //
  int n = 0;
  int n_yes = 0;
  int n_no = 0;
  int n_undecided = 0;
  int n_failed = 0;

  assert(analyzer.getEStateSet());
  assert(analyzer.getTransitionGraph());
  if (ltl_file.size()) {
    CodeThorn::FixpointLTL::Checker* checker1 = 0; 
    CodeThorn::UnifiedLTL::UChecker* checker2 = 0; 
    switch(analyzer.getLTLVerifier()) {
    case 1: 
      checker1 = new CodeThorn::FixpointLTL::Checker(*analyzer.getEStateSet(), 
                             *analyzer.getTransitionGraph());

      break;
    case 2:
#if 1
      checker2 = new CodeThorn::UnifiedLTL::UChecker(*analyzer.getEStateSet(),
                             *analyzer.getTransitionGraph());
#else
      {
        checker2 = new CodeThorn::UnifiedLTL::UChecker(*analyzer.getTransitionGraph()->estateSet());
                             *analyzer.getTransitionGraph());
      }
#endif
      break;
    default: 
      cerr << "Error: unknown ltl-verifier specified with ltl-verifier option."<<endl;
      exit(1);
    }
    ltl_input = fopen(ltl_file.c_str(), "r");
    if (ltl_input == NULL)
      cerr<<"Error: could not open file "<<ltl_file.c_str()<<endl;
    assert(ltl_input);

    ofstream* csv = NULL;
    if (args.count("csv-ltl")) {
      csv = new ofstream();
      // use binary and \r\n tp enforce DOS line endings
      // http://tools.ietf.org/html/rfc4180
      csv->open(args["csv-ltl"].as<string>().c_str(), ios::trunc|ios::binary);
      //*csv << "Index,\"LTL formula\",Result,Confidence\r\n";
    }

    while ( !ltl_eof) {
      try { 
    ltl_label = 0;
        if (ltl_parse()) {
          cerr<<color("red")<< "Syntax error" <<color("normal")<<endl;
      ++n;
      ++n_failed;
      continue;
        }
        if (ltl_val == NULL) {
      // empty line
      continue;
    }
      } catch(const char* s) {
        if (ltl_val) cout<<color("normal")<<string(*ltl_val)<<endl;
        cout<< s<<endl<<color("red")<< "Grammar Error" <<color("normal")<<endl;
    ++n;
    ++n_failed;
    continue;
      } catch(...) {
    cout<<color("red")<< "Parser exception" << endl;
    ++n;
    ++n_failed;
    continue;
      }  
      
      ++n;
      string formula = *ltl_val;
      cout<<endl<<"Verifying formula "<<color("white")<<formula<<color("normal")<<"."<<endl;
      //if (csv) *csv << n <<";\"" <<formula<<"\";";

      if(csv) {
        switch(resultsFormat) {
        case RF_RERS2012: *csv << (n-1)+61 <<",";break; // MS: n starts at 1
        case RF_RERS2013: *csv << (n-1) <<",";break;
        case RF_UNKNOWN: /* intentional fall-through */
        default: assert(0);
        }
      }
      try {
    AType::BoolLattice result;
    if (checker1) result = checker1->verify(*ltl_val);
    if (checker2) result = checker2->verify(*ltl_val);

    if (result.isTrue()) {
      ++n_yes;
      cout<<color("green")<<"YES"<<color("normal")<<endl;
      if (csv) *csv << "yes,9\r\n";
    } else if (result.isFalse()) {
      ++n_no;
      cout<<color("cyan")<<"NO"<<color("normal")<<endl;
      if (csv) *csv << "no,9\r\n";
    } else {
      ++n_undecided;
      cout<<color("magenta")<<"UNKNOWN"<<color("normal")<<endl;
      if (csv) *csv << "unknown,0\r\n";
    }
      } catch(const char* str) {
    ++n_failed;
    cerr << "Exception raised: " << str << endl;
    cout<<color("red")<<"ERROR"<<color("normal")<<endl;
    if (csv) *csv << "error,0\r\n";
      } catch(string str) {
    ++n_failed;
    cerr << "Exception raised: " << str << endl;
    cout<<color("red")<<"ERROR"<<color("normal")<<endl;
    if (csv) *csv << "error,0\r\n";
      } catch(...) {
    ++n_failed;
    cout<<color("red")<<"ERROR"<<color("normal")<<endl;
    if (csv) *csv << "error,0\r\n";
      }  
    }
    fclose(ltl_input);
    if (csv) delete csv;
    if (checker1) delete checker1;
    if (checker2) delete checker2;
    assert(n_yes+n_no+n_undecided+n_failed == n);
    cout<<"\nStatistics "<<endl
        <<"========== "<<endl
    <<n_yes      <<"/"<<n<<color("green")  <<" YES, "       <<color("normal")     
    <<n_no       <<"/"<<n<<color("cyan")   <<" NO, "        <<color("normal")     
    <<n_undecided<<"/"<<n<<color("magenta")<<" UNKNOWN, "   <<color("normal")     
    <<n_failed   <<"/"<<n<<color("red")    <<" ERROR"       <<color("normal")     
    <<endl;

  } 
}

string readableruntime(double time) {
  stringstream s;
  s << std::fixed << std::setprecision(2); // 2 digits past decimal point.
  if(time<1000.0) {
    s<<time<<" ms";
    return s.str();
  } else {
    time=time/1000;
  }
  if(time<60) {
    s<<time<<" secs"; 
    return s.str();
  } else {
    time=time/60;
  }
  if(time<60) {
    s<<time<<" mins"; 
    return s.str();
  } else {
    time=time/60;
  }
  if(time<24) {
    s<<time<<" hours"; 
    return s.str();
  } else {
    time=time/24;
  }
  if(time<31) {
    s<<time<<" days"; 
    return s.str();
  } else {
    time=time/(((double)(365*3+366))/12*4);
  }
  s<<time<<" months"; 
  return s.str();
}

static Analyzer* global_analyzer=0;


 int substituteConstArrayIndexExprsWithConst(VariableIdMapping* variableIdMapping, ExprAnalyzer* exprAnalyzer, const EState* estate, SgNode* root) {
   typedef pair<SgExpression*,int> SubstitutionPair;
   typedef list<SubstitutionPair > SubstitutionList;
   SubstitutionList substitutionList;
   AstMatching m;
   MatchResult res;
   int numConstExprElim=0;
#pragma omp critical(EXPRSUBSTITUTION)
   {
   res=m.performMatching("SgPntrArrRefExp(_,$ArrayIndexExpr)",root);
   }
   if(res.size()>0) {
     for(MatchResult::iterator i=res.begin();i!=res.end();++i) {
         // match found
       SgExpression* arrayIndexExpr=isSgExpression((*i)["$ArrayIndexExpr"]);
       if(arrayIndexExpr) {
         // avoid substituting a constant by a constant
         if(!isSgIntVal(arrayIndexExpr)) {
           list<SingleEvalResultConstInt> evalResultList=exprAnalyzer->evalConstInt(arrayIndexExpr,*estate,true, true);
           // only when we get exactly one result it is considered for substitution
           // there can be multiple const-results which do not allow to replace it with a single const
           if(evalResultList.size()==1) {
             list<SingleEvalResultConstInt>::iterator i=evalResultList.begin();
             ROSE_ASSERT(evalResultList.size()==1);
             AValue varVal=(*i).value();
             if(varVal.isConstInt()) {
               int varIntValue=varVal.getIntValue();
               //cout<<"INFO: const: "<<varIntValue<<" substituting: "<<arrayIndexExpr->unparseToString()<<endl;
               SgNodeHelper::replaceExpression(arrayIndexExpr,SageBuilder::buildIntVal(varIntValue),false);
               numConstExprElim++;
             }
           }
         }
       }
     }
   }
   return numConstExprElim;
 }

 int substituteVariablesWithConst(VariableIdMapping* variableIdMapping, const PState* pstate, SgNode *node) {
   typedef pair<SgExpression*,int> SubstitutionPair;
   typedef list<SubstitutionPair > SubstitutionList;
   SubstitutionList substitutionList;
   RoseAst ast(node);
   for(RoseAst::iterator i=ast.begin();i!=ast.end();++i) {
     if(SgVarRefExp* varRef=isSgVarRefExp(*i)) {
       VariableId varRefId=variableIdMapping->variableId(varRef);
       if(pstate->varIsConst(varRefId)) {
         AValue varVal=pstate->varValue(varRefId);
         int varIntValue=varVal.getIntValue();
         SubstitutionPair p=make_pair(varRef,varIntValue);
         substitutionList.push_back(p);
       }
     }
   }
   for(SubstitutionList::iterator i=substitutionList.begin(); i!=substitutionList.end(); ++i) {
     // buildSignedIntType()
     // buildFloatType()
     // buildDoubleType()
     // SgIntVal* buildIntVal(int)
     SgNodeHelper::replaceExpression((*i).first,SageBuilder::buildIntVal((*i).second),false);
   }
   return (int)substitutionList.size();
 }

 struct EStateExprInfo {
   const EState* first;
   SgExpression* second;
   bool mark;
   EStateExprInfo():first(0),second(0),mark(false){}
   EStateExprInfo(const EState* estate,SgExpression* exp):first(estate),second(exp),mark(false){}
 };

 //typedef pair<const EState*, SgExpression*> EStateExprPair;
 typedef vector<EStateExprInfo> ArrayUpdatesSequence;

 bool isAtMarker(Label lab, const EState* estate) {
   Label elab=estate->label();
   return elab==lab;
 }
void extractArrayUpdateOperations(Analyzer* ana,
                                  ArrayUpdatesSequence& arrayUpdates,
                                  RewriteSystem& rewriteSystem,
                                  bool useConstExprSubstRule=true,
                                  Label startMarkerLabel=Labeler::NO_LABEL,
                                  Label endMarkerLabel=Labeler::NO_LABEL
                                  ) {
   Labeler* labeler=ana->getLabeler();
   VariableIdMapping* variableIdMapping=ana->getVariableIdMapping();
   TransitionGraph* tg=ana->getTransitionGraph();
   const EState* estate=tg->getStartEState();
   EStatePtrSet succSet=tg->succ(estate);
   ExprAnalyzer* exprAnalyzer=ana->getExprAnalyzer();
   int numProcessedArrayUpdates=0;
   vector<pair<const EState*, SgExpression*> > stgArrayUpdateSequence;

   // initialize markers. if NO_LABEL is specified then assume
   // start-label at first node and that the end-label is never found
   // (on the path).
   bool foundStartMarker=false;
   bool foundEndMarker=false;
   if(startMarkerLabel==Labeler::NO_LABEL) {
     foundStartMarker=true;
   } else {
     foundStartMarker=isAtMarker(startMarkerLabel,estate);
   }
   if(endMarkerLabel==Labeler::NO_LABEL) {
     foundEndMarker=isAtMarker(endMarkerLabel,estate);
   } else {
     foundEndMarker=false;
   }

   while(succSet.size()>=1) {
     foundStartMarker=foundStartMarker||isAtMarker(startMarkerLabel,estate);
     foundEndMarker=foundEndMarker||isAtMarker(endMarkerLabel,estate);
     if(foundStartMarker && !foundEndMarker) {
       // investigate state
       Label lab=estate->label();
       SgNode* node=labeler->getNode(lab);
       // eliminate superfluous root nodes
       if(isSgExprStatement(node))
         node=SgNodeHelper::getExprStmtChild(node);
       if(isSgExpressionRoot(node))
         node=SgNodeHelper::getExprRootChild(node);
       if(SgExpression* exp=isSgExpression(node)) {
         if(SgNodeHelper::isArrayElementAssignment(exp)||SgNodeHelper::isFloatingPointAssignment(node)) {
           stgArrayUpdateSequence.push_back(make_pair(estate,exp));
         }
       }
     }
     if(succSet.size()>1) {
       cerr<<estate->toString()<<endl;
       cerr<<"Error: STG-States with more than one successor not supported in term extraction yet."<<endl;
       exit(1);
     } else {
       EStatePtrSet::iterator i=succSet.begin();
       estate=*i;
     }  
     // next successor set
     succSet=tg->succ(estate);
   }

   // stgArrayUpdateSequence is now a vector of all array update operations from the STG
   // prepare array for parallel assignments of rewritten ASTs
   arrayUpdates.resize(stgArrayUpdateSequence.size());
   int N=stgArrayUpdateSequence.size();

   // this loop is prepared for parallel execution (but rewriting the AST in parallel causes problems)
   //  #pragma omp parallel for
   for(int i=0;i<N;++i) {
     const EState* p_estate=stgArrayUpdateSequence[i].first;
     const PState* p_pstate=p_estate->pstate();
     SgExpression* p_exp=stgArrayUpdateSequence[i].second;
     SgNode* p_expCopy;
     p_expCopy=SageInterface::copyExpression(p_exp);
#if 1
     // p_expCopy is a pointer to an assignment expression (only rewriteAst changes this variable)
     if(useConstExprSubstRule) {
       int numConstExprElim=substituteConstArrayIndexExprsWithConst(variableIdMapping, exprAnalyzer,p_estate,p_expCopy);
       rewriteSystem.dump1_stats.numConstExprElim+=numConstExprElim;
       rewriteSystem.rewriteCompoundAssignments(p_expCopy,variableIdMapping);
     } else {
       rewriteSystem.dump1_stats.numVariableElim+=substituteVariablesWithConst(variableIdMapping,p_pstate,p_expCopy);
       rewriteSystem.rewriteAst(p_expCopy, variableIdMapping);
     }
#endif
     SgExpression* p_expCopy2=isSgExpression(p_expCopy);
     if(!p_expCopy2) {
       cerr<<"Error: wrong node type in array update extraction. Expected SgExpression* but found "<<p_expCopy->class_name()<<endl;
       exit(1);
    }
    numProcessedArrayUpdates++;
    if(numProcessedArrayUpdates%100==0) {
      cout<<"INFO: transformed arrayUpdates: "<<numProcessedArrayUpdates<<" / "<<stgArrayUpdateSequence.size() <<endl;
    }
    arrayUpdates[i]=EStateExprInfo(p_estate,p_expCopy2);
  }    
  
}


// searches the arrayUpdates vector backwards starting at pos, matches lhs array refs and returns a pointer to it (if not available it returns 0)
SgNode* findDefAssignOfArrayElementUse(SgPntrArrRefExp* useRefNode, ArrayUpdatesSequence& arrayUpdates, ArrayUpdatesSequence::iterator pos, VariableIdMapping* variableIdMapping) {
  ArrayElementAccessData useRefData(useRefNode,variableIdMapping);
  do {
    SgPntrArrRefExp* lhs=isSgPntrArrRefExp(SgNodeHelper::getLhs((*pos).second));
    // there can be non-array element updates on lhs
    if(lhs) {
      ArrayElementAccessData defData(isSgPntrArrRefExp(lhs),variableIdMapping);
      if(defData==useRefData) {
        (*pos).mark=true; // mark each used definition
        return (*pos).second; // return pointer to assignment expression (instead directly to def);
      }
    }
    // there is no concept for before-the-start iterator (therefore this is checked this way) -> change this rbegin/rend
    if(pos==arrayUpdates.begin()) 
      break;
    --pos; 
  } while (1);

  return 0;
}

// searches the arrayUpdates vector backwards starting at pos, matches lhs array refs and returns a pointer to it (if not available it returns 0)
SgNode* findDefAssignOfUse(SgVarRefExp* useRefNode, ArrayUpdatesSequence& arrayUpdates, ArrayUpdatesSequence::iterator pos, VariableIdMapping* variableIdMapping) {
  VariableId useRefId=variableIdMapping->variableId(useRefNode);
  do {
    SgVarRefExp* lhs=isSgVarRefExp(SgNodeHelper::getLhs((*pos).second));
    // there can be non-var-refs updates on lhs
    if(lhs) {
      VariableId defId=variableIdMapping->variableId(lhs);
      if(defId==useRefId) {
        (*pos).mark=true; // mark each used definition
        return (*pos).second; // return pointer to assignment expression (instead directly to def);
      }
    }
    // there is no concept for before-the-start iterator (therefore this is checked this way) -> change this rbegin/rend
    if(pos==arrayUpdates.begin()) 
      break;
    --pos; 
  } while (1);

  return 0;
}

class NumberAstAttribute : public AstAttribute {
public:
  int index;
  NumberAstAttribute():index(-1){}
  NumberAstAttribute(int index):index(index){}
  string toString() {
    stringstream ss;
    ss<<index;
    return ss.str();
  }
};

#include <map>
enum SAR_MODE { SAR_SUBSTITUTE, SAR_SSA };

// linear algorithm. Only works for a sequence of assignments.
void createSsaNumbering(ArrayUpdatesSequence& arrayUpdates, VariableIdMapping* variableIdMapping) {
  std::map<string,int> defVarNumbers;
  for(size_t i=0;i<arrayUpdates.size();++i) {
    SgExpression* exp=arrayUpdates[i].second;
    SgExpression* lhs=isSgExpression(SgNodeHelper::getLhs(exp));

    // determine SSA number of uses and attach
    SgExpression* rhs=isSgExpression(SgNodeHelper::getRhs(exp));
    ROSE_ASSERT(isSgPntrArrRefExp(lhs)||SgNodeHelper::isFloatingPointAssignment(exp));
    //cout<<"EXP: "<<exp->unparseToString()<<", lhs:"<<lhs->unparseToString()<<" :: "<<endl;
    RoseAst rhsast(rhs);
    for(RoseAst::iterator j=rhsast.begin();j!=rhsast.end();++j) {
      if(SgPntrArrRefExp* useRef=isSgPntrArrRefExp(*j)) {
        j.skipChildrenOnForward();
        ArrayElementAccessData access(useRef,variableIdMapping);
        string useName=access.toString(variableIdMapping);
        AstAttribute* attr=new NumberAstAttribute(defVarNumbers[useName]); // default creates 0 int (which is exactly what we need)
        if(attr) {
          useRef->setAttribute("Number",attr);
        }
      } // if array
      // this can be rewritten once it is clear that the element type of an array is properly reported by isFloatingPointExpr(exp)
      else if(SgVarRefExp* useRef=isSgVarRefExp(*j)) {
        ROSE_ASSERT(useRef);
        j.skipChildrenOnForward();
        VariableId varId=variableIdMapping->variableId(useRef);
        string useName=variableIdMapping->uniqueShortVariableName(varId);
        AstAttribute* attr=new NumberAstAttribute(defVarNumbers[useName]); // default creates 0 int (which is exactly what we need)
        if(attr) {
          useRef->setAttribute("Number",attr);
        }
      } else {
        //cout<<"INFO: UpdateExtraction: ignored expression on rhs:"<<(*j)->unparseToString()<<endl;
      }
    }

    // compute and attach SSA number for def (lhs)
    string name;
    SgNode* toAnnotate=0;
    if(SgPntrArrRefExp* arr=isSgPntrArrRefExp(lhs)) {
      ArrayElementAccessData access(arr,variableIdMapping);
      name=access.toString(variableIdMapping);
      toAnnotate=arr;
    } else if(SgVarRefExp* var=isSgVarRefExp(lhs)) {
      VariableId varId=variableIdMapping->variableId(var);
      name=variableIdMapping->uniqueShortVariableName(varId);
      toAnnotate=var;
    } else {
      cerr<<"Error: SSA Numbering: unknown LHS."<<endl;
      exit(1);
    }
    if(toAnnotate) {
      if(defVarNumbers.count(name)==0) {
        defVarNumbers[name]=1;
      } else {
        defVarNumbers[name]=defVarNumbers[name]+1;
      }
      toAnnotate->setAttribute("Number",new NumberAstAttribute(defVarNumbers[name]));
    }
  } // end assignments for loop
}


// this function has become superfluous for SSA numbering (but for substituting uses with rhs of defs it is still necessary (1/2)
void attachSsaNumberingtoDefs(ArrayUpdatesSequence& arrayUpdates, VariableIdMapping* variableIdMapping) {
  std::map<string,int> defVarNumbers;
  for(size_t i=0;i<arrayUpdates.size();++i) {
    SgExpression* exp=arrayUpdates[i].second;
    SgNode* lhs=SgNodeHelper::getLhs(exp);
    string name;
    SgNode* toAnnotate=0;
    if(SgPntrArrRefExp* arr=isSgPntrArrRefExp(lhs)) {
      ArrayElementAccessData access(arr,variableIdMapping);
      name=access.toString(variableIdMapping);
      toAnnotate=arr;
    } else if(SgVarRefExp* var=isSgVarRefExp(lhs)) {
      VariableId varId=variableIdMapping->variableId(var);
      name=variableIdMapping->uniqueShortVariableName(varId);
      toAnnotate=var;
    } else {
      cerr<<"Error: SSA Numbering: unknown LHS."<<endl;
      exit(1);
    }
    if(toAnnotate) {
      if(defVarNumbers.count(name)==0) {
        defVarNumbers[name]=1;
      } else {
        defVarNumbers[name]=defVarNumbers[name]+1;
      }
      toAnnotate->setAttribute("Number",new NumberAstAttribute(defVarNumbers[name]));
    }
  }
}

// this function has become superfluous for SSA numbering (but for substituting uses with rhs of defs it is still necessary (2/2)
void substituteArrayRefs(ArrayUpdatesSequence& arrayUpdates, VariableIdMapping* variableIdMapping, SAR_MODE sarMode) {
  ArrayUpdatesSequence::iterator i=arrayUpdates.begin();
  ++i; // we start at element 2 because no substitutions can be performed in the first one AND this simplifies passing the previous element (i-1) when starting the backward search
  for(;i!=arrayUpdates.end();++i) {
    SgExpression* exp=(*i).second;
    SgExpression* lhs=isSgExpression(SgNodeHelper::getLhs(exp));
    SgExpression* rhs=isSgExpression(SgNodeHelper::getRhs(exp));
    ROSE_ASSERT(isSgPntrArrRefExp(lhs)||SgNodeHelper::isFloatingPointAssignment(exp));
    //cout<<"EXP: "<<exp->unparseToString()<<", lhs:"<<lhs->unparseToString()<<" :: "<<endl;
    RoseAst rhsast(rhs);
    for(RoseAst::iterator j=rhsast.begin();j!=rhsast.end();++j) {
      if(SgPntrArrRefExp* useRef=isSgPntrArrRefExp(*j)) {
        j.skipChildrenOnForward();
        // search for def here
        ArrayUpdatesSequence::iterator i_copy=i;
        --i_copy; // necessary and guaranteed to not decrement i=begin() because the loop starts at (i=begin())++
        SgNode* defAssign=findDefAssignOfArrayElementUse(useRef, arrayUpdates, i_copy, variableIdMapping);
        if(defAssign) {
          SgExpression* defRhs=isSgExpression(SgNodeHelper::getRhs(defAssign));
          ROSE_ASSERT(defRhs);
          //cout<<"INFO: USE:"<<useRef->unparseToString()<< " DEF:"<<defAssign->unparseToString()<<"DEF-RHS"<<defRhs->unparseToString()<<endl;
          switch(sarMode) {
          case SAR_SUBSTITUTE: {
            SgNodeHelper::replaceExpression(useRef,SageInterface::copyExpression(defRhs),true); // must be true (otherwise internal error)
            break;
          }
          case SAR_SSA: {
            AstAttribute* attr=SgNodeHelper::getLhs(defAssign)->getAttribute("Number");
            if(attr) {
              useRef->setAttribute("Number",attr);
            }
            break;
          }
          } // end switch
        }
      } // if array
      // this can be rewritten once it is clear that the element type of an array is properly reported by isFloatingPointExpr(exp)
      else if(SgVarRefExp* useRef=isSgVarRefExp(*j)) {
        ROSE_ASSERT(useRef);
        j.skipChildrenOnForward();
        // search for def here
        ArrayUpdatesSequence::iterator i_copy=i;
        --i_copy; // necessary and guaranteed to not decrement i=begin() because the loop starts at (i=begin())++
        SgNode* defAssign=findDefAssignOfUse(useRef, arrayUpdates, i_copy, variableIdMapping);
        if(defAssign) {
          SgExpression* defRhs=isSgExpression(SgNodeHelper::getRhs(defAssign));
          ROSE_ASSERT(defRhs);
          //cout<<"INFO: USE:"<<useRef->unparseToString()<< " DEF:"<<defAssign->unparseToString()<<"DEF-RHS"<<defRhs->unparseToString()<<endl;
          switch(sarMode) {
          case SAR_SUBSTITUTE: {
            SgNodeHelper::replaceExpression(useRef,SageInterface::copyExpression(defRhs),true); // must be true (otherwise internal error)
            break;
          }
          case SAR_SSA: {
            AstAttribute* attr=SgNodeHelper::getLhs(defAssign)->getAttribute("Number");
            if(attr) {
              useRef->setAttribute("Number",attr);
            }
            break;
          }
          } // end switch
        }
      } else {
        //cout<<"INFO: UpdateExtraction: ignored expression on rhs:"<<(*j)->unparseToString()<<endl;
      }
    }
  }
}

#if 0
bool compare_array_accesses(EStateExprInfo& e1, EStateExprInfo& e2) {
  //ArrayElementAccessData d1(SgNodeHelper::getLhs(e1.second));
  //SgNodeHelper::getLhs(e2.second);
  return false;
}

#include<algorithm>
void sortArrayUpdates(ArrayUpdatesSequence& arrayUpdates) {

}
#endif

void writeArrayUpdatesToFile(ArrayUpdatesSequence& arrayUpdates, string filename, SAR_MODE sarMode, bool performSorting) {
  // 1) create vector of generated assignments (preparation for sorting)
  vector<string> assignments;
  for(ArrayUpdatesSequence::iterator i=arrayUpdates.begin();i!=arrayUpdates.end();++i) {
    switch(sarMode) {
    case SAR_SSA: {
      // annotate AST for unparsing Array-SSA form
      RoseAst ast((*i).second);
      for(RoseAst::iterator j=ast.begin();j!=ast.end();++j) {
        if((*j)->attributeExists("Number")) {
          ROSE_ASSERT(isSgPntrArrRefExp(*j)||isSgVarRefExp(*j));
          if((*j)->attributeExists("AstUnparseAttribute"))
            (*j)->removeAttribute("AstUnparseAttribute");
          ROSE_ASSERT(!(*j)->attributeExists("AstUnparseAttribute"));
          AstUnparseAttribute* ssaNameAttribute=new AstUnparseAttribute((*j)->unparseToString()+string("_")+(*j)->getAttribute("Number")->toString(),AstUnparseAttribute::e_replace);
          (*j)->setAttribute("AstUnparseAttribute",ssaNameAttribute);
        }            
      }
      assignments.push_back((*i).second->unparseToString());
      break;
    }
    case SAR_SUBSTITUTE: {
      if(!(*i).mark)
        assignments.push_back((*i).second->unparseToString());
    }
    }
  }
  if(performSorting) {
    sort(assignments.begin(),assignments.end());
  }
  ofstream myfile;
  myfile.open(filename.c_str());
  for(vector<string>::iterator i=assignments.begin();i!=assignments.end();++i) {
    myfile<<(*i)<<endl;
  }
  myfile.close();
}

#if 0
SgExpressionPtrList& getInitializerListOfArrayVariable(VariableId arrayVar, VariableIdMapping* variableIdMapping) {
  SgVariableDeclaration* decl=variableIdMapping->getVariableDeclaration(arrayVar);
  SgNode* initName0=decl->get_traversalSuccessorByIndex(1); // get-InitializedName
  ROSE_ASSERT(initName0);
  if(SgInitializedName* initName=isSgInitializedName(initName0)) {
    // array initializer
    SgInitializer* initializer=initName->get_initializer();
    if(SgAggregateInitializer* arrayInit=isSgAggregateInitializer(initializer)) {
      SgExprListExp* rhsOfArrayInit=arrayInit->get_initializers();
      SgExpressionPtrList& exprPtrList=rhsOfArrayInit->get_expressions();
      return exprPtrList;
    }
  }
  cerr<<"Error: getInitializerListOfArrayVariable failed."<<endl;
  exit(1);
}
#endif    

string flattenArrayInitializer(SgVariableDeclaration* decl, VariableIdMapping* variableIdMapping) {
  SgNode* initName0=decl->get_traversalSuccessorByIndex(1); // get-InitializedName
  ROSE_ASSERT(initName0);
  if(SgInitializedName* initName=isSgInitializedName(initName0)) {
    // array initializer
    SgInitializer* initializer=initName->get_initializer();
    ROSE_ASSERT(initializer);
    stringstream ss;
    // x[2] = {1,2};"). In this case the SgExprListExp ("{1,2}") is wrapped in an SgAggregateInitializer
    // SgExprListExp* SgAggregateInitializer->get_initializers () const 
    // pointer variable initializer
    if(SgAggregateInitializer* arrayInit=isSgAggregateInitializer(initializer)) {
      string arrayName=variableIdMapping->variableName(variableIdMapping->variableId(decl));
      SgExprListExp* rhsOfArrayInit=arrayInit->get_initializers();
      //cout<<"RHS-ARRAY-INIT:"<<rhsOfArrayInit->unparseToString()<<endl;
      SgExpressionPtrList& exprPtrList=rhsOfArrayInit->get_expressions();
      string newRhs;
      int num=0;
      SgType* type=rhsOfArrayInit->get_type();
      for(SgExpressionPtrList::iterator i=exprPtrList.begin();i!=exprPtrList.end();++i) {
        ss<<type->unparseToString()<<" "<<arrayName<<"_"<<num<<" = "<<(*i)->unparseToString()<<";\n";
        num++;
      }
      string transformedArrayInitializer=ss.str();
      return transformedArrayInitializer;
    } else {
      cerr<<"Error: attempted to transform non-array initializer."<<endl;
      exit(1);
    }
  } else {
      cerr<<"Error: attempted to transform non-initialized declaration."<<endl;
      exit(1);
  }
}


void transformArrayAccess(SgNode* node, VariableIdMapping* variableIdMapping) {
  ROSE_ASSERT(SgNodeHelper::isArrayAccess(node));
  if(SgPntrArrRefExp* arrayAccessAst=isSgPntrArrRefExp(node)) {
    ArrayElementAccessData arrayAccess(arrayAccessAst,variableIdMapping);
    ROSE_ASSERT(arrayAccess.getDimensions()==1);
    VariableId accessVar=arrayAccess.getVariable();
    int accessSubscript=arrayAccess.getSubscript(0);
    stringstream newAccess;
    newAccess<<variableIdMapping->variableName(accessVar)<<"_"<<accessSubscript;
    SgNodeHelper::replaceAstWithString(node,newAccess.str());
  } else {
    cerr<<"Error: transformation of array access failed."<<endl;
  }
}

void transformArrayProgram(SgProject* root, Analyzer* analyzer) {
  // 1) transform initializers of global variables : a[]={1,2,3} ==> int a_0=1;int a_1=2;int a_2=3;
  // 2) eliminate initializers of pointer variables: int p* = a; ==> \eps
  // 3) replace uses of p[k]: with a_k (where k is a constant)

  //ad 1 and 2)
  VariableIdMapping* variableIdMapping=analyzer->getVariableIdMapping();
  Analyzer::VariableDeclarationList usedGlobalVariableDeclarationList=analyzer->computeUsedGlobalVariableDeclarationList(root);
  cout<<"STATUS: number of used global variables: "<<usedGlobalVariableDeclarationList.size()<<endl;
  list<pair<SgNode*,string> > toReplaceArrayInitializations;
  list<SgVariableDeclaration*> toDeleteDeclarations;
  typedef map<VariableId,VariableId> ArrayPointerMapType;
  ArrayPointerMapType arrayPointer; // var,arrayName
  for(Analyzer::VariableDeclarationList::iterator i=usedGlobalVariableDeclarationList.begin();
      i!=usedGlobalVariableDeclarationList.end();
      ++i) {
    SgVariableDeclaration* decl=*i;
    //cout<<"DEBUG: variableDeclaration:"<<decl->unparseToString()<<endl;
    SgNode* initName0=decl->get_traversalSuccessorByIndex(1); // get-InitializedName
    ROSE_ASSERT(initName0);
    if(SgInitializedName* initName=isSgInitializedName(initName0)) {
      // array initializer
      SgInitializer* arrayInitializer=initName->get_initializer();
      //string arrayName=variableIdMapping->variableName(variableIdMapping->variableId(*i));
      if(isSgAggregateInitializer(arrayInitializer)) {
        string transformedArrayInitializer=flattenArrayInitializer(decl,variableIdMapping);
        toReplaceArrayInitializations.push_back(make_pair(decl,transformedArrayInitializer));
        //SgNodeHelper::replaceAstWithString(decl,transformedArrayInitializer);
      } else {
        //cout<<"initName:"<<astTermWithNullValuesToString(initName)<<endl;
        VariableId lhsVarId=variableIdMapping->variableId(*i);
        string lhsVariableName=variableIdMapping->variableName(lhsVarId);
        SgType* type=variableIdMapping->getType(variableIdMapping->variableId(*i));
        // match: SgInitializedName(SgAssignInitializer(SgVarRefExp))
        // variable on lhs
        // check if variable is a pointer variable
        if(isSgPointerType(type)) {
          AstMatching m;
          MatchResult res;
          res=m.performMatching("SgInitializedName(SgAssignInitializer($varRef=SgVarRefExp))|SgInitializedName(SgAssignInitializer(SgAddressOfOp($varRef=SgVarRefExp)))",initName);
          if(res.size()==1) {
            toDeleteDeclarations.push_back(decl);
            MatchResult::iterator j=res.begin();
            SgVarRefExp* rhsVarRef=isSgVarRefExp((*j)["$varRef"]);
            VariableId rhsVarId=variableIdMapping->variableId(rhsVarRef);
            arrayPointer[lhsVarId]=rhsVarId;
            //cout<<"Inserted pair "<<variableName<<":"<<rhsVarName<<endl;
          }
        }
      }
    }
  }

  typedef list<pair<SgPntrArrRefExp*,ArrayElementAccessData> > ArrayAccessInfoType;
  ArrayAccessInfoType arrayAccesses;
  RoseAst ast(root);
  for(RoseAst::iterator i=ast.begin();i!=ast.end();++i) {
    SgExpression* exp=isSgExpression(*i);
    if(exp) {
      if(SgPntrArrRefExp* arrAccess=isSgPntrArrRefExp(exp)) {
        ArrayElementAccessData aead(arrAccess,analyzer->getVariableIdMapping());
        ROSE_ASSERT(aead.isValid());
        VariableId arrayVar=aead.varId;
        //cout<<"array-element: "<<variableIdMapping->variableName(arrayVar);
        if(aead.subscripts.size()==1) {
          //cout<<" ArrayIndex:"<<*aead.subscripts.begin();
          arrayAccesses.push_back(make_pair(arrAccess,aead));
        } else {
          cout<<"Error: ArrayIndex: unknown (dimension>1)";
          exit(1);
        }          
      }
    }
  }
#if 0
  cout<<"Array-Pointer Map:"<<endl;
  for(ArrayPointerMapType::iterator i=arrayPointer.begin();i!=arrayPointer.end();++i) {
    cout<<(*i).first.toString()<<":"<<(*i).second.toString()<<endl;
  }
#endif
  cout<<"STATUS: Replacing array-initializations."<<endl;
  for(list<pair<SgNode*,string> >::iterator i=toReplaceArrayInitializations.begin();i!=toReplaceArrayInitializations.end();++i) {
    //cout<<(*i).first->unparseToString()<<":\n"<<(*i).second<<endl;
    SgNodeHelper::replaceAstWithString((*i).first,"\n"+(*i).second);
  }
  cout<<"STATUS: Transforming pointer declarations."<<endl;
  for(list<SgVariableDeclaration*>::iterator i=toDeleteDeclarations.begin();i!=toDeleteDeclarations.end();++i) {
    //cout<<(*i)->unparseToString()<<endl;
    VariableId declaredPointerVar=variableIdMapping->variableId(*i);
    SgNode* initName0=(*i)->get_traversalSuccessorByIndex(1); // get-InitializedName
    ROSE_ASSERT(initName0);
    if(SgInitializedName* initName=isSgInitializedName(initName0)) {
      // initializer
      SgInitializer* initializer=initName->get_initializer();
      if(SgAssignInitializer* assignInitializer=isSgAssignInitializer(initializer)) {
        //cout<<"var-initializer:"<<initializer->unparseToString()<<astTermWithNullValuesToString(initializer)<<endl;
        SgExpression* assignInitOperand=assignInitializer->get_operand_i();
        if(isSgAddressOfOp(assignInitOperand)) {
          assignInitOperand=isSgExpression(SgNodeHelper::getFirstChild(assignInitOperand));
          ROSE_ASSERT(assignInitOperand);
        }
        if(SgVarRefExp* rhsInitVar=isSgVarRefExp(assignInitOperand)) {
          VariableId arrayVar=variableIdMapping->variableId(rhsInitVar);
          SgExpressionPtrList& arrayInitializerList=variableIdMapping->getInitializerListOfArrayVariable(arrayVar);
          //cout<<"DEBUG: rhs array:"<<arrayInitializerList.size()<<" elements"<<endl;
          int num=0;
          stringstream ss;
          for(SgExpressionPtrList::iterator j=arrayInitializerList.begin();j!=arrayInitializerList.end();++j) {
            ss<<"int "<<variableIdMapping->variableName(declaredPointerVar)<<"_"<<num<<" = "
              <<(*j)->unparseToString()
              <<";\n"
              ;
            num++;
          }
          SgNodeHelper::replaceAstWithString(*i,"\n"+ss.str());
        }
      }
    }
#if 0
    ArrayElementAccessData arrayAccess=
    ROSE_ASSERT(arrayAccess.getDimensions()==1);
    VariableId accessVar=arrayAccess.getVariable();
    int accessSubscript=arrayAccess.getSubscript(0);
#endif
    //SageInterface::removeStatement(*i);
    
    //SgNodeHelper::replaceAstWithString((*i),"POINTER-INIT-ARRAY:"+(*i)->unparseToString()+"...;");
  }
  
  //list<pair<SgPntrArrRefExp*,ArrayElementAccessData> > 
  cout<<"STATUS: Replacing Expressions ... ";
  for(RoseAst::iterator i=ast.begin();i!=ast.end();++i) {
    if(isSgAssignOp(*i)) {
      if(SgVarRefExp* lhsVar=isSgVarRefExp(SgNodeHelper::getLhs(*i))) {
        if(SgNodeHelper::isPointerVariable(lhsVar)) {
          //cout<<"DEBUG: pointer var on lhs :"<<(*i)->unparseToString()<<endl;

          SgExpression* rhsExp=isSgExpression(SgNodeHelper::getRhs(*i));
          ROSE_ASSERT(rhsExp);
          if(isSgAddressOfOp(rhsExp)) {
            rhsExp=isSgExpression(SgNodeHelper::getFirstChild(rhsExp));
            ROSE_ASSERT(rhsExp);
          }
          if(SgVarRefExp* rhsVar=isSgVarRefExp(rhsExp)) {
            VariableId lhsVarId=variableIdMapping->variableId(lhsVar);
            VariableId rhsVarId=variableIdMapping->variableId(rhsVar);
            SgExpressionPtrList& arrayInitializerList=variableIdMapping->getInitializerListOfArrayVariable(rhsVarId);
            //cout<<"DEBUG: rhs array:"<<arrayInitializerList.size()<<" elements"<<endl;
            int num=0;
            stringstream ss;
            for(SgExpressionPtrList::iterator j=arrayInitializerList.begin();j!=arrayInitializerList.end();++j) {
              ss<<variableIdMapping->variableName(lhsVarId)<<"_"<<num<<" = "
                <<(*j)->unparseToString();

              // workaround for the fact that the ROSE unparser generates a "\n;" for a replaced assignment
              {
                SgExpressionPtrList::iterator j2=j;
                j2++;
                if(j2!=arrayInitializerList.end())
                  ss<<";\n";
              }

              num++;
            }
            SgNodeHelper::replaceAstWithString(*i,ss.str());
            //SgNodeHelper::replaceAstWithString(*i,"COPY-ARRAY("+lhsVar->unparseToString()+"<="+rhsVar->unparseToString()+")");
          }
        } else {
          RoseAst subAst(*i);
          for(RoseAst::iterator j=subAst.begin();j!=subAst.end();++j) {
            if(SgNodeHelper::isArrayAccess(*j)) {
              //cout<<"DEBUG: arrays access on rhs of assignment :"<<(*i)->unparseToString()<<endl;
              transformArrayAccess(*j,analyzer->getVariableIdMapping());
            }
          }
        }
      }
    }
    if(SgNodeHelper::isCond(*i)) {
      RoseAst subAst(*i);
      for(RoseAst::iterator j=subAst.begin();j!=subAst.end();++j) {
        if(SgNodeHelper::isArrayAccess(*j)) {
          transformArrayAccess(*j,analyzer->getVariableIdMapping());
        }
      }
    }
  }
  cout<<" done."<<endl;
#if 0
  for(ArrayAccessInfoType::iterator i=arrayAccesses.begin();i!=arrayAccesses.end();++i) {
    //cout<<(*i).first->unparseToString()<<":"/*<<(*i).second.xxxx*/<<endl;
    ArrayElementAccessData arrayAccess=(*i).second;
    ROSE_ASSERT(arrayAccess.getDimensions()==1);
    VariableId accessVar=arrayAccess.getVariable();
    int accessSubscript=arrayAccess.getSubscript(0);
    // expression is now: VariableId[subscript]
    // information available is: arrayPointer map: VariableId:pointer -> VariableId:array
    // pointerArray

    // if the variable is not a pointer var it will now be added to the stl-map but with
    // a default VariableId. Default variableIds are not valid() IDs.
    // therefor this becomes a cheap check, whether we need to replace the expression or not.
    VariableId mappedVar=arrayPointer[accessVar];
    if(mappedVar.isValid()) {
      // need to replace
      stringstream newAccess;
#if 0
      newAccess<<variableIdMapping->variableName(mappedVar)<<"["<<accessSubscript<<"]";
#else
      newAccess<<variableIdMapping->variableName(accessVar)<<"_"<<accessSubscript<<" ";
#endif
      cout<<"to replace: @"<<(*i).first<<":"<<(*i).first->unparseToString()<<" ==> "<<newAccess.str()<<endl;
      SgNodeHelper::replaceAstWithString((*i).first,newAccess.str());
    }
  }
#endif
  Analyzer::VariableDeclarationList unusedGlobalVariableDeclarationList=analyzer->computeUnusedGlobalVariableDeclarationList(root);
  cout<<"STATUS: deleting unused global variables."<<endl;
  for(Analyzer::VariableDeclarationList::iterator i=unusedGlobalVariableDeclarationList.begin();
      i!=unusedGlobalVariableDeclarationList.end();
      ++i) {
    SgVariableDeclaration* decl=*i;
    SageInterface::removeStatement(decl);
  }
      
}

#ifdef EXPERIMENTAL_POINTER_ANALYSIS

#include "AbstractValue.h"
#include "AbstractValue.C"

void pointerAnalysis(SgNode* root, Analyzer* analyzer) {
  ExprAnalyzer* exprAnalyzer=analyzer->getExprAnalyzer();
  VariableIdMapping* variableIdMapping=analyzer->getVariableIdMapping();
  // VariableId->set(addr(VariableId)|Number)
  typedef AType::ConstIntLattice AbstractNumberType;
  typedef AbstractMemoryLocation<VariableId,AType::ConstIntLattice> AbstractMemoryLocationType;
  typedef AbstractValueSurrogate<AbstractNumberType,AbstractMemoryLocationType> AbstractValueSurrogateType;
  map<VariableId,set< AbstractValueSurrogateType > > aliasInfo;
  RoseAst ast(root);
  for(RoseAst::iterator i=ast.begin();i!=ast.end();i++) {
    if(SgAssignOp* assignOp=isSgAssignOp(*i)) {
      VariableId lhsVar;
      SgExpression* lhs=isSgExpression(SgNodeHelper::getLhs(assignOp));
      bool isLhsVar=exprAnalyzer->variable(lhs,lhsVar);
      if(isLhsVar) {
        SgExpression* rhs=isSgExpression(SgNodeHelper::getRhs(assignOp));
        if(SgPntrArrRefExp* arrAccess=isSgPntrArrRefExp(rhs)) {
          ArrayElementAccessData aead(arrAccess,analyzer->getVariableIdMapping());
          ROSE_ASSERT(aead.isValid());
          //cout<<"DEBUG: lhs:"<<variableIdMapping->variableName(lhsVar);
          //cout<<" rhs:"<<SgNodeHelper::getRhs(isSgAssignOp(*i))->unparseToString();
          VariableId rhsArrayVar=aead.varId;
          cout<<" rhs:"<<"array-element: "<<variableIdMapping->variableName(rhsArrayVar);
          if(aead.subscripts.size()==1) {
            cout<<" ArrayIndex:"<<*aead.subscripts.begin();
          } else {
            cout<<" ArrayIndex: unknown";
          }          
          cout<<endl;
          AbstractValueSurrogateType avst;
          aliasInfo[lhsVar].insert(avst);
        }

      } else {
        cerr<<"Error: pointer-analysis: lhs of assignment is not a variable. Not supported yet."<<endl;
        exit(1);
      }
    }
  }
}

#endif

int main( int argc, char * argv[] ) {
  string ltl_file;
  try {
    Timer timer;
    timer.start();

  // Command line option handling.
  po::options_description desc
    ("CodeThorn\n"
     "Written by Markus Schordan, Adrian Prantl, and Marc Jasper\n"
     "Supported options");

  desc.add_options()
    ("help,h", "produce this help message")
    ("rose-help", "show help for compiler frontend options")
    ("version,v", "display the version")
    ("internal-checks", "run internal consistency checks (without input program)")
    ("verify", po::value< string >(), "verify all LTL formulae in the file [arg]")
    ("ltl-verifier",po::value< int >(),"specify which ltl-verifier to use [=1|2]")
    ("debug-mode",po::value< int >(),"set debug mode [arg]")
    ("csv-ltl", po::value< string >(), "output LTL verification results into a CSV file [arg]")
    ("csv-spot-ltl", po::value< string >(), "output SPOT's LTL verification results into a CSV file [arg]")
    ("csv-assert", po::value< string >(), "output assert reachability results into a CSV file [arg]")
    ("csv-assert-live", po::value< string >(), "output assert reachability results during analysis into a CSV file [arg]")
    ("csv-stats",po::value< string >(),"output statistics into a CSV file [arg]")
    ("tg1-estate-address", po::value< string >(), "transition graph 1: visualize address [=yes|no]")
    ("tg1-estate-id", po::value< string >(), "transition graph 1: visualize estate-id [=yes|no]")
    ("tg1-estate-properties", po::value< string >(), "transition graph 1: visualize all estate-properties [=yes|no]") 
    ("tg1-estate-predicate", po::value< string >(), "transition graph 1: show estate as predicate [=yes|no]")
    ("tg2-estate-address", po::value< string >(), "transition graph 2: visualize address [=yes|no]")
    ("tg2-estate-id", po::value< string >(), "transition graph 2: visualize estate-id [=yes|no]")
    ("tg2-estate-properties", po::value< string >(),"transition graph 2: visualize all estate-properties [=yes|no]")
    ("tg2-estate-predicate", po::value< string >(), "transition graph 2: show estate as predicate [=yes|no]")
    ("tg-trace", po::value< string >(), "generate STG computation trace [=filename]")
    ("colors",po::value< string >(),"use colors in output [=yes|no]")
    ("report-stdout",po::value< string >(),"report stdout estates during analysis [=yes|no]")
    ("report-stderr",po::value< string >(),"report stderr estates during analysis [=yes|no]")
    ("report-failed-assert",po::value< string >(),
     "report failed assert estates during analysis [=yes|no]")
    ("precision-exact-constraints",po::value< string >(),
     "(experimental) use precise constraint extraction [=yes|no]")
    ("tg-ltl-reduced",po::value< string >(),"(experimental) compute LTL-reduced transition graph based on a subset of computed estates [=yes|no]")
    ("semantic-fold",po::value< string >(),"compute semantically folded state transition graph [=yes|no]")
    ("semantic-elimination",po::value< string >(),"eliminate input-input transitions in STG [=yes|no]")
    ("semantic-explosion",po::value< string >(),"semantic explosion of input states (requires folding and elimination) [=yes|no]")
    ("post-semantic-fold",po::value< string >(),"compute semantically folded state transition graph only after the complete transition graph has been computed. [=yes|no]")
    ("report-semantic-fold",po::value< string >(),"report each folding operation with the respective number of estates. [=yes|no]")
    ("semantic-fold-threshold",po::value< int >(),"Set threshold with <arg> for semantic fold operation (experimental)")
    ("post-collapse-stg",po::value< string >(),"compute collapsed state transition graph after the complete transition graph has been computed. [=yes|no]")
    ("viz",po::value< string >(),"generate visualizations (dot) outputs [=yes|no]")
    ("update-input-var",po::value< string >(),"For testing purposes only. Default is Yes. [=yes|no]")
    ("run-rose-tests",po::value< string >(),"Run ROSE AST tests. [=yes|no]")
    ("reduce-cfg",po::value< string >(),"Reduce CFG nodes which are not relevant for the analysis. [=yes|no]")
    ("threads",po::value< int >(),"Run analyzer in parallel using <arg> threads (experimental)")
    ("display-diff",po::value< int >(),"Print statistics every <arg> computed estates.")
    ("solver",po::value< int >(),"Set solver <arg> to use (one of 1,2,3).")
    ("ltl-verbose",po::value< string >(),"LTL verifier: print log of all derivations.")
    ("ltl-output-dot",po::value< string >(),"LTL visualization: generate dot output.")
    ("ltl-show-derivation",po::value< string >(),"LTL visualization: show derivation in dot output.")
    ("ltl-show-node-detail",po::value< string >(),"LTL visualization: show node detail in dot output.")
    ("ltl-collapsed-graph",po::value< string >(),"LTL visualization: show collapsed graph in dot output.")
    ("input-values",po::value< string >(),"specify a set of input values (e.g. \"{1,2,3}\")")
    ("input-values-as-constraints",po::value<string >(),"represent input var values as constraints (otherwise as constants in PState)")
    ("input-sequence",po::value< string >(),"specify a sequence of input values (e.g. \"[1,2,3]\")")
    ("arith-top",po::value< string >(),"Arithmetic operations +,-,*,/,% always evaluate to top [=yes|no]")
    ("abstract-interpreter",po::value< string >(),"Run analyzer in abstract interpreter mode. Use [=yes|no]")
    ("rers-binary",po::value< string >(),"Call rers binary functions in analysis. Use [=yes|no]")
    ("print-all-options",po::value< string >(),"print all yes/no command line options.")
    ("eliminate-arrays",po::value< string >(), "transform all arrays into single variables.")
    ("annotate-results",po::value< string >(),"annotate results in program and output program (using ROSE unparser).")
    ("generate-assertions",po::value< string >(),"generate assertions (pre-conditions) in program and output program (using ROSE unparser).")
    ("rersformat",po::value< int >(),"Set year of rers format (2012, 2013).")
    ("max-transitions",po::value< int >(),"Passes (possibly) incomplete STG to verifier after max transitions (default: no limit).")
    ("max-transitions-forced-top",po::value< int >(),"Performs approximation after <arg> transitions (default: no limit).")
    ("variable-value-threshold",po::value< int >(),"sets a threshold for the maximum number of different values are stored for each variable.")
    ("dot-io-stg", po::value< string >(), "output STG with explicit I/O node information in dot file [arg]")
    ("stderr-like-failed-assert", po::value< string >(), "treat output on stderr similar to a failed assert [arg] (default:no)")
    ("rersmode", po::value< string >(), "sets several options such that RERS-specifics are utilized and observed.")
    ("rers-numeric", po::value< string >(), "print rers I/O values as raw numeric numbers.")
    ("exploration-mode",po::value< string >(), " set mode in which state space is explored ([breadth-first], depth-first)")
    ("eliminate-stg-back-edges",po::value< string >(), " eliminate STG back-edges (STG becomes a tree).")
    ("spot-stg",po::value< string >(), " generate STG in SPOT-format in file [arg]")
    ("dump1",po::value< string >(), " [experimental] generates array updates in file arrayupdates.txt")
    ("dump-sorted",po::value< string >(), " [experimental] generates sorted array updates in file <file>")
    ("dump-non-sorted",po::value< string >(), " [experimental] generates non-sorted array updates in file <file>")
    ("rule-const-subst",po::value< string >(), " [experimental] use const-expr substitution rule <arg>")
    ("limit-to-fragment",po::value< string >(), "the argument is used to find fragments marked by two prgagmas of that '<name>' and 'end<name>'")
    ("rewrite","rewrite AST applying all rewrite system rules.")
    ("iseq-file", po::value< string >(), "compute input sequence and generate file [arg]")
    ("iseq-length", po::value< int >(), "set length [arg] of input sequence to be computed.")
    ("iseq-random-num", po::value< int >(), "select random search and number of paths.")
    ("inf-paths-only", po::value< string >(), "recursively prune the graph so that no leaves exist [=yes|no]")
    ("std-io-only", po::value< string >(), "bypass and remove all states that are not standard I/O [=yes|no]")
    ("check-ltl", po::value< string >(), "take a text file of LTL I/O formulae [arg] and check whether or not the analyzed program satisfies these formulae. Formulae should start with '('. Use \"csv-spot-ltl\" option to specify an output csv file for the results.")
    ("check-ltl-sol", po::value< string >(), "take a source code file and an LTL formulae+solutions file ([arg], see RERS downloads for examples). Display if the formulae are satisfied and if the expected solutions are correct.")
    ("ltl-in-alphabet",po::value< string >(),"specify an input alphabet used by the LTL formulae (e.g. \"{1,2,3}\")")
    ("ltl-out-alphabet",po::value< string >(),"specify an output alphabet used by the LTL formulae (e.g. \"{19,20,21,22,23,24,25,26}\")")
<<<<<<< HEAD
    ("io-reduction", po::value< int >(), "(work in progress) reduce the transition system to only input/output/worklist states after every <arg> computed EStates.")
    ("with-counterexamples", po::value< string >(), "adds an input sequence to the analysis results. Applies to reachable assertions (work in progress) and falsified LTL properties. [=yes|no]")
    ("incomplete-stg", po::value< string >(), "set to true if the generated STG will not contain all possible execution paths (e.g. if only a subset of the input values is used). [=yes|no]")
    ("determine-prefix-depth", po::value< string >(), "if possible, display a guarantee about the length of the discovered prefix of possible program traces. [=yes|no]")
=======
    ("spot-counter-example", po::value< string >(), "adds a third column to ltl results. It contains counter example input sequences for formulae that could be falsified. [=yes|no]")
    ("minimize-states", po::value< string >(), "does not store single successor states (minimizes number of states).")
>>>>>>> 896746df
    ;

  po::store(po::command_line_parser(argc, argv).
        options(desc).allow_unregistered().run(), args);
  po::notify(args);

  if (args.count("help")) {
    cout << desc << "\n";
    return 0;
  }

  if (args.count("rose-help")) {
    argv[1] = strdup("--help");
  }

  if (args.count("version")) {
    cout << "CodeThorn version 1.4\n";
    cout << "Written by Markus Schordan, Adrian Prantl, and Marc Jasper\n";
    return 0;
  }

  boolOptions.init(argc,argv);
  boolOptions.registerOption("tg1-estate-address",false);
  boolOptions.registerOption("tg1-estate-id",false);
  boolOptions.registerOption("tg1-estate-properties",true);
  boolOptions.registerOption("tg1-estate-predicate",false);
  boolOptions.registerOption("tg2-estate-address",false);
  boolOptions.registerOption("tg2-estate-id",true);
  boolOptions.registerOption("tg2-estate-properties",false);
  boolOptions.registerOption("tg2-estate-predicate",false);
  boolOptions.registerOption("colors",true);
  boolOptions.registerOption("report-stdout",false);
  boolOptions.registerOption("report-stderr",false);
  boolOptions.registerOption("report-failed-assert",false);
  boolOptions.registerOption("precision-exact-constraints",false);
  boolOptions.registerOption("tg-ltl-reduced",false);
  boolOptions.registerOption("semantic-fold",false);
  boolOptions.registerOption("semantic-elimination",false);
  boolOptions.registerOption("semantic-explosion",false);
  boolOptions.registerOption("post-semantic-fold",false);
  boolOptions.registerOption("report-semantic-fold",false);
  boolOptions.registerOption("post-collapse-stg",true);
  boolOptions.registerOption("eliminate-arrays",false);

  boolOptions.registerOption("viz",false);
  boolOptions.registerOption("update-input-var",true);
  boolOptions.registerOption("run-rose-tests",false);
  boolOptions.registerOption("reduce-cfg",false);
  boolOptions.registerOption("print-all-options",false);
  boolOptions.registerOption("annotate-results",false);
  boolOptions.registerOption("generate-assertions",false);
  boolOptions.registerOption("skip-analysis",false);

  boolOptions.registerOption("ltl-output-dot",false);
  boolOptions.registerOption("ltl-verbose",false);
  boolOptions.registerOption("ltl-show-derivation",true);
  boolOptions.registerOption("ltl-show-node-detail",true);
  boolOptions.registerOption("ltl-collapsed-graph",false);
  boolOptions.registerOption("input-values-as-constraints",false);

  boolOptions.registerOption("arith-top",false);
  boolOptions.registerOption("abstract-interpreter",false);
  boolOptions.registerOption("rers-binary",false);
  boolOptions.registerOption("relop-constraints",false); // not accessible on command line yet
  boolOptions.registerOption("stderr-like-failed-assert",false);
  boolOptions.registerOption("rersmode",false);
  boolOptions.registerOption("rers-numeric",false);
  boolOptions.registerOption("eliminate-stg-back-edges",false);
  boolOptions.registerOption("dump1",false);
  boolOptions.registerOption("rule-const-subst",true);

  boolOptions.registerOption("inf-paths-only",false);
  boolOptions.registerOption("std-io-only",false);
<<<<<<< HEAD
  boolOptions.registerOption("with-counterexamples",false);
  boolOptions.registerOption("determine-prefix-depth",false);
  boolOptions.registerOption("incomplete-stg",false);
=======
  boolOptions.registerOption("spot-counter-example",false);
  boolOptions.registerOption("minimize-states",false);
>>>>>>> 896746df

  boolOptions.processOptions();

  if(boolOptions["print-all-options"]) {
    cout<<boolOptions.toString(); // prints all bool options
  }
  
  if(boolOptions["arith-top"]) {
    CodeThorn::AType::ConstIntLattice cil;
    cil.arithTop=true;
  }

  if (args.count("internal-checks")) {
    if(CodeThorn::internalChecks(argc,argv)==false)
      return 1;
    else
      return 0;
  }

  Analyzer analyzer;
  global_analyzer=&analyzer;
  
  string option_pragma_name;
  if (args.count("limit-to-fragment")) {
    option_pragma_name = args["limit-to-fragment"].as<string>();
  }

  // clean up verify and csv-ltl option in argv
  if (args.count("verify")) {
    ltl_file = args["verify"].as<string>();
  }
  if(args.count("csv-assert-live")) {
    analyzer.setCsvAssertLiveFileName(args["csv-assert-live"].as<string>());
  }
  if(args.count("tg-trace")) {
    analyzer.setStgTraceFileName(args["tg-trace"].as<string>());
  }

  if(args.count("input-values")) {
    string setstring=args["input-values"].as<string>();
    cout << "STATUS: input-values="<<setstring<<endl;

    set<int> intSet=Parse::integerSet(setstring);
    for(set<int>::iterator i=intSet.begin();i!=intSet.end();++i) {
      analyzer.insertInputVarValue(*i);
    }
  }

  if(args.count("input-sequence")) {
    string liststring=args["input-sequence"].as<string>();
    cout << "STATUS: input-sequence="<<liststring<<endl;

    list<int> intList=Parse::integerList(liststring);
    for(list<int>::iterator i=intList.begin();i!=intList.end();++i) {
      analyzer.addInputSequenceValue(*i);
    }
  }

  if(args.count("rersformat")) {
    int year=args["rersformat"].as<int>();
    if(year==2012)
      resultsFormat=RF_RERS2012;
    if(year==2013)
      resultsFormat=RF_RERS2013;
    // otherwise it remains RF_UNKNOWN
  }

  if(args.count("exploration-mode")) {
    string explorationMode=args["exploration-mode"].as<string>();
    if(explorationMode=="depth-first")
      analyzer.setExplorationMode(Analyzer::EXPL_DEPTH_FIRST);
    else if(explorationMode=="breadth-first") {
      analyzer.setExplorationMode(Analyzer::EXPL_BREADTH_FIRST);
    } else {
      cerr<<"Error: unknown state space exploration mode specified with option --exploration-mode."<<endl;
      exit(1);
    }
  } else {
    // default value
    analyzer.setExplorationMode(Analyzer::EXPL_BREADTH_FIRST);
  }
  if(args.count("max-transitions")) {
    analyzer.setMaxTransitions(args["max-transitions"].as<int>());
  }

  if(args.count("max-transitions-forced-top")) {
    analyzer.setMaxTransitionsForcedTop(args["max-transitions-forced-top"].as<int>());
  }
  if(boolOptions["minimize-states"]) {
    analyzer.setMinimizeStates(true);
  }

  int numberOfThreadsToUse=1;
  if(args.count("threads")) {
    numberOfThreadsToUse=args["threads"].as<int>();
  }
  analyzer.setNumberOfThreadsToUse(numberOfThreadsToUse);

  // check threads == 1
#if 0
  if(args.count("rers-binary") && numberOfThreadsToUse>1) {
	cerr<<"Error: binary mode is only supported for 1 thread."<<endl;
	exit(1);
  }
#endif
  if(args.count("semantic-fold-threshold")) {
    int semanticFoldThreshold=args["semantic-fold-threshold"].as<int>();
    analyzer.setSemanticFoldThreshold(semanticFoldThreshold);
  }
  if(args.count("display-diff")) {
    int displayDiff=args["display-diff"].as<int>();
    analyzer.setDisplayDiff(displayDiff);
  }
  if(args.count("solver")) {
    int solver=args["solver"].as<int>();
    analyzer.setSolver(solver);
  }
  if(args.count("ltl-verifier")) {
    int ltlVerifier=args["ltl-verifier"].as<int>();
    analyzer.setLTLVerifier(ltlVerifier);
  }
  if(args.count("debug-mode")) {
    option_debug_mode=args["debug-mode"].as<int>();
  }
  if(args.count("variable-value-threshold")) {
    analyzer.setVariableValueThreshold(args["variable-value-threshold"].as<int>());
  }

  // clean up string-options in argv
  for (int i=1; i<argc; ++i) {
    if (string(argv[i]) == "--csv-assert" 
        || string(argv[i])=="--csv-stats" 
        || string(argv[i])=="--csv-assert-live"
        || string(argv[i])=="--threads" 
        || string(argv[i])=="--display-diff"
        || string(argv[i])=="--input-values"
        || string(argv[i])=="--ltl-verifier"
        || string(argv[i])=="--dot-io-stg"
        || string(argv[i])=="--verify"
        || string(argv[i])=="--csv-ltl"
        || string(argv[i])=="--spot-stg"
        || string(argv[i])=="--dump-sorted"
        || string(argv[i])=="--dump-non-sorted"
        || string(argv[i])=="--limit-to-fragment"
        || string(argv[i])=="--check-ltl"
        || string(argv[i])=="--csv-spot-ltl"
        || string(argv[i])=="--check-ltl-sol"
        || string(argv[i])=="--ltl-in-alphabet"
        || string(argv[i])=="--ltl-out-alphabet"
        ) {
      // do not confuse ROSE frontend
      argv[i] = strdup("");
      assert(i+1<argc);
        argv[i+1] = strdup("");
    }
  }

  RewriteSystem rewriteSystem;
  // reset dump1 in case sorted or non-sorted is used
  if(args.count("dump-sorted")>0 || args.count("dump-non-sorted")>0) {
    boolOptions.registerOption("dump1",true);
    analyzer.setSkipSelectedFunctionCalls(true);
    if(numberOfThreadsToUse>1) {
      //cerr<<"Error: multi threaded rewrite not supported yet."<<endl;
    }
  }

  // handle RERS mode: reconfigure options
  if(boolOptions["rersmode"]) {
    cout<<"INFO: RERS MODE activated [stderr output is treated like a failed assert]"<<endl;
    boolOptions.registerOption("stderr-like-failed-assert",true);
  }

  if(boolOptions["semantic-elimination"]) {
    boolOptions.registerOption("semantic-fold",true);
  }

  if(boolOptions["semantic-explosion"]) {
    boolOptions.registerOption("semantic-fold",true);
    //boolOptions.registerOption("semantic-elimination",true);
  }

  analyzer.setTreatStdErrLikeFailedAssert(boolOptions["stderr-like-failed-assert"]);
  

  // Build the AST used by ROSE
  cout << "INIT: Parsing and creating AST: started."<<endl;
  SgProject* sageProject = frontend(argc,argv);
  double frontEndRunTime=timer.getElapsedTimeInMilliSec();
  cout << "INIT: Parsing and creating AST: finished."<<endl;
  
  if(boolOptions["run-rose-tests"]) {
    cout << "INIT: Running ROSE AST tests."<<endl;
    // Run internal consistency tests on AST
    AstTests::runAllTests(sageProject);

    // test: constant expressions
    {
      cout<<"STATUS: testing constant expressions."<<endl;
      CppConstExprEvaluator* evaluator=new CppConstExprEvaluator();
      list<SgExpression*> exprList=exprRootList(sageProject);
      cout<<"INFO: found "<<exprList.size()<<" expressions."<<endl;
      for(list<SgExpression*>::iterator i=exprList.begin();i!=exprList.end();++i) {
        EvalResult r=evaluator->traverse(*i);
        if(r.isConst()) {
          cout<<"Found constant expression: "<<(*i)->unparseToString()<<" eq "<<r.constValue()<<endl;
        }
      }
      delete evaluator;
    }
    return 0;
  }

  SgNode* root=sageProject;

  if(args.count("rewrite")) {
    VariableIdMapping variableIdMapping;
    variableIdMapping.computeVariableSymbolMapping(sageProject);
    rewriteSystem.resetStatistics();
    rewriteSystem.rewriteAst(root, &variableIdMapping,true,false);
    cout<<"Rewrite statistics:"<<endl<<rewriteSystem.getStatistics().toString()<<endl;
    sageProject->unparse(0,0);
    cout<<"STATUS: generated rewritten program."<<endl;
    exit(0);
  }

  if(!boolOptions["skip-analysis"])
  {
    cout << "INIT: Checking input program."<<endl;
    CodeThornLanguageRestrictor lr;
    lr.checkProgram(root);
    timer.start();

  cout << "INIT: Running variable<->symbol mapping check."<<endl;
  //VariableIdMapping varIdMap;
  analyzer.getVariableIdMapping()->setModeVariableIdForEachArrayElement(true);
  analyzer.getVariableIdMapping()->computeVariableSymbolMapping(sageProject);
  cout << "STATUS: Variable<->Symbol mapping created."<<endl;
#if 0
  if(!analyzer.getVariableIdMapping()->isUniqueVariableSymbolMapping()) {
    cerr << "WARNING: Variable<->Symbol mapping not bijective."<<endl;
    //varIdMap.reportUniqueVariableSymbolMappingViolations();
  }
#endif
#if 0
  analyzer.getVariableIdMapping()->toStream(cout);
#endif

  SgNode* fragmentStartNode=0;
  SgNode* fragmentEndNode=0;

  if(option_pragma_name!="") {
    list<SgPragmaDeclaration*> pragmaDeclList=findPragmaDeclarations(root, option_pragma_name);
    if(pragmaDeclList.size()==0) {
      cerr<<"Error: pragma "<<option_pragma_name<<" marking the fragment not found."<<endl;
      exit(1);
    }
    if(pragmaDeclList.size()==1) {
      cerr<<"Error: pragma "<<option_pragma_name<<" only found once. The fragment is required to be marked with two pragmas."<<endl;
      exit(1);
    }
    if(pragmaDeclList.size()>2) {
      cerr<<"Error: pragma "<<option_pragma_name<<" : too many markers found ("<<pragmaDeclList.size()<<")"<<endl;
      exit(1);
    }
    cout<<"STATUS: Fragment marked by "<<option_pragma_name<<": correctly identified."<<endl;

    ROSE_ASSERT(pragmaDeclList.size()==2);
    list<SgPragmaDeclaration*>::iterator i=pragmaDeclList.begin();
    fragmentStartNode=*i;
    ++i;
    fragmentEndNode=*i;
  }

  if(boolOptions["eliminate-arrays"]) {
    //analyzer.initializeVariableIdMapping(sageProject);
    transformArrayProgram(sageProject, &analyzer);
    sageProject->unparse(0,0);
    exit(0);
  }

  cout << "INIT: creating solver."<<endl;
  analyzer.initializeSolver1("main",root);
  analyzer.initLabeledAssertNodes(sageProject);
  if(boolOptions["dump1"]) {
    // extraction of expressions: skip function calls to selected functions (also inside expressions) for defered handling.
    analyzer.setSkipSelectedFunctionCalls(true);
  }
  #ifdef EXPERIMENTAL_POINTER_ANALYSIS
  if(option_debug_mode==400) {
    pointerAnalysis(root, &analyzer);
    exit(0);
  }
  #endif


  double initRunTime=timer.getElapsedTimeInMilliSec();

  timer.start();
  cout << "=============================================================="<<endl;
  if(boolOptions["semantic-fold"]) {
        analyzer.setSolver(4);
  }
  analyzer.runSolver();

  if(boolOptions["post-semantic-fold"]) {
    cout << "Performing post semantic folding (this may take some time):"<<endl;
    analyzer.semanticFoldingOfTransitionGraph();
  }
  if(boolOptions["semantic-elimination"]) {
    analyzer.semanticEliminationOfTransitions();
  }

  if(boolOptions["semantic-explosion"]) {
    analyzer.semanticExplosionOfInputNodesFromOutputNodeConstraints();
  }

  double analysisRunTime=timer.getElapsedTimeInMilliSec();
  cout << "=============================================================="<<endl;

  double extractAssertionTracesTime= 0;
  int maxOfShortestAssertInput = -1;
  if ( boolOptions["with-counterexamples"]) {
    timer.start();
    maxOfShortestAssertInput = analyzer.extractAssertionTraces();
    extractAssertionTracesTime = timer.getElapsedTimeInMilliSec();
    if (maxOfShortestAssertInput > -1) {
      cout << "STATUS: maximum input sequence length of first assert occurences: " << maxOfShortestAssertInput << endl;
    } else {
      cout << "STATUS: determining maximum of shortest assert counterexamples not possible. " << endl;
    }
  }

  double determinePrefixDepthTime= 0;
  int inputSeqLengthCovered = -1;
  if ( boolOptions["determine-prefix-depth"]) {
    cout << "ERROR: option \"determine-prefix-depth\" currenlty deactivated." << endl;
    return 1;
  }
  double totalInputTracesTime = extractAssertionTracesTime + determinePrefixDepthTime;

  // since CT1.2 the ADT TransitionGraph ensures that no duplicates can exist
#if 0
  long removed=analyzer.getTransitionGraph()->removeDuplicates();
  cout << "Transitions reduced: "<<removed<<endl;
#endif

  cout << "=============================================================="<<endl;
  bool withCe = boolOptions["with-counterexamples"];
  analyzer.reachabilityResults.printResults("YES (REACHABLE)", "NO (UNREACHABLE)", "error_", withCe);
#if 0
  // TODO: reachability in presence of semantic folding
  if(boolOptions["semantic-fold"] || boolOptions["post-semantic-fold"]) {

  } else {
    printAsserts(analyzer,sageProject);
  }
#endif
  if (args.count("csv-assert")) {
    string filename=args["csv-assert"].as<string>().c_str();
    analyzer.reachabilityResults.writeFile(filename.c_str(), false, 0, withCe);
    cout << "Reachability results written to file \""<<filename<<"\"." <<endl;
#if 0  //result tables of different sizes are now handled by the PropertyValueTable object itself
    switch(resultsFormat) {
    case RF_RERS2012: analyzer.reachabilityResults.write2012File(filename.c_str());break;
    case RF_RERS2013: analyzer.reachabilityResults.write2013File(filename.c_str());break;
    default: analyzer.reachabilityResults.writeFile(filename.c_str());break;
    }
    //    OLD VERSION:  generateAssertsCsvFile(analyzer,sageProject,filename);
#endif
    cout << "=============================================================="<<endl;
  }
  if(boolOptions["tg-ltl-reduced"]) {
#if 1
    analyzer.stdIOFoldingOfTransitionGraph();
#else
    cout << "(Experimental) Reducing transition graph ..."<<endl;
    set<const EState*> xestates=analyzer.nonLTLRelevantEStates();
    cout << "Size of transition graph before reduction: "<<analyzer.getTransitionGraph()->size()<<endl;
    cout << "Number of EStates to be reduced: "<<xestates.size()<<endl;
    analyzer.getTransitionGraph()->reduceEStates(xestates);
#endif
    cout << "Size of transition graph after reduction : "<<analyzer.getTransitionGraph()->size()<<endl;
    cout << "=============================================================="<<endl;
  }
  if(boolOptions["eliminate-stg-back-edges"]) {
    int numElim=analyzer.getTransitionGraph()->eliminateBackEdges();
    cout<<"STATUS: eliminated "<<numElim<<" STG back edges."<<endl;
  }

  timer.start();
  if (ltl_file.size()) {
    generateLTLOutput(analyzer,ltl_file);
    cout << "=============================================================="<<endl;
  }
  double ltlRunTime=timer.getElapsedTimeInMilliSec();
  // TODO: reachability in presence of semantic folding
  //  if(boolOptions["semantic-fold"] || boolOptions["post-semantic-fold"]) {
    analyzer.reachabilityResults.printResultsStatistics();
    //  } else {
    //printAssertStatistics(analyzer,sageProject);
    //}
  cout << "=============================================================="<<endl;

  long pstateSetSize=analyzer.getPStateSet()->size();
  long pstateSetBytes=analyzer.getPStateSet()->memorySize();
  long pstateSetMaxCollisions=analyzer.getPStateSet()->maxCollisions();
  long pstateSetLoadFactor=analyzer.getPStateSet()->loadFactor();
  long eStateSetSize=analyzer.getEStateSet()->size();
  long eStateSetBytes=analyzer.getEStateSet()->memorySize();
  long eStateSetMaxCollisions=analyzer.getEStateSet()->maxCollisions();
  double eStateSetLoadFactor=analyzer.getEStateSet()->loadFactor();
  long transitionGraphSize=analyzer.getTransitionGraph()->size();
  long transitionGraphBytes=transitionGraphSize*sizeof(Transition);
  long numOfconstraintSets=analyzer.getConstraintSetMaintainer()->numberOf();
  long constraintSetsBytes=analyzer.getConstraintSetMaintainer()->memorySize();
  long constraintSetsMaxCollisions=analyzer.getConstraintSetMaintainer()->maxCollisions();
  double constraintSetsLoadFactor=analyzer.getConstraintSetMaintainer()->loadFactor();

  long numOfStdinEStates=(analyzer.getEStateSet()->numberOfIoTypeEStates(InputOutput::STDIN_VAR));
  long numOfStdoutVarEStates=(analyzer.getEStateSet()->numberOfIoTypeEStates(InputOutput::STDOUT_VAR));
  long numOfStdoutConstEStates=(analyzer.getEStateSet()->numberOfIoTypeEStates(InputOutput::STDOUT_CONST));
  long numOfStderrEStates=(analyzer.getEStateSet()->numberOfIoTypeEStates(InputOutput::STDERR_VAR));
  long numOfFailedAssertEStates=(analyzer.getEStateSet()->numberOfIoTypeEStates(InputOutput::FAILED_ASSERT));
  long numOfConstEStates=(analyzer.getEStateSet()->numberOfConstEStates(analyzer.getVariableIdMapping()));
  long numOfStdoutEStates=numOfStdoutVarEStates+numOfStdoutConstEStates;

  long totalMemory=pstateSetBytes+eStateSetBytes+transitionGraphBytes+constraintSetsBytes;

  double totalRunTime=frontEndRunTime+initRunTime+ analysisRunTime+ltlRunTime;

  cout <<color("white");
  cout << "=============================================================="<<endl;
  cout <<color("normal")<<"STG generation and assertion analysis complete"<<color("white")<<endl;
  cout << "=============================================================="<<endl;
  cout << "Number of stdin-estates        : "<<color("cyan")<<numOfStdinEStates<<color("white")<<endl;
  cout << "Number of stdoutvar-estates    : "<<color("cyan")<<numOfStdoutVarEStates<<color("white")<<endl;
  cout << "Number of stdoutconst-estates  : "<<color("cyan")<<numOfStdoutConstEStates<<color("white")<<endl;
  cout << "Number of stderr-estates       : "<<color("cyan")<<numOfStderrEStates<<color("white")<<endl;
  cout << "Number of failed-assert-estates: "<<color("cyan")<<numOfFailedAssertEStates<<color("white")<<endl;
  cout << "Number of const estates        : "<<color("cyan")<<numOfConstEStates<<color("white")<<endl;
  cout << "=============================================================="<<endl;
  cout << "Number of pstates              : "<<color("magenta")<<pstateSetSize<<color("white")<<" (memory: "<<color("magenta")<<pstateSetBytes<<color("white")<<" bytes)"<<" ("<<""<<pstateSetLoadFactor<<  "/"<<pstateSetMaxCollisions<<")"<<endl;
  cout << "Number of estates              : "<<color("cyan")<<eStateSetSize<<color("white")<<" (memory: "<<color("cyan")<<eStateSetBytes<<color("white")<<" bytes)"<<" ("<<""<<eStateSetLoadFactor<<  "/"<<eStateSetMaxCollisions<<")"<<endl;
  cout << "Number of transitions          : "<<color("blue")<<transitionGraphSize<<color("white")<<" (memory: "<<color("blue")<<transitionGraphBytes<<color("white")<<" bytes)"<<endl;
  cout << "Number of constraint sets      : "<<color("yellow")<<numOfconstraintSets<<color("white")<<" (memory: "<<color("yellow")<<constraintSetsBytes<<color("white")<<" bytes)"<<" ("<<""<<constraintSetsLoadFactor<<  "/"<<constraintSetsMaxCollisions<<")"<<endl;
  cout << "=============================================================="<<endl;
  cout << "Memory total         : "<<color("green")<<totalMemory<<" bytes"<<color("white")<<endl;
  cout << "Time total           : "<<color("green")<<readableruntime(totalRunTime)<<color("white")<<endl;
  cout << "=============================================================="<<endl;
  cout <<color("normal");
  //printAnalyzerStatistics(analyzer, totalRunTime, "STG generation and assertion analysis complete");

  long pstateSetSizeInf = 0;
  long eStateSetSizeInf = 0;
  long transitionGraphSizeInf = 0;
  long eStateSetSizeStgInf = 0;
  //long numOfconstraintSetsInf = 0;
  //long numOfStdinEStatesInf = 0;
  //long numOfStdoutVarEStatesInf = 0;
  //long numOfStdoutConstEStatesInf = 0;
  //long numOfStdoutEStatesInf = 0;
  //long numOfStderrEStatesInf = 0;
  //long numOfFailedAssertEStatesInf = 0;
  //long numOfConstEStatesInf = 0;
  double infPathsOnlyTime = 0;
  double stdIoOnlyTime = 0;

  if(boolOptions["inf-paths-only"]) {
    cout << "STATUS: recursively removing all leaves."<<endl;
    timer.start();
    analyzer.pruneLeavesRec();
    infPathsOnlyTime = timer.getElapsedTimeInMilliSec();

    pstateSetSizeInf=analyzer.getPStateSet()->size();
    eStateSetSizeInf = analyzer.getEStateSet()->size();
    transitionGraphSizeInf = analyzer.getTransitionGraph()->size();
    eStateSetSizeStgInf = (analyzer.getTransitionGraph())->estateSet().size();
    //numOfconstraintSetsInf=analyzer.getConstraintSetMaintainer()->numberOf();
    //numOfStdinEStatesInf=(analyzer.getEStateSet()->numberOfIoTypeEStates(InputOutput::STDIN_VAR));
    //numOfStdoutVarEStatesInf=(analyzer.getEStateSet()->numberOfIoTypeEStates(InputOutput::STDOUT_VAR));
    //numOfStdoutConstEStatesInf=(analyzer.getEStateSet()->numberOfIoTypeEStates(InputOutput::STDOUT_CONST));
    //numOfStderrEStatesInf=(analyzer.getEStateSet()->numberOfIoTypeEStates(InputOutput::STDERR_VAR));
    //numOfFailedAssertEStatesInf=(analyzer.getEStateSet()->numberOfIoTypeEStates(InputOutput::FAILED_ASSERT));
    //numOfConstEStatesInf=(analyzer.getEStateSet()->numberOfConstEStates(analyzer.getVariableIdMapping()));
    //numOfStdoutEStatesInf=numOfStdoutVarEStatesInf+numOfStdoutConstEStatesInf;
  }
  
  if(boolOptions["std-io-only"]) {
    cout << "STATUS: bypassing all non standard I/O states."<<endl;
    timer.start();
    //analyzer.removeNonIOStates();  //old version, works correclty but has a long execution time
    analyzer.reduceGraphInOutWorklistOnly();
    stdIoOnlyTime = timer.getElapsedTimeInMilliSec();
  }

  long eStateSetSizeIoOnly = 0;
  long transitionGraphSizeIoOnly = 0;
  double spotLtlAnalysisTime = 0;

  if (args.count("check-ltl")) {
    string ltl_filename = args["check-ltl"].as<string>();
    if(boolOptions["rersmode"]) {  //reduce the graph accordingly, if not already done
      if (!boolOptions["inf-paths-only"]) {
        cout << "STATUS: recursively removing all leaves (due to RERS-mode)."<<endl;
        timer.start();
        analyzer.pruneLeavesRec();
        infPathsOnlyTime = timer.getElapsedTimeInMilliSec();

        pstateSetSizeInf=analyzer.getPStateSet()->size();
        eStateSetSizeInf = analyzer.getEStateSet()->size();
        transitionGraphSizeInf = analyzer.getTransitionGraph()->size();
        eStateSetSizeStgInf = (analyzer.getTransitionGraph())->estateSet().size();
        //numOfconstraintSetsInf=analyzer.getConstraintSetMaintainer()->numberOf();
        //numOfStdinEStatesInf=(analyzer.getEStateSet()->numberOfIoTypeEStates(InputOutput::STDIN_VAR));
        //numOfStdoutVarEStatesInf=(analyzer.getEStateSet()->numberOfIoTypeEStates(InputOutput::STDOUT_VAR));
        //numOfStdoutConstEStatesInf=(analyzer.getEStateSet()->numberOfIoTypeEStates(InputOutput::STDOUT_CONST));
        //numOfStderrEStatesInf=(analyzer.getEStateSet()->numberOfIoTypeEStates(InputOutput::STDERR_VAR));
        //numOfFailedAssertEStatesInf=(analyzer.getEStateSet()->numberOfIoTypeEStates(InputOutput::FAILED_ASSERT));
        //numOfConstEStatesInf=(analyzer.getEStateSet()->numberOfConstEStates(analyzer.getVariableIdMapping()));
        //numOfStdoutEStatesInf=numOfStdoutVarEStatesInf+numOfStdoutConstEStatesInf;
      }
      if (!boolOptions["std-io-only"]) {
        cout << "STATUS: bypassing all non standard I/O states (due to RERS-mode)."<<endl;
        timer.start();
        //analyzer.removeNonIOStates();  //old version, works correclty but has a long execution time
        analyzer.reduceGraphInOutWorklistOnly();
        stdIoOnlyTime = timer.getElapsedTimeInMilliSec();

        eStateSetSizeIoOnly = (analyzer.getTransitionGraph())->estateSet().size();
        transitionGraphSizeIoOnly = (analyzer.getTransitionGraph())->size();
        cout << "STATUS: number of transitions remaining after reduction to I/O/(worklist) states only: " << transitionGraphSizeIoOnly << endl;
        cout << "STATUS: number of states remaining after reduction to I/O/(worklist) states only: " <<eStateSetSizeIoOnly << endl;
      }
    }
    bool withCounterexample = false;
    if(boolOptions["with-counterexamples"]) {  //output a counter-example input sequence for falsified formulae
      withCounterexample = true;
    }
    timer.start();
    std::set<int> ltlInAlphabet = analyzer.getInputVarValues();
    //take fixed ltl input alphabet if specified, instead of the input values used for stg computation
    if (args.count("ltl-in-alphabet")) {
      string setstring=args["ltl-in-alphabet"].as<string>();
      ltlInAlphabet=Parse::integerSet(setstring);
      cout << "STATUS: LTL input alphabet explicitly selected: "<< setstring << endl;
    }
    //take ltl output alphabet if specifically described, otherwise take the old RERS specific 21...26 (a.k.a. oU...oZ)
    std::set<int> ltlOutAlphabet = Parse::integerSet("{21,22,23,24,25,26}");
    if (args.count("ltl-out-alphabet")) {
      string setstring=args["ltl-out-alphabet"].as<string>();
      ltlOutAlphabet=Parse::integerSet(setstring);
      cout << "STATUS: LTL output alphabet explicitly selected: "<< setstring << endl;
    }
    cout << "STATUS: generating LTL results"<<endl;
    SpotConnection spotConnection(ltl_filename);
    spotConnection.checkLtlProperties( *(analyzer.getTransitionGraph()), ltlInAlphabet, ltlOutAlphabet, withCounterexample);
    spotLtlAnalysisTime=timer.getElapsedTimeInMilliSec();
    PropertyValueTable* ltlResults = spotConnection.getLtlResults();
    ltlResults-> printResults("YES (verified)", "NO (falsified)", "ltl_property_", withCounterexample);
    cout << "=============================================================="<<endl;
    ltlResults->printResultsStatistics();
    cout << "=============================================================="<<endl;
    if (args.count("csv-spot-ltl")) {  //write results to a file instead of displaying them directly
      std::string csv_filename = args["csv-spot-ltl"].as<string>();
      cout << "STATUS: writing ltl results to file: " << csv_filename << endl;
      ltlResults->writeFile(csv_filename.c_str(), false, 0, withCounterexample);
    }
    delete ltlResults;
    ltlResults = NULL;

    //temporaryTotalRunTime = totalRunTime + infPathsOnlyTime + stdIoOnlyTime + spotLtlAnalysisTime;
    //printAnalyzerStatistics(analyzer, temporaryTotalRunTime, "LTL check complete. Reduced transition system:");
  }
  double totalLtlRunTime =  infPathsOnlyTime + stdIoOnlyTime + spotLtlAnalysisTime;

  // TEST
  if (boolOptions["generate-assertions"]) {
    AssertionExtractor assertionExtractor(&analyzer);
    assertionExtractor.computeLabelVectorOfEStates();
    assertionExtractor.annotateAst();
    AstAnnotator ara(analyzer.getLabeler());
    ara.annotateAstAttributesAsCommentsBeforeStatements(sageProject,"ctgen-pre-condition");
    cout << "STATUS: Generated assertions."<<endl;
  }

  double arrayUpdateExtractionRunTime=0.0;
  double arrayUpdateSsaNumberingRunTime=0.0;
  double sortingAndIORunTime=0.0;
  
  if(boolOptions["dump1"]) {
    ArrayUpdatesSequence arrayUpdates;
    cout<<"STATUS: performing array analysis on STG."<<endl;
    cout<<"STATUS: identifying array-update operations in STG and transforming them."<<endl;
    timer.start();

    Label fragmentStartLabel=Labeler::NO_LABEL;
    if(fragmentStartNode!=0) {
      fragmentStartLabel=analyzer.getLabeler()->getLabel(fragmentStartNode);
      cout<<"INFO: Fragment: start-node: "<<fragmentStartNode<<"  start-label: "<<fragmentStartLabel<<endl;
    }
    
    Label fragmentEndLabel=Labeler::NO_LABEL;
    if(fragmentEndNode!=0) {
      fragmentEndLabel=analyzer.getLabeler()->getLabel(fragmentEndNode);
      cout<<"INFO: Fragment: end-node  : "<<fragmentEndNode<<  "  end-label  : "<<fragmentEndLabel<<endl;
    }

    bool useConstSubstitutionRule=boolOptions["rule-const-subst"];
    extractArrayUpdateOperations(&analyzer,
                                 arrayUpdates,
                                 rewriteSystem,
                                 useConstSubstitutionRule,
                                 fragmentStartLabel,
                                 fragmentEndLabel);
    arrayUpdateExtractionRunTime=timer.getElapsedTimeInMilliSec();
    rewriteSystem.dump1_stats.numArrayUpdates=arrayUpdates.size();
    cout<<"STATUS: establishing array-element SSA numbering."<<endl;
    timer.start();
#if 0
    attachSsaNumberingtoDefs(arrayUpdates, analyzer.getVariableIdMapping());
    substituteArrayRefs(arrayUpdates, analyzer.getVariableIdMapping(),SAR_SSA);
#else
    createSsaNumbering(arrayUpdates, analyzer.getVariableIdMapping());
#endif
    arrayUpdateSsaNumberingRunTime=timer.getElapsedTimeInMilliSec();
    
    cout<<"STATUS: generating normalized array-assignments file \"arrayupdates.txt\"."<<endl;
    if(args.count("dump-non-sorted")) {
      string filename=args["dump-non-sorted"].as<string>();
      writeArrayUpdatesToFile(arrayUpdates, filename, SAR_SSA, false);
    }
    if(args.count("dump-sorted")) {
      timer.start();
      string filename=args["dump-sorted"].as<string>();
      writeArrayUpdatesToFile(arrayUpdates, filename, SAR_SSA, true);
      sortingAndIORunTime=timer.getElapsedTimeInMilliSec();
    }
    if(boolOptions["dump1"]) {
      //string filename="arrayupdates.txt";
      //writeArrayUpdatesToFile(arrayUpdates, filename, SAR_SSA, true);
    }
    totalRunTime+=arrayUpdateExtractionRunTime+arrayUpdateSsaNumberingRunTime+sortingAndIORunTime;
  }

  double overallTime =totalRunTime + totalInputTracesTime + totalLtlRunTime;

  if(args.count("csv-stats")) {
    string filename=args["csv-stats"].as<string>().c_str();
    stringstream text;
    text<<"Sizes,"<<pstateSetSize<<", "
        <<eStateSetSize<<", "
        <<transitionGraphSize<<", "
        <<numOfconstraintSets<<", "
        << numOfStdinEStates<<", "
        << numOfStdoutEStates<<", "
        << numOfStderrEStates<<", "
        << numOfFailedAssertEStates<<", "
        << numOfConstEStates<<endl;
    text<<"Memory,"<<pstateSetBytes<<", "
        <<eStateSetBytes<<", "
        <<transitionGraphBytes<<", "
        <<constraintSetsBytes<<", "
        <<totalMemory<<endl;
    text<<"Runtime(readable),"
        <<readableruntime(frontEndRunTime)<<", "
        <<readableruntime(initRunTime)<<", "
        <<readableruntime(analysisRunTime)<<", "
        <<readableruntime(ltlRunTime)<<", "
        <<readableruntime(arrayUpdateExtractionRunTime)<<", "
        <<readableruntime(arrayUpdateSsaNumberingRunTime)<<", "
        <<readableruntime(sortingAndIORunTime)<<", "
        <<readableruntime(totalRunTime)<<", "
        <<readableruntime(extractAssertionTracesTime)<<", "
        <<readableruntime(determinePrefixDepthTime)<<", "
        <<readableruntime(totalInputTracesTime)<<", "
        <<readableruntime(infPathsOnlyTime)<<", "
        <<readableruntime(stdIoOnlyTime)<<", "
        <<readableruntime(spotLtlAnalysisTime)<<", "
        <<readableruntime(totalLtlRunTime)<<", "
        <<readableruntime(overallTime)<<endl;
    text<<"Runtime(ms),"
        <<frontEndRunTime<<", "
        <<initRunTime<<", "
        <<analysisRunTime<<", "
        <<ltlRunTime<<", "
        <<arrayUpdateExtractionRunTime<<", "
        <<arrayUpdateSsaNumberingRunTime<<", "
        <<sortingAndIORunTime<<", "
        <<totalRunTime<<", "
        <<extractAssertionTracesTime<<", "
        <<determinePrefixDepthTime<<", "
        <<totalInputTracesTime<<", "
        <<infPathsOnlyTime<<", "
        <<stdIoOnlyTime<<", "
        <<spotLtlAnalysisTime<<", "
        <<totalLtlRunTime<<", "
        <<overallTime<<endl;
    text<<"hashset-collisions,"
        <<pstateSetMaxCollisions<<", "
        <<eStateSetMaxCollisions<<", "
        <<constraintSetsMaxCollisions<<endl;
    text<<"hashset-loadfactors,"
        <<pstateSetLoadFactor<<", "
        <<eStateSetLoadFactor<<", "
        <<constraintSetsLoadFactor<<endl;
    text<<"threads,"<<numberOfThreadsToUse<<endl;
    //    text<<"abstract-and-const-states,"
    //    <<"";
    text<<"rewrite-stats, "
        <<rewriteSystem.dump1_stats.numArrayUpdates<<", "
        <<rewriteSystem.dump1_stats.numElimMinusOperator<<", "
        <<rewriteSystem.dump1_stats.numElimAssignOperator<<", "
        <<rewriteSystem.dump1_stats.numAddOpReordering<<", "
        <<rewriteSystem.dump1_stats.numConstantFolding<<", "
        <<rewriteSystem.dump1_stats.numVariableElim<<", "
        <<rewriteSystem.dump1_stats.numConstExprElim
        <<endl;
    text<<"infinite-paths-size,"<<pstateSetSizeInf<<", "
        <<eStateSetSizeInf<<", "
        <<transitionGraphSizeInf<<", "
        <<eStateSetSizeStgInf<<endl;
        //<<numOfconstraintSetsInf<<", "
        //<< numOfStdinEStatesInf<<", "
        //<< numOfStdoutEStatesInf<<", "
        //<< numOfStderrEStatesInf<<", "
        //<< numOfFailedAssertEStatesInf<<", "
        //<< numOfConstEStatesInf<<endl;
    text<<"states & transitions after only-I/O-reduction,"
        <<eStateSetSizeIoOnly<<", "
        <<transitionGraphSizeIoOnly<<endl;
    text<<"input length coverage & longest minimal assert input,"
        <<inputSeqLengthCovered<<", "
        <<maxOfShortestAssertInput<<endl;
    
    write_file(filename,text.str());
    cout << "generated "<<filename<<endl;
  }

  if (args.count("check-ltl-sol")) {
    string ltl_filename = args["check-ltl-sol"].as<string>();
    if(boolOptions["rersmode"]) {  //reduce the graph accordingly, if not already done
      if (!boolOptions["inf-paths-only"]) {
        cout << "STATUS: recursively removing all leaves (due to RERS-mode)."<<endl;
        analyzer.pruneLeavesRec();
      }
      if (!boolOptions["std-io-only"]) {
        cout << "STATUS: bypassing all non standard I/O states (due to RERS-mode)."<<endl;
        analyzer.removeNonIOStates();
      }
    }
    std::set<int> ltlInAlphabet = analyzer.getInputVarValues();
    //take fixed ltl input alphabet if specified, instead of the input values used for stg computation
    if (args.count("ltl-in-alphabet")) {
      string setstring=args["ltl-in-alphabet"].as<string>();
      ltlInAlphabet=Parse::integerSet(setstring);
      cout << "STATUS: LTL input alphabet explicitly selected: "<< setstring << endl;
    }
    //take ltl output alphabet if specifically described, otherwise the usual 21...26 (a.k.a. oU...oZ)
    std::set<int> ltlOutAlphabet = Parse::integerSet("{21,22,23,24,25,26}");
    if (args.count("ltl-out-alphabet")) {
      string setstring=args["ltl-out-alphabet"].as<string>();
      ltlOutAlphabet=Parse::integerSet(setstring);
      cout << "STATUS: LTL output alphabet explicitly selected: "<< setstring << endl;
    }
    SpotConnection* spotConnection = new SpotConnection();
    spotConnection->compareResults( *(analyzer.getTransitionGraph()) , ltl_filename, ltlInAlphabet, ltlOutAlphabet);
    cout << "=============================================================="<<endl;
  }
  
  Visualizer visualizer(analyzer.getLabeler(),analyzer.getVariableIdMapping(),analyzer.getFlow(),analyzer.getPStateSet(),analyzer.getEStateSet(),analyzer.getTransitionGraph());
  if(boolOptions["viz"]) {
    cout << "generating graphviz files:"<<endl;
    string dotFile="digraph G {\n";
    dotFile+=visualizer.transitionGraphToDot();
    dotFile+="}\n";
    write_file("transitiongraph1.dot", dotFile);
    cout << "generated transitiongraph1.dot."<<endl;
    string dotFile3=visualizer.foldedTransitionGraphToDot();
    write_file("transitiongraph2.dot", dotFile3);
    cout << "generated transitiongraph2.dot."<<endl;

    string datFile1=(analyzer.getTransitionGraph())->toString();
    write_file("transitiongraph1.dat", datFile1);
    cout << "generated transitiongraph1.dat."<<endl;
    
    assert(analyzer.startFunRoot);
    //analyzer.generateAstNodeInfo(analyzer.startFunRoot);
    //dotFile=astTermWithNullValuesToDot(analyzer.startFunRoot);
    analyzer.generateAstNodeInfo(sageProject);
    cout << "generated node info."<<endl;
    dotFile=functionAstTermsWithNullValuesToDot(sageProject);
    write_file("ast.dot", dotFile);
    cout << "generated ast.dot."<<endl;
    
    write_file("cfg.dot", analyzer.flow.toDot(analyzer.cfanalyzer->getLabeler()));
    cout << "generated cfg.dot."<<endl;
    cout << "=============================================================="<<endl;
  }

  if (args.count("dot-io-stg")) {
    string filename=args["dot-io-stg"].as<string>();
    cout << "generating dot IO graph file:"<<filename<<endl;
    string dotFile="digraph G {\n";
    dotFile+=visualizer.transitionGraphWithIOToDot();
    dotFile+="}\n";
    write_file(filename, dotFile);
    cout << "=============================================================="<<endl;
  }

  if (args.count("spot-stg")) {
    string filename=args["spot-stg"].as<string>();
    cout << "generating spot IO STG file:"<<filename<<endl;
    if(boolOptions["rersmode"]) {  //reduce the graph accordingly, if not already done
      if (!boolOptions["inf-paths-only"]) {
        cout << "STATUS: recursively removing all leaves (due to RERS-mode)."<<endl;
        analyzer.pruneLeavesRec();
      }
      if (!boolOptions["std-io-only"]) {
        cout << "STATUS: bypassing all non standard I/O states (due to RERS-mode)."<<endl;
        analyzer.removeNonIOStates();
      }
    }
    string spotSTG=analyzer.generateSpotSTG();
    write_file(filename, spotSTG);
    cout << "=============================================================="<<endl;
  }

  // InputPathGenerator
#if 1
  {
    if(args.count("iseq-file")) {
      int iseqLen=0;
      if(args.count("iseq-length")) {
        iseqLen=args["iseq-length"].as<int>();
      } else {
        cerr<<"Error: input-sequence file specified, but no sequence length."<<endl;
        exit(1);
      }
      string fileName=args["iseq-file"].as<string>();
      cout<<"STATUS: computing input sequences of length "<<iseqLen<<endl;
      IOSequenceGenerator iosgen;
      if(args.count("iseq-random-num")) {
        int randomNum=args["iseq-random-num"].as<int>();
        cout<<"STATUS: reducing input sequence set to "<<randomNum<<" random elements."<<endl;
        iosgen.computeRandomInputPathSet(iseqLen,*analyzer.getTransitionGraph(),randomNum);
      } else {
        iosgen.computeInputPathSet(iseqLen,*analyzer.getTransitionGraph());
      }
      cout<<"STATUS: generating input sequence file "<<fileName<<endl;
      iosgen.generateFile(fileName);
    } else {
      if(args.count("iseq-length")) {
        cerr<<"Error: input sequence length specified without also providing a file name (use option --iseq-file)."<<endl;
        exit(1);
      }
    }
  }
#endif




#if 0
  {
    cout << "EStateSet:\n"<<analyzer.getEStateSet()->toString(analyzer.getVariableIdMapping())<<endl;
  }
#endif

#if 0
  {
    cout << "ConstraintSet:\n"<<analyzer.getConstraintSetMaintainer()->toString()<<endl;
  }
#endif

#if 1
  {
    if(analyzer.variableValueMonitor.isActive())
      cout << "VariableValueMonitor:\n"<<analyzer.variableValueMonitor.toString(analyzer.getVariableIdMapping())<<endl;
  }
#endif

#if 0
  {
    cout << "MAP:"<<endl;
    cout << analyzer.getLabeler()->toString();
  }
#endif

#if 0
  // check output var to be constant in transition graph
  TransitionGraph* tg=analyzer.getTransitionGraph();
  for(TransitionGraph::iterator i=tg->begin();i!=tg->end();++i) {
    const EState* es1=(*i).source;
    InputOutput myio=es1->io;
    assert(myio.op==InputOutput::STDOUT_VAR 
           && 
           es1->pstate->varIsConst(es1->io.var)
           );
  }
#endif
  } // skip-analysis end
  
  if (boolOptions["annotate-results"]) {
    // TODO: it might be useful to be able to select certain analysis results to be only annotated
    cout << "INFO: Annotating analysis results."<<endl;
    attachTermRepresentation(sageProject);
    attachPointerExprLists(sageProject);
    AstAnnotator ara(analyzer.getLabeler());
    ara.annotateAstAttributesAsCommentsBeforeStatements(sageProject,"codethorn-term-representation");
    ara.annotateAstAttributesAsCommentsBeforeStatements(sageProject,"codethorn-pointer-expr-lists");
  }

  if (boolOptions["annotate-results"]||boolOptions["generate-assertions"]) {
    cout << "INFO: Generating annotated program."<<endl;
    //backend(sageProject);
    sageProject->unparse(0,0);
  }
  // reset terminal
  cout<<color("normal")<<"done."<<endl;
  
  } catch(char* str) {
    cerr << "*Exception raised: " << str << endl;
    return 1;
  } catch(const char* str) {
    cerr << "Exception raised: " << str << endl;
    return 1;
  } catch(string str) {
    cerr << "Exception raised: " << str << endl;
    return 1;
 }
  return 0;
}

//currently not used. conceived due to different statistics after LTL evaluation that could be printed in the same way as above.
void CodeThorn::printAnalyzerStatistics(Analyzer& analyzer, double totalRunTime, string title) {
  long pstateSetSize=analyzer.getPStateSet()->size();
  long pstateSetBytes=analyzer.getPStateSet()->memorySize();
  long pstateSetMaxCollisions=analyzer.getPStateSet()->maxCollisions();
  long pstateSetLoadFactor=analyzer.getPStateSet()->loadFactor();
  long eStateSetSize=analyzer.getEStateSet()->size();
  long eStateSetBytes=analyzer.getEStateSet()->memorySize();
  long eStateSetMaxCollisions=analyzer.getEStateSet()->maxCollisions();
  double eStateSetLoadFactor=analyzer.getEStateSet()->loadFactor();
  long transitionGraphSize=analyzer.getTransitionGraph()->size();
  long transitionGraphBytes=transitionGraphSize*sizeof(Transition);
  long numOfconstraintSets=analyzer.getConstraintSetMaintainer()->numberOf();
  long constraintSetsBytes=analyzer.getConstraintSetMaintainer()->memorySize();
  long constraintSetsMaxCollisions=analyzer.getConstraintSetMaintainer()->maxCollisions();
  double constraintSetsLoadFactor=analyzer.getConstraintSetMaintainer()->loadFactor();

  long numOfStdinEStates=(analyzer.getEStateSet()->numberOfIoTypeEStates(InputOutput::STDIN_VAR));
  long numOfStdoutVarEStates=(analyzer.getEStateSet()->numberOfIoTypeEStates(InputOutput::STDOUT_VAR));
  long numOfStdoutConstEStates=(analyzer.getEStateSet()->numberOfIoTypeEStates(InputOutput::STDOUT_CONST));
  long numOfStderrEStates=(analyzer.getEStateSet()->numberOfIoTypeEStates(InputOutput::STDERR_VAR));
  long numOfFailedAssertEStates=(analyzer.getEStateSet()->numberOfIoTypeEStates(InputOutput::FAILED_ASSERT));
  long numOfConstEStates=(analyzer.getEStateSet()->numberOfConstEStates(analyzer.getVariableIdMapping()));
  //long numOfStdoutEStates=numOfStdoutVarEStates+numOfStdoutConstEStates;
  
  long totalMemory=pstateSetBytes+eStateSetBytes+transitionGraphBytes+constraintSetsBytes;

  cout <<color("white");
  cout << "=============================================================="<<endl;
  cout <<color("normal")<<title<<color("white")<<endl;
  cout << "=============================================================="<<endl;
  cout << "Number of stdin-estates        : "<<color("cyan")<<numOfStdinEStates<<color("white")<<endl;
  cout << "Number of stdoutvar-estates    : "<<color("cyan")<<numOfStdoutVarEStates<<color("white")<<endl;
  cout << "Number of stdoutconst-estates  : "<<color("cyan")<<numOfStdoutConstEStates<<color("white")<<endl;
  cout << "Number of stderr-estates       : "<<color("cyan")<<numOfStderrEStates<<color("white")<<endl;
  cout << "Number of failed-assert-estates: "<<color("cyan")<<numOfFailedAssertEStates<<color("white")<<endl;
  cout << "Number of const estates        : "<<color("cyan")<<numOfConstEStates<<color("white")<<endl;
  cout << "=============================================================="<<endl;
  cout << "Number of pstates              : "<<color("magenta")<<pstateSetSize<<color("white")<<" (memory: "<<color("magenta")<<pstateSetBytes<<color("white")<<" bytes)"<<" ("<<""<<pstateSetLoadFactor<<  "/"<<pstateSetMaxCollisions<<")"<<endl;
  cout << "Number of estates              : "<<color("cyan")<<eStateSetSize<<color("white")<<" (memory: "<<color("cyan")<<eStateSetBytes<<color("white")<<" bytes)"<<" ("<<""<<eStateSetLoadFactor<<  "/"<<eStateSetMaxCollisions<<")"<<endl;
  cout << "Number of transitions          : "<<color("blue")<<transitionGraphSize<<color("white")<<" (memory: "<<color("blue")<<transitionGraphBytes<<color("white")<<" bytes)"<<endl;
  cout << "Number of constraint sets      : "<<color("yellow")<<numOfconstraintSets<<color("white")<<" (memory: "<<color("yellow")<<constraintSetsBytes<<color("white")<<" bytes)"<<" ("<<""<<constraintSetsLoadFactor<<  "/"<<constraintSetsMaxCollisions<<")"<<endl;
  cout << "=============================================================="<<endl;
  cout << "Memory total         : "<<color("green")<<totalMemory<<" bytes"<<color("white")<<endl;
  cout << "Time total           : "<<color("green")<<readableruntime(totalRunTime)<<color("white")<<endl;
  cout << "=============================================================="<<endl;
  cout <<color("normal");
}
<|MERGE_RESOLUTION|>--- conflicted
+++ resolved
@@ -1354,15 +1354,11 @@
     ("check-ltl-sol", po::value< string >(), "take a source code file and an LTL formulae+solutions file ([arg], see RERS downloads for examples). Display if the formulae are satisfied and if the expected solutions are correct.")
     ("ltl-in-alphabet",po::value< string >(),"specify an input alphabet used by the LTL formulae (e.g. \"{1,2,3}\")")
     ("ltl-out-alphabet",po::value< string >(),"specify an output alphabet used by the LTL formulae (e.g. \"{19,20,21,22,23,24,25,26}\")")
-<<<<<<< HEAD
     ("io-reduction", po::value< int >(), "(work in progress) reduce the transition system to only input/output/worklist states after every <arg> computed EStates.")
     ("with-counterexamples", po::value< string >(), "adds an input sequence to the analysis results. Applies to reachable assertions (work in progress) and falsified LTL properties. [=yes|no]")
     ("incomplete-stg", po::value< string >(), "set to true if the generated STG will not contain all possible execution paths (e.g. if only a subset of the input values is used). [=yes|no]")
     ("determine-prefix-depth", po::value< string >(), "if possible, display a guarantee about the length of the discovered prefix of possible program traces. [=yes|no]")
-=======
-    ("spot-counter-example", po::value< string >(), "adds a third column to ltl results. It contains counter example input sequences for formulae that could be falsified. [=yes|no]")
     ("minimize-states", po::value< string >(), "does not store single successor states (minimizes number of states).")
->>>>>>> 896746df
     ;
 
   po::store(po::command_line_parser(argc, argv).
@@ -1436,14 +1432,12 @@
 
   boolOptions.registerOption("inf-paths-only",false);
   boolOptions.registerOption("std-io-only",false);
-<<<<<<< HEAD
+
   boolOptions.registerOption("with-counterexamples",false);
   boolOptions.registerOption("determine-prefix-depth",false);
   boolOptions.registerOption("incomplete-stg",false);
-=======
-  boolOptions.registerOption("spot-counter-example",false);
+
   boolOptions.registerOption("minimize-states",false);
->>>>>>> 896746df
 
   boolOptions.processOptions();
 
