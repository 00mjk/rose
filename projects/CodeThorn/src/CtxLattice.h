
#ifndef CTX_LATTICE_H
#define CTX_LATTICE_H 1

/// \author Peter Pirkelbauer

#include "sageGeneric.h"

#include "DFAnalysisBase.h"

// for debugging
#include "RDLattice.h"


namespace CodeThorn
{

namespace
{
  //~ constexpr bool EXTENSIVE_ASSERTION_CHECKING = true;
  constexpr bool EXTENSIVE_ASSERTION_CHECKING = false;
  
  template <class P>
  inline
  std::string type_name(P* p)
  {
    if (p == NULL) return "null";

    return typeid(*p).name();
  }

  static inline
  void dbg_rd(std::ostream& os, char sep, Lattice* lat)
  {
    RDLattice& rdlat = dynamic_cast<RDLattice&>(sg::deref(lat));

    os << lat << sep << rdlat.size() << std::endl;
  }


  /// pseudo type to indicate that an element is not in a sequence
  struct unavailable_t {};

  /// \brief  traverses two ordered associative sequences in order of their elements.
  ///         The elements in the sequences must be convertible. A merge object
  ///         is called with sequence elements in order of their keys in [aa1, zz1[ and [aa2, zz2[.
  /// \tparam _Iterator1 an iterator of an ordered associative container
  /// \tparam _Iterator2 an iterator of an ordered associative container
  /// \tparam BinaryOperator a merge object that provides three operator()
  ///         functions. 
  ///         - void operator()(_Iterator1::value_type, unavailable_t);
  ///           called when an element is in sequence 1 but not in sequence 2.
  ///         - void operator()(unavailable_t, _Iterator2::value_type);
  ///           called when an element is in sequence 2 but not in sequence 1.
  ///         - void operator()(_Iterator1::value_type, _Iterator2::value_type);
  ///           called when an element is in both sequences.
  /// \tparam Comparator compares elements in sequences.
  ///         called using both (_Iterator1::key_type, _Iterator2::key_type)
  //          and (_Iterator2::key_type, _Iterator1::key_type).
  template <class _Iterator1, class _Iterator2, class BinaryOperator, class Comparator>
  BinaryOperator
  merge_keys( _Iterator1 aa1, _Iterator1 zz1, 
              _Iterator2 aa2, _Iterator2 zz2, 
              BinaryOperator binop, 
              Comparator comp 
            )
  {
    static constexpr unavailable_t unavail;

    while (aa1 != zz1 && aa2 != zz2)
    {
      if (comp((*aa1).first, (*aa2).first))
      {
        binop(*aa1, unavail);
        ++aa1;
      }
      else if (comp((*aa2).first, (*aa1).first))
      {
        binop(unavail, *aa2);
        ++aa2;
      }
      else
      {
        binop(*aa1, *aa2);
        ++aa1; ++aa2;
      }
    }

    while (aa1 != zz1)
    {
      binop(*aa1, unavail);
      ++aa1;
    }

    while (aa2 != zz2)
    {
      binop(unavail, *aa2);
      ++aa2;
    }

    return binop;
  }


  /// clones a lattice @ref orig.
  template <class CodeThornFactory, class CodeThornLattice>
  inline
  CodeThornLattice*
  cloneLattice(CodeThornFactory& factory, const CodeThornLattice& elem)
  {
    CodeThornLattice& orig  = const_cast<CodeThornLattice&>(elem);
    CodeThornLattice& clone = sg::deref(factory.create());

    clone.combine(orig);

    ROSE_ASSERT(!EXTENSIVE_ASSERTION_CHECKING || orig.approximatedBy(clone));
    ROSE_ASSERT(!EXTENSIVE_ASSERTION_CHECKING || clone.approximatedBy(orig));
    return &clone;
  }


  template <class Map>
  struct LatticeCombiner
  {
      typedef typename Map::value_type entry_t;

      explicit
      LatticeCombiner(Map& lhsLatticemap)
      : lhslattice(lhsLatticemap)
      {}

      void operator()(const unavailable_t&, const entry_t& rhs)
      {
        CodeThorn::PropertyStateFactory& factory = lhslattice.componentFactory();
        Lattice&                         sublat  = sg::deref(rhs.second);

        lhslattice[rhs.first] = cloneLattice(factory, sublat);
      }

      void operator()(const entry_t&, const unavailable_t&)
      {
        // nothing to do
      }

      void operator()(entry_t& lhs, const entry_t& rhs)
      {
        lhs.second->combine(const_cast<Lattice&>(sg::deref(rhs.second)));
      }

    private:
      Map& lhslattice;
  };

  template <class M>
  inline
  LatticeCombiner<M>
  latticeCombiner(M& lhsLatticemap)
  {
    return LatticeCombiner<M>(lhsLatticemap);
  }

  /// functor that determines whether an element exists in some map.
  template <class M>
  struct CtxLatticeNotIn
  {
      typedef typename M::value_type entry_t;

      explicit
      CtxLatticeNotIn(const M& rhsLatticemap)
      : rhslattice(rhsLatticemap)
      {}

      // returns true if this element lattice IS NOT in rhslattice
      //   (used by find_if to find the first element not in rhslattice)
      bool operator()(const entry_t& lhslattice)
      {
        typename M::const_iterator rhspos = rhslattice.find(lhslattice.first);
        
        return rhspos == rhslattice.end()
               || !lhslattice.second->approximatedBy(sg::deref(rhspos->second));
      }

    private:
      const M& rhslattice;
  };

  // deduces M for class construction
  template <class M>
  static inline
  CtxLatticeNotIn<M>
  ctxLatticeNotIn(const M& rhslattices)
  {
    return CtxLatticeNotIn<M>(rhslattices);
  }

  /// Deletes lattices in maps
  struct LatticeDeleter
  {
    template<class Key>
    void operator()(std::pair<const Key, Lattice*>& pair)
    {
      delete pair.second;
    }
  };

  /// deletes all Lattice* in maps within the range [aa, zz)
  template <class _ForwardIterator>
  void deleteLattices(_ForwardIterator aa, _ForwardIterator zz)
  {
    std::for_each(aa, zz, LatticeDeleter());
  }

  struct CtxLatticeStreamer
  {
      CtxLatticeStreamer(std::ostream& stream, VariableIdMapping* vmap)
      : os(stream), vm(vmap)
      {}

      template <class CallContext>
      void operator()(const std::pair<const CallContext, Lattice*>& entry)
      {
        os << "[" << entry.first << ": ";
        entry.second->toStream(os, vm);
        os << "]";
      }

    private:
      std::ostream&      os;
      VariableIdMapping* vm;
  };
}

/// A CtxLattice holds information organized by call contexts.
/// Each lattice element (aka call context) has a component lattice
/// that stores the information of some specific analysis.
template <class CallContext>
struct CtxLattice : Lattice, private std::map<CallContext, Lattice*, typename CallContext::comparator>
{
    typedef Lattice                                                         base;
    typedef CallContext                                                     context_t;
    typedef std::map<context_t, Lattice*, typename CallContext::comparator> context_map;

<<<<<<< HEAD
    using context_map::value_type;
    using context_map::iterator;
    using context_map::const_iterator;
    using context_map::const_reverse_iterator;
=======
    using typename context_map::value_type;
    using typename context_map::iterator;
    using typename context_map::const_iterator;
    using typename context_map::const_reverse_iterator;
>>>>>>> 67c03f0b
    using context_map::begin;
    using context_map::end;
    using context_map::rbegin;
    using context_map::rend;
    using context_map::clear;
    using context_map::insert;
    using context_map::lower_bound;
    using context_map::find;
    using context_map::size;
    using context_map::operator[];

    explicit
    CtxLattice(PropertyStateFactory& compfac)
    : base(), context_map(), compPropertyFactory(compfac)
    {}

    ~CtxLattice()
    {
      deleteLattices(begin(), end());
    }

    void swap(CtxLattice<context_t>& that)
    {
      context_map::swap(that);
    }

    bool isBot() const ROSE_OVERRIDE { return context_map::size() == 0; }
<<<<<<< HEAD

=======
/*
>>>>>>> 67c03f0b
    bool isBot() 
    {
      const CtxLattice<context_t>& self = *this;

      return self.isBot();
    }
<<<<<<< HEAD

=======
*/
>>>>>>> 67c03f0b
    bool approximatedBy(Lattice& other) const ROSE_OVERRIDE
    {
      const CtxLattice<context_t>& that = dynamic_cast<CtxLattice<context_t>& >(other);

      // this \ other == {}
      // this is approximated by other, iff this w/o other yields the empty set.
      return std::find_if(begin(), end(), ctxLatticeNotIn(that)) == end();
    }

    void combine(Lattice& other) ROSE_OVERRIDE
    {
      const CtxLattice<context_t>& that = dynamic_cast<CtxLattice<context_t>& >(other);
      
      //~ const size_t presize = size();

      merge_keys( begin(), end(), 
                  that.begin(), that.end(), 
                  latticeCombiner(*this), 
                  context_map::key_comp()
                );

      //~ const size_t postsize = size();
      
      //~ if (presize != 0 || postsize != presize) 
      //~ {
        //~ std::cerr << "pre/post = " << presize << '+' << that.size() << '=' << postsize << std::endl;
        //~ std::cerr << "that: "; toStream(std::cerr, nullptr); 
        //~ std::cerr << std::endl;
      //~ }  
        
      ROSE_ASSERT(this->size() >= that.size());
      ROSE_ASSERT(!EXTENSIVE_ASSERTION_CHECKING || other.approximatedBy(*this));
    }

    PropertyStateFactory& componentFactory() const
    {
      return compPropertyFactory;
    }

    void toStream(std::ostream& os, VariableIdMapping* vm) ROSE_OVERRIDE
    {
      if (isBot()) { os << " bot "; return; }

      os << "{";
      std::for_each(begin(), end(), CtxLatticeStreamer(os, vm));
      os << "}";
<<<<<<< HEAD
=======
    }
        
    bool callLosesPrecision(const_iterator pos) const
    {
      return equalPostfixB(pos, std::prev(pos)) || equalPostfixE(pos, std::next(pos));
    }
    
    Lattice* combineAll() const 
    {
      Lattice* res = componentFactory().create();
      
      for (const value_type& elem : *this)
        res->combine(const_cast<Lattice&>(SG_DEREF(elem.second)));
      
      ROSE_ASSERT(!isBot() || isBot());
      return res;
>>>>>>> 67c03f0b
    }

  private:
    bool equalPostfix(const_iterator lhs, const_iterator rhs) const 
    {
      return lhs->first.mergedAfterCall(rhs->first);
    }
    
    bool equalPostfixB(const_iterator lhs, const_iterator rhs) const 
    {
      if (lhs == begin()) return false;
      
      return equalPostfix(lhs, rhs);
    }
    
    bool equalPostfixE(const_iterator lhs, const_iterator rhs) const
    {
      if (rhs == end()) return false;
      
      return equalPostfix(lhs, rhs);
    }  
  
    PropertyStateFactory& compPropertyFactory;

    // CtxLattice(const CtxLattice&) = delete;
    // CtxLattice(CtxLattice&&) = delete;
};

template <class OutputStream, class CallContext>
void dbgPrintCtx(OutputStream& logger, Labeler& labeler, CtxLattice<CallContext>& lat)
{
  typedef CallContext call_string_t;
  
  for (auto el : lat)
  {
    call_string_t ctx = el.first;
    
    for (auto lbl : ctx)
    {
      std::string code = lbl != Label() ? SG_DEREF(labeler.getNode(lbl)).unparseToString() 
                                        : std::string();
      
      logger << lbl << " : " << code << std::endl;
    }
    
    logger << "***\n";
  }
}

} // namespace CodeThorn

#endif /* CTX_LATTICE_H */<|MERGE_RESOLUTION|>--- conflicted
+++ resolved
@@ -240,17 +240,10 @@
     typedef CallContext                                                     context_t;
     typedef std::map<context_t, Lattice*, typename CallContext::comparator> context_map;
 
-<<<<<<< HEAD
-    using context_map::value_type;
-    using context_map::iterator;
-    using context_map::const_iterator;
-    using context_map::const_reverse_iterator;
-=======
     using typename context_map::value_type;
     using typename context_map::iterator;
     using typename context_map::const_iterator;
     using typename context_map::const_reverse_iterator;
->>>>>>> 67c03f0b
     using context_map::begin;
     using context_map::end;
     using context_map::rbegin;
@@ -278,22 +271,14 @@
     }
 
     bool isBot() const ROSE_OVERRIDE { return context_map::size() == 0; }
-<<<<<<< HEAD
-
-=======
 /*
->>>>>>> 67c03f0b
     bool isBot() 
     {
       const CtxLattice<context_t>& self = *this;
 
       return self.isBot();
     }
-<<<<<<< HEAD
-
-=======
 */
->>>>>>> 67c03f0b
     bool approximatedBy(Lattice& other) const ROSE_OVERRIDE
     {
       const CtxLattice<context_t>& that = dynamic_cast<CtxLattice<context_t>& >(other);
@@ -340,8 +325,6 @@
       os << "{";
       std::for_each(begin(), end(), CtxLatticeStreamer(os, vm));
       os << "}";
-<<<<<<< HEAD
-=======
     }
         
     bool callLosesPrecision(const_iterator pos) const
@@ -358,7 +341,6 @@
       
       ROSE_ASSERT(!isBot() || isBot());
       return res;
->>>>>>> 67c03f0b
     }
 
   private:
