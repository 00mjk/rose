--- conflicted
+++ resolved
@@ -1157,11 +1157,8 @@
   FOR_EACH_ESTATE(state, l1) {
     estate_label[&(*state)] = i++;
   }
-<<<<<<< HEAD
-  cerr<<" finished labeling "<<flush;
-
-=======
->>>>>>> 30ef9409
+  //cerr<<" finished labeling "<<flush;
+
   BoostTransitionGraph full_graph(ess.size());
   FOR_EACH_TRANSITION(t) {
     Label src = estate_label[((*t).source)];
@@ -1178,24 +1175,13 @@
   Transition st = transitionGraph.getStartTransition();
   start = estate_label[st.source];
 
-<<<<<<< HEAD
-#if 1
-
-  cerr<<"Collapsing state transition graph... "<<flush;
   // Optimization
-  start = collapse_transition_graph(full_graph, g);
-  cerr<<"done"<<endl;
-#else
-  g = full_graph;
-#endif
-=======
   if(option_debug_mode==200) {
     cout << "DEBUG: START"<<(*transitionGraph.begin()).source
 	 <<", news: "<<transitionGraph.getStartTransition().source
 	 <<", newt: "<<transitionGraph.getStartTransition().target
 	 <<endl;
   }
->>>>>>> 30ef9409
 
   if(boolOptions["post-collapse-stg"]) {
     // Optimization
@@ -1220,7 +1206,6 @@
 Label UChecker::collapse_transition_graph(BoostTransitionGraph& g, 
 					  BoostTransitionGraph& reduced) const {
   Label n = 0;
-  //Label renumbered[num_vertices(g)]; // MS: variable length arrays crash on some system configurations
   Label* renumbered=new Label[num_vertices(g)];
 
   FOR_EACH_STATE(state, label) {
