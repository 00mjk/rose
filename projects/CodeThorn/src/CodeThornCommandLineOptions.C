#include "sage3basic.h"
#include "CodeThornException.h"
#include "CodeThornCommandLineOptions.h"
#include "CppStdUtilities.h"

#include <string>
#include <sstream>
#include <iostream>

// required for checking of: HAVE_SPOT, HAVE_Z3
#include "rose_config.h"

#include "Diagnostics.h"
using namespace Sawyer::Message;
using namespace std;
using namespace CodeThorn;

void checkSpotOptions(LTLOptions& ltlOpt, ParProOptions& parProOpt) {
    // Check if chosen options are available
#ifndef HAVE_SPOT
    // display error message and exit in case SPOT is not avaiable, but related options are selected
  if (ltlOpt.activeOptionsRequireSPOTLibrary()
      || parProOpt.activeOptionsRequireSPOTLibrary()) {
    cerr << "Error: Options selected that require the SPOT library, however SPOT was not selected during configuration." << endl;
    exit(1);
  }
#endif
}

void checkZ3Options(CodeThornOptions& ctOpt) {
#ifndef HAVE_Z3
  if(ctOpt.activeOptionsRequireZ3Library()) {
    cerr << "Error: Options selected that require the Z3 library, however Z3 was not selected during configuration." << endl;
    exit(1);
  }
#endif	
}

<<<<<<< HEAD
=======
void checkNumThreads(CodeThornOptions& ctOpt) {
  int numThreads=ctOpt.threads; // default is 1
  if(numThreads<=0) {
    cerr<<"Error: number of threads must be greater or equal 1."<<endl;
    exit(1);
  }
}

>>>>>>> 67c03f0b
CodeThorn::CommandLineOptions& parseCommandLine(int argc, char* argv[], Sawyer::Message::Facility logger, std::string version,
                                                CodeThornOptions& ctOpt, LTLOptions& ltlOpt, ParProOptions& parProOpt) {

  // Command line option handling.
  po::options_description visibleOptions("Supported options");
  po::options_description hiddenOptions("Hidden options");
  po::options_description passOnToRoseOptions("Options passed on to ROSE frontend");
  po::options_description cegpraOptions("CEGPRA options");
  po::options_description ltlOptions("LTL options");
  po::options_description svcompOptions("SV-Comp options");
  po::options_description rersOptions("RERS options");
  po::options_description patternSearchOptions("RERS options");
  po::options_description parallelProgramOptions("Analysis options for parallel programs");
  po::options_description dataRaceOptions("Data race detection options");
  po::options_description experimentalOptions("Experimental options");
  po::options_description visualizationOptions("Visualization options");
  po::options_description infoOptions("Program information options");

  ltlOptions.add_options()
    ("csv-spot-ltl", po::value< string >(&ltlOpt.spotVerificationResultsCSVFileName), "Output SPOT's LTL verification results into a CSV file <arg>.")
    ("csv-stats-size-and-ltl",po::value< string >(&ltlOpt.ltlStatisticsCSVFileName),"Output statistics regarding the final model size and results for LTL properties into a CSV file <arg>.")
    ("check-ltl", po::value< string >(&ltlOpt.ltlFormulaeFile), "Take a text file of LTL I/O formulae <arg> and check whether or not the analyzed program satisfies these formulae. Formulae should start with '('. Use \"csv-spot-ltl\" option to specify an output csv file for the results.")
    ("single-property", po::value< int >(&ltlOpt.propertyNrToCheck)->default_value(-1), "Number (ID) of the property that is supposed to be analyzed. All other LTL properties will be ignored. ( Use \"check-ltl\" option to specify a input property file).")
    ("counterexamples-with-output", po::value< bool >(&ltlOpt.counterExamplesWithOutput)->default_value(false)->implicit_value(true), "Reported counterexamples for LTL or reachability properties also include output values.")
    ("inf-paths-only", po::value< bool >(&ltlOpt.inifinitePathsOnly)->default_value(false)->implicit_value(true), "Recursively prune the transition graph so that only infinite paths remain when checking LTL properties.")
    ("io-reduction", po::value< int >(&ltlOpt.ioReduction), "(work in progress) IO reduction threshold. Reduce the transition system to only input/output/worklist states after every <arg> computed EStates.")
    ("keep-error-states",  po::value< bool >(&ltlOpt.keepErrorStates)->default_value(false)->implicit_value(true), "Do not reduce error states for the LTL analysis.")      
    ("ltl-in-alphabet",po::value< string >(&ltlOpt.ltlInAlphabet),"Specify an input alphabet used by the LTL formulae. (e.g. \"{1,2,3}\")")
    ("ltl-out-alphabet",po::value< string >(&ltlOpt.ltlOutAlphabet),"Specify an output alphabet used by the LTL formulae. (e.g. \"{19,20,21,22,23,24,25,26}\")")
<<<<<<< HEAD
=======
    ("ltl-rers-mapping-file",po::value< string >(&ltlOpt.ltlRersMappingFileName),"File containing input/ouput alphabets and mapping (as provided in RERS)")
>>>>>>> 67c03f0b
    ("ltl-driven", po::value< bool >(&ltlOpt.ltlDriven)->default_value(false)->implicit_value(true), "Select mode to verify LTLs driven by SPOT's access to the state transitions.")
    ("reset-analyzer", po::value< bool >(&ltlOpt.resetAnalyzer)->default_value(false)->implicit_value(true), "Reset the analyzer and therefore the state transition graph before checking the next property. Only affects ltl-driven mode.")
    ("no-input-input",  po::value< bool >(&ltlOpt.noInputInputTransitions)->default_value(false)->implicit_value(true), "(deprecated) remove transitions where one input states follows another without any output in between. Removal occurs before the LTL check. [yes|=no]")
    ("std-io-only", po::value< bool >(&ltlOpt.stdIOOnly)->default_value(false)->implicit_value(true), "Bypass and remove all states that are not standard I/O.")
    ("with-counterexamples", po::value< bool >(&ltlOpt.withCounterExamples)->default_value(false)->implicit_value(true), "Add counterexample I/O traces to the analysis results. Applies to reachable assertions and falsified LTL properties (uses RERS-specific alphabet).")
    ("with-assert-counterexamples", po::value< bool >(&ltlOpt.withAssertCounterExamples)->default_value(false)->implicit_value(true), "Report counterexamples leading to failing assertion states.")
    ("with-ltl-counterexamples", po::value< bool >(&ltlOpt.withLTLCounterExamples)->default_value(false)->implicit_value(true), "Report counterexamples that violate LTL properties.")
    ;

  hiddenOptions.add_options()
    ("max-transitions-forced-top1",po::value< int >(&ctOpt.maxTransitionsForcedTop1)->default_value(-1),"Performs approximation after <arg> transitions (only exact for input,output).")
    ("max-transitions-forced-top2",po::value< int >(&ctOpt.maxTransitionsForcedTop2)->default_value(-1),"Performs approximation after <arg> transitions (only exact for input,output,df).")
    ("max-transitions-forced-top3",po::value< int >(&ctOpt.maxTransitionsForcedTop3)->default_value(-1),"Performs approximation after <arg> transitions (only exact for input,output,df,ptr-vars).")
    ("max-transitions-forced-top4",po::value< int >(&ctOpt.maxTransitionsForcedTop4)->default_value(-1),"Performs approximation after <arg> transitions (exact for all but inc-vars).")
    ("max-transitions-forced-top5",po::value< int >(&ctOpt.maxTransitionsForcedTop5)->default_value(-1),"Performs approximation after <arg> transitions (exact for input,output,df and vars with 0 to 2 assigned values)).")
    ("solver",po::value< int >(&ctOpt.solver)->default_value(5),"Set solver <arg> to use (one of 1,2,3,...).")
    ;

  passOnToRoseOptions.add_options()
    (",I", po::value< vector<string> >(&ctOpt.includeDirs),"Include directories.")
    (",D", po::value< vector<string> >(&ctOpt.preProcessorDefines),"Define constants for preprocessor.")
    ("edg:no_warnings", po::bool_switch(&ctOpt.edgNoWarningsFlag),"EDG frontend flag.")
    ("rose:ast:read", po::value<std::string>(&ctOpt.roseAstReadFileName),"read in binary AST from comma separated list (no spaces)")
<<<<<<< HEAD
=======
    ("rose:ast:write", po::value<bool>(&ctOpt.roseAstWrite),"write AST binary file.")
    ("rose:ast:merge", po::value<bool>(&ctOpt.roseAstWrite),"merge ASTs of read files (is implict for rose:ast:read).")
>>>>>>> 67c03f0b
    ;

  cegpraOptions.add_options()
    ("csv-stats-cegpra",po::value< string >(&ltlOpt.cegpra.csvStatsFileName),"Output statistics regarding the counterexample-guided prefix refinement analysis (CEGPRA) into a CSV file <arg>.")
    ("cegpra-ltl",po::value< int >(&ltlOpt.cegpra.ltlPropertyNr)->default_value(-1),"Select the ID of an LTL property that should be checked using cegpra (between 0 and 99).")
    ("cegpra-ltl-all", po::value< bool >(&ltlOpt.cegpra.checkAllProperties)->default_value(false)->implicit_value(true),"Check all specified LTL properties using CEGPRA.")
    ("cegpra-max-iterations",po::value< int >(&ltlOpt.cegpra.maxIterations)->default_value(-1),"Select a maximum number of counterexamples anaylzed by CEGPRA.")
    ("viz-cegpra-detailed",po::value< string >(&ltlOpt.cegpra.visualizationDotFile),"Generate visualization (.dot) output files with prefix <arg> for different stages within each loop of CEGPRA.")
    ;

  visualizationOptions.add_options()
    ("rw-clusters", po::value< bool >(&ctOpt.visualization.rwClusters)->default_value(false)->implicit_value(true), "Draw boxes around data elements from the same array (read/write-set graphs).")      
    ("rw-data", po::value< bool >(&ctOpt.visualization.rwData)->default_value(false)->implicit_value(true), "Display names of data elements (read/write-set graphs).") 
    ("rw-highlight-races", po::value< bool >(&ctOpt.visualization.rwHighlightRaces)->default_value(false)->implicit_value(true), "Highlight data races as large red dots (read/write-set graphs).") 
    ("dot-io-stg", po::value< string >(&ctOpt.visualization. dotIOStg), "Output STG with explicit I/O node information in dot file <arg>.")
    ("dot-io-stg-forced-top", po::value< string >(&ctOpt.visualization.dotIOStgForcedTop), "Output STG with explicit I/O node information in dot file <arg>. Groups abstract states together.")
    ("tg1-estate-address", po::value< bool >(&ctOpt.visualization.tg1EStateAddress)->default_value(false)->implicit_value(true), "Transition graph 1: Visualize address.")
    ("tg1-estate-id", po::value< bool >(&ctOpt.visualization.tg1EStateId)->default_value(true)->implicit_value(true), "Transition graph 1: Visualize estate-id.")
    ("tg1-estate-properties", po::value< bool >(&ctOpt.visualization.tg1EStateProperties)->default_value(true)->implicit_value(true), "Transition graph 1: Visualize all estate-properties.")
    ("tg1-estate-predicate", po::value< bool >(&ctOpt.visualization.tg1EStatePredicate)->default_value(false)->implicit_value(true), "Transition graph 1: Show estate as predicate.")
    ("tg1-estate-memory-subgraphs", po::value< bool >(&ctOpt.visualization.tg1EStateMemorySubgraphs)->default_value(false)->implicit_value(true), "Transition graph 1: Show estate as memory graphs.")
    ("tg2-estate-address", po::value< bool >(&ctOpt.visualization.tg2EStateAddress)->default_value(false)->implicit_value(true), "Transition graph 2: Visualize address.")
    ("tg2-estate-id", po::value< bool >(&ctOpt.visualization.tg2EStateId)->default_value(true)->implicit_value(true), "Transition graph 2: Visualize estate-id.")
    ("tg2-estate-properties", po::value< bool >(&ctOpt.visualization.tg2EStateProperties)->default_value(false)->implicit_value(true),"Transition graph 2: Visualize all estate-properties.")
    ("tg2-estate-predicate", po::value< bool >(&ctOpt.visualization.tg2EStatePredicate)->default_value(false)->implicit_value(true), "Transition graph 2: Show estate as predicate.")
    ("visualize-read-write-sets", po::value< bool >(&ctOpt.visualization.visualizeRWSets)->default_value(false)->implicit_value(true), "Generate a read/write-set graph that illustrates the read and write accesses of the involved threads.")
    ("viz", po::value< bool >(&ctOpt.visualization.viz)->default_value(false)->implicit_value(true),"Generate visualizations of AST, CFG, and transition system as dot files (ast.dot, cfg.dot, transitiongraph1/2.dot.")
    ("viz-tg2", po::value< bool >(&ctOpt.visualization.vizTg2)->default_value(false)->implicit_value(true),"Generate transition graph 2 (.dot).")
    ("cfg", po::value< string >(&ctOpt.visualization.icfgFileName), "same as --icfg.")
    ("icfg", po::value< string >(&ctOpt.visualization.icfgFileName), "Generate inter-procedural cfg as dot file. Each function is visualized as one dot cluster.")
    ("call-graph", po::value< string >(&ctOpt.visualization.callGraphFileName), "Generate call graph as dot file. Each function is one node.")
    ;

  parallelProgramOptions.add_options()
    ("seed",po::value< int >(&parProOpt.seed)->default_value(-1),"Seed value for randomly selected integers (concurrency-related non-determinism might still affect results).")
    ("generate-automata",po::value< string >(&parProOpt.generateAutomata),"Generate random control flow automata (file <arg>) that can be interpreted and analyzed as a parallel program.")
    ("num-automata",po::value< int >(&parProOpt.numAutomata)->default_value(-1),"Select the number of parallel automata to generate.")
    ("num-syncs-range",po::value< string >(&parProOpt.numSyncsRange),"Select a range for the number of random synchronizations between the generated automata (csv pair of integers).")
    ("num-circles-range",po::value< string >(&parProOpt.numCirclesRange),"Select a range for the number of circles that a randomly generated automaton consists of (csv pair of integers).")
    ("circle-length-range",po::value< string >(&parProOpt.circlesLengthRange),"Select a range for the length of circles that are used to construct an automaton (csv pair of integers).")
    ("num-intersections-range",po::value< string >(&parProOpt.numIntersectionsRange),"Select a range for the number of intersections of a newly added circle with existing circles in the automaton (csv pair of integers).")
    ("automata-dot-input",po::value< string >(&parProOpt.automataDotInput),"Reads in parallel automata with synchronized transitions from a given .dot file.")
    ("keep-systems", po::value< bool >(&parProOpt.keepSystems)->default_value(false)->implicit_value(true),"Store computed parallel systems (over- and under-approximated STGs) during exploration  so that they do not need to be recomputed.")
    ("use-components",po::value< string >(&parProOpt. useComponents),"Selects which parallel components are chosen for analyzing the (approximated) state space ([all] | subsets-fixed | subsets-random).")
    ("fixed-subsets",po::value< string >(&parProOpt.fixedSubsets),"A list of sets of parallel component IDs used for analysis (e.g. \"{1,2},{4,7}\"). Use only with \"--use-components=subsets-fixed\".")
    ("num-random-components",po::value< int >(&parProOpt.numRandomComponents)->default_value(-1),"Number of different random components used for the analysis. Use only with \"--use-components=subsets-random\". Default: min(3, <num-parallel-components>)")
    ("parallel-composition-only", po::value< bool >(&parProOpt.parallelCompositionOnly)->default_value(false)->implicit_value(true),"If set to \"yes\", then no approximation will take place. Instead, the parallel compositions of the respective sub-systems will be expanded (sequentialized). Skips any LTL analysis. ([yes|no])")
    ("num-components-ltl",po::value< int >(&parProOpt.numComponentsLtl)->default_value(-1),"Number of different random components used to generate a random LTL property. Default: value of option --num-random-components (a.k.a. all analyzed components)")
    ("minimum-components",po::value< int >(&parProOpt.minimumComponents)->default_value(-1),"Number of different parallel components that need to be explored together in order to be able to analyze the mined properties. (Default: 3).")
    ("different-component-subsets",po::value< int >(&parProOpt.differentComponentSubsets)->default_value(-1),"Number of random component subsets. The solver will be run for each of the random subsets. Use only with \"--use-components=subsets-random\" (Default: no termination).")
    ("ltl-mode",po::value< string >(&parProOpt.ltlMode),"\"check\" checks the properties passed to option \"--check-ltl=<filename>\". \"mine\" searches for automatically generated properties that adhere to certain criteria. \"none\" means no LTL analysis (default).")
    ("mine-num-verifiable",po::value< int >(&parProOpt.mineNumVerifiable)->default_value(-1),"Number of verifiable properties satisfying given requirements that should be collected (Default: 10).")
    ("mine-num-falsifiable",po::value< int >(&parProOpt.mineNumFalsifiable)->default_value(-1),"Number of falsifiable properties satisfying given requirements that should be collected (Default: 10).")
    ("minings-per-subsets",po::value< int >(&parProOpt.miningsPerSubset)->default_value(-1),"Number of randomly generated properties that are evaluated based on one subset of parallel components (Default: 50).")
    ("ltl-properties-output",po::value< string >(&parProOpt.ltlPropertiesOutput),"Writes the analyzed LTL properties to file <arg>.")
    ("promela-output",po::value< string >(&parProOpt.promelaOutput),"Writes a promela program reflecting the synchronized automata of option \"--automata-dot-input\" to file <arg>. Includes LTL properties if analyzed.")
    ("promela-output-only", po::value< bool >(&parProOpt.promelaOutputOnly)->default_value(false)->implicit_value(true),"Only generate Promela code, skip analysis of the input .dot graphs.")
    ("output-with-results", po::value< bool >(&parProOpt.outputWithResults)->default_value(false)->implicit_value(true),"Include results for the LTL properties in generated promela code and LTL property files .")
    ("output-with-annotations", po::value< bool >(&parProOpt.outputWithAnnotations)->default_value(false)->implicit_value(true),"Include annotations for the LTL properties in generated promela code and LTL property files .")
    ("verification-engine",po::value< string >(&parProOpt.verificationEngine),"Choose which backend verification engine is used (ltsmin|[spot]).")
    ;

  experimentalOptions.add_options()
    ("omp-ast", po::value< bool >(&ctOpt.ompAst)->default_value(false)->implicit_value(true),"Flag for using the OpenMP AST - useful when visualizing the ICFG.")
    ("normalize-all", po::value< bool >(&ctOpt.normalizeAll)->default_value(false)->implicit_value(true),"Normalize all expressions before analysis.")
    ("normalize-fcalls", po::value< bool >(&ctOpt.normalizeFCalls)->default_value(false)->implicit_value(true),"Normalize only expressions with function calls.")
    ("normalize-extended", po::value<bool >(&ctOpt.extendedNormalizedCppFunctionCalls)->default_value(false)->implicit_value(true),"Normalize CPP function calls.")
    ("normalize-phase-info", po::value<bool > (&ctOpt.normalizePhaseInfo)->default_value(false)->implicit_value(true),"Print phase progression info on stdout during normalization.")
    ("strict-checking", po::value<bool >(&ctOpt.strictChecking)->default_value(false)->implicit_value(true),"Perform strict checking in semantics (mostly useful for testing), otherwise compute conservative value.")
    ("inline", po::value< bool >(&ctOpt.inlineFunctions)->default_value(false)->implicit_value(false),"inline functions before analysis .")
    ("inlinedepth",po::value< int >(&ctOpt.inlineFunctionsDepth)->default_value(10),"Default value is 10. A higher value inlines more levels of function calls.")
    ("eliminate-compound-assignments", po::value< bool >(&ctOpt.eliminateCompoundStatements)->default_value(true)->implicit_value(true),"Replace all compound-assignments by assignments.")
    ("annotate-terms", po::value< bool >(&ctOpt.annotateTerms)->default_value(false)->implicit_value(true),"Annotate term representation of expressions in unparsed program.")
    ("eliminate-stg-back-edges", po::value< bool >(&ctOpt.eliminateSTGBackEdges)->default_value(false)->implicit_value(true), "Eliminate STG back-edges (STG becomes a tree).")
    ("generate-assertions", po::value< bool >(&ctOpt.generateAssertions)->default_value(false)->implicit_value(true),"Generate assertions (pre-conditions) in program and output program (using ROSE unparser).")
    ("precision-exact-constraints", po::value< bool >(&ctOpt.precisionExactConstraints)->default_value(false)->implicit_value(true),"Use precise constraint extraction.")
    ("stg-trace-file", po::value< string >(&ctOpt.stgTraceFileName), "Generate STG computation trace and write to file <arg>.")
    ("arrays-not-in-state", po::value< bool >(&ctOpt.arraysNotInState)->default_value(false)->implicit_value(true),"Arrays are not represented in state. Only correct if all arrays are read-only (manual optimization - to be eliminated).")
    ("z3", po::value< bool >(&ctOpt.z3BasedReachabilityAnalysis)->default_value(false)->implicit_value(true), "RERS specific reachability analysis using z3.")	
    ("rers-upper-input-bound", po::value< int >(&ctOpt.z3UpperInputBound)->default_value(-1), "RERS specific parameter for z3.")
    ("rers-verifier-error-number",po::value< int >(&ctOpt.z3VerifierErrorNumber)->default_value(-1), "RERS specific parameter for z3.")
    ("ssa",  po::value< bool >(&ctOpt.ssa)->default_value(false)->implicit_value(true), "Generate SSA form (only works for programs without function calls, loops, jumps, pointers and returns).")
    ("null-pointer-analysis",po::value< bool >(&ctOpt.nullPointerAnalysis)->default_value(false)->implicit_value(true),"Perform null pointer analysis and print results.")
    ("out-of-bounds-analysis",po::value< bool >(&ctOpt.outOfBoundsAnalysis)->default_value(false)->implicit_value(true),"Perform out-of-bounds analysis and print results.")
    ("uninitialized-analysis",po::value< bool >(&ctOpt.uninitializedMemoryAnalysis)->default_value(false)->implicit_value(true),"Perform uninitialized analysis and print results.")
    ("null-pointer-analysis-file",po::value< string >(&ctOpt.nullPointerAnalysisFileName),"Perform null pointer analysis and write results to file [arg].")
    ("out-of-bounds-analysis-file",po::value< string >(&ctOpt.outOfBoundsAnalysisFileName),"Perform out-of-bounds analysis and write results to file [arg].")
    ("uninitialized-analysis-file",po::value< string >(&ctOpt.uninitializedMemoryAnalysisFileName),"Perform uninitialized analysis and write results to file [arg].")
    ("program-stats-only",po::value< bool >(&ctOpt.programStatsOnly)->default_value(false)->implicit_value(true),"print some basic program statistics about used language constructs and exit.")
    ("program-stats",po::value< bool >(&ctOpt.programStats)->default_value(false)->implicit_value(true),"print some basic program statistics about used language constructs.")
    ("in-state-string-literals",po::value< bool >(&ctOpt.inStateStringLiterals)->default_value(false)->implicit_value(true),"create string literals in initial state.")
    ("std-functions",po::value< bool >(&ctOpt.stdFunctions)->default_value(true)->implicit_value(true),"model std function semantics (malloc, memcpy, etc). Must be turned off explicitly.")
    ("ignore-function-pointers",po::value< bool >(&ctOpt.ignoreFunctionPointers)->default_value(false)->implicit_value(true), "Unknown functions are assumed to be side-effect free.")
    ("ignore-undefined-dereference",po::value< bool >(&ctOpt.ignoreUndefinedDereference)->default_value(false)->implicit_value(true), "Ignore pointer dereference of uninitalized value (assume data exists).")
    ("ignore-unknown-functions",po::value< bool >(&ctOpt.ignoreUnknownFunctions)->default_value(true)->implicit_value(true), "Ignore function pointers (functions are not called).")
    ("function-resolution-mode",po::value< int >(&ctOpt.functionResolutionMode)->default_value(4),"1:Translation unit only, 2:slow lookup, 3: -, 4: complete resolution (including function pointers)")
    ("context-sensitive",po::value< bool >(&ctOpt.contextSensitive)->default_value(true)->implicit_value(true),"Perform context sensitive analysis. Uses call strings with arbitrary length, recursion is not supported yet.")
<<<<<<< HEAD
    ("abstraction-mode",po::value< int >(&ctOpt.abstractionMode)->default_value(0),"Select abstraction mode (0: equality merge (explicit model checking), 1: approximating merge (abstract model checking).")
=======
    ("abstraction-mode",po::value< int >(&ctOpt.abstractionMode)->default_value(0),"Select abstraction mode (0: equality merge (explicit model checking), 1: approximating merge (abstract model checking), 2: approximating merge (separate solver)")
>>>>>>> 67c03f0b
    ("interpreter-mode",po::value< int >(&ctOpt.interpreterMode)->default_value(0),"Select interpretation mode. 0: default, 1: execute stdout functions.")
    ("interpreter-mode-file",po::value< string >(&ctOpt.interpreterModeOuputFileName)->default_value(""),"Select interpretation mode output file (otherwise stdout is used).")
    ("print-warnings",po::value< bool >(&ctOpt.printWarnings)->default_value(false)->implicit_value(true),"Print warnings on stdout during analysis (this can slow down the analysis significantly)")
    ("print-violations",po::value< bool >(&ctOpt.printViolations)->default_value(false)->implicit_value(true),"Print detected violations on stdout during analysis (this can slow down the analysis significantly)")
    ("options-set",po::value< int >(&ctOpt.optionsSet)->default_value(0)->implicit_value(0),"Use a predefined set of default options (0:default|1..3:abstract)|11:concrete)).")
    ("callstring-length",po::value< int >(&ctOpt.callStringLength)->default_value(10),"Set the length of the callstring for context-sensitive analysis. Default value is 10.")
    ("unit-test-expr-analyzer", po::value< bool >(&ctOpt.exprEvalTest)->default_value(false)->implicit_value(true), "Run expr eval test (with input program).")
    ("byte-mode", po::value< bool >(&ctOpt.byteMode)->default_value(false)->implicit_value(true),"switches from index-based addresses to byte-based addresses in state representation.")
<<<<<<< HEAD
=======
    ("test-selector",po::value< int >(&ctOpt.testSelector)->default_value(0)->implicit_value(0),"Option for selecting dev tests.")
    ("intra",po::value< bool >(&ctOpt.intraProcedural)->default_value(false)->implicit_value(true),"Select intra-procedural analysis.")
    ("precision",po::value< int >(&ctOpt.precisionLevel),"Option for selecting level of precision.")
>>>>>>> 67c03f0b
    ;

  rersOptions.add_options()
    ("csv-assert", po::value< string >(&ctOpt.rers.assertResultsOutputFileName), "Output assert reachability results into a CSV file <arg>.")
    ("eliminate-arrays", po::value< bool >(&ctOpt.rers.eliminateArrays)->default_value(false)->implicit_value(true), "Transform all arrays into single variables.")
    ("iseq-file", po::value< string >(&ctOpt.rers.iSeqFile), "Compute input sequence and generate file <arg>.")
    ("iseq-length", po::value< int >(&ctOpt.rers.iSeqLength)->default_value(-1), "Set length <arg> of input sequence to be computed.")
    ("iseq-random-num", po::value< int >(&ctOpt.rers.iSeqRandomNum)->default_value(-1), "Select random search and number <arg> of paths.")
    ("rers-binary", po::value< bool >(&ctOpt.rers.rersBinary)->default_value(false)->implicit_value(true),"Call RERS binary functions in analysis.")
    ("rers-numeric", po::value< bool >(&ctOpt.rers.rersNumeric)->default_value(false)->implicit_value(true), "Print RERS I/O values as raw numeric numbers.")
    ("rersmode", po::value< bool >(&ctOpt.rers.rersMode)->default_value(false)->implicit_value(true), "Sets several options such that RERS specifics are utilized and observed.")
    ("stderr-like-failed-assert", po::value< bool >(&ctOpt.rers.stdErrLikeFailedAssert)->default_value(false)->implicit_value(true), "Treat output on stderr similar to a failed assert.")
    ;

  svcompOptions.add_options()
    ("svcomp-mode", po::value< bool >(&ctOpt.svcomp.svcompMode)->default_value(false)->implicit_value(true), "Sets default options for all following SVCOMP-specific options.")
    ("error-function", po::value< string >(&ctOpt.svcomp.detectedErrorFunctionName), "Detect a verifier error function with name <arg> (terminates verification).")
    ("witness-file", po::value< string >(&ctOpt.svcomp.witnessFileName), "Write an SV-COMP witness (counterexample) to file <arg>.")
    ;

  patternSearchOptions.add_options()
    ("pattern-search-max-depth", po::value< int >(&ctOpt.patSearch.maxDepth)->default_value(10), "Maximum input depth that is searched for cyclic I/O patterns.")
    ("pattern-search-repetitions", po::value< int >(&ctOpt.patSearch.repetitions)->default_value(100), "Number of unrolled iterations of cyclic I/O patterns.")
    ("pattern-search-max-suffix", po::value< int >(&ctOpt.patSearch.maxSuffix)->default_value(5), "Maximum input depth of the suffix that is searched for failing assertions after following an I/O-pattern.")
    ("pattern-search-exploration", po::value< string >(&ctOpt.patSearch.explorationMode), "Exploration mode for the pattern search. Note: all suffixes will always be checked using depth-first search. ([depth-first]|breadth-first)")
    ;

  dataRaceOptions.add_options()
    ("data-race", po::value< bool >(&ctOpt.dr.detection)->default_value(false)->implicit_value(true), "Perform data race detection.")
    ("data-race-check-shuffle", po::value< bool >(&ctOpt.dr. checkShuffleAlgorithm)->default_value(false)->implicit_value(true), "(work in progress) Perform data race detection using the new \"shuffle\" algorithm.")
    ("data-race-csv",po::value<string >(&ctOpt.dr.csvResultsFile),"Write data race detection results in specified csv file <arg>. Implicitly enables data race detection.")
    ("data-race-fail", po::value< bool >(&ctOpt.dr.failOnError)->default_value(false)->implicit_value(true), "Perform data race detection and fail on error (codethorn exit status 1). For use in regression verification. Implicitly enables data race detection.")
    ;

  visibleOptions.add_options()            
    ("config,c", po::value< string >(&ctOpt.configFileName), "Use the configuration specified in file <arg>.")
    ("colors", po::value< bool >(&ctOpt.colors)->default_value(true)->implicit_value(true),"Use colors in output.")
    ("csv-stats",po::value< string >(&ctOpt.csvStatsFileName),"Output statistics into a CSV file <arg>.")
    ("display-diff",po::value< int >(&ctOpt.displayDiff)->default_value(-1),"Print statistics every <arg> computed estates.")
<<<<<<< HEAD
    ("exploration-mode",po::value< string >(&ctOpt.explorationMode), "Set mode in which state space is explored. ([breadth-first]|depth-first|loop-aware|loop-aware-sync)")
=======
    ("exploration-mode",po::value< string >(&ctOpt.explorationMode), "Set mode in which state space is explored. ([breadth-first]|depth-first|loop-aware|loop-aware-sync|topologic-sort)")
>>>>>>> 67c03f0b
    ("quiet", po::value< bool >(&ctOpt.quiet)->default_value(false)->implicit_value(true), "Produce no output on screen.")
    ("help,h", "Produce this help message.")
    ("help-all", "Show all help options.")
    ("help-rose", "Show options that can be passed to ROSE.")
    ("help-cegpra", "Show options for CEGRPA.")
    ("help-exp", "Show options for experimental features.")
    ("help-pat", "Show options for pattern search mode.")
    ("help-svcomp", "Show options for SV-Comp specific features.")
    ("help-rers", "Show options for RERS specific features")
    ("help-ltl", "Show options for LTL verification.")
    ("help-par", "Show options for analyzing parallel programs.")
    ("help-vis", "Show options for visualization output files.")
    ("help-data-race", "Show options for data race detection.")
    ("help-info", "Show options for program info.")
    ("start-function", po::value< string >(&ctOpt.startFunctionName), "Name of function to start the analysis from.")
    ("external-function-calls-file",po::value< string >(&ctOpt.externalFunctionCallsFileName), "write a list of all function calls to external functions (functions for which no implementation exists) to a CSV file.")
    ("status", po::value< bool >(&ctOpt.status)->default_value(false)->implicit_value(true), "Show status messages.")
    ("reduce-cfg", po::value< bool >(&ctOpt.reduceCfg)->default_value(true)->implicit_value(true), "Reduce CFG nodes that are irrelevant for the analysis.")
    ("internal-checks", po::value< bool >(&ctOpt.internalChecks)->default_value(false)->implicit_value(true), "Run internal consistency checks (without input program).")
    ("cl-args",po::value< string >(&ctOpt.analyzedProgramCLArgs),"Specify command line options for the analyzed program (as one quoted string).")
    ("input-values",po::value< string >(&ctOpt.inputValues),"Specify a set of input values. (e.g. \"{1,2,3}\")")
    ("input-values-as-constraints", po::value< bool >(&ctOpt.inputValuesAsConstraints)->default_value(false)->implicit_value(true),"Represent input var values as constraints (otherwise as constants in PState).")
    ("input-sequence",po::value< string >(&ctOpt.inputSequence),"Specify a sequence of input values. (e.g. \"[1,2,3]\")")
    ("log-level",po::value< string >(&ctOpt.logLevel)->default_value("none,>=error"),"Set the log level (\"x,>=y\" with x,y in: (none|info|warn|trace|error|fatal|debug)).")
    ("max-transitions",po::value< int >(&ctOpt.maxTransitions)->default_value(-1),"Passes (possibly) incomplete STG to verifier after <arg> transitions have been computed.")
    ("max-iterations",po::value< int >(&ctOpt.maxIterations)->default_value(-1),"Passes (possibly) incomplete STG to verifier after <arg> loop iterations have been explored. Currently requires --exploration-mode=loop-aware[-sync].")
    ("max-memory",po::value< long int >(&ctOpt.maxMemory)->default_value(-1),"Stop computing the STG after a total physical memory consumption of approximately <arg> Bytes has been reached.")
    ("max-time",po::value< long int >(&ctOpt.maxTime)->default_value(-1),"Stop computing the STG after an analysis time of approximately <arg> seconds has been reached.")
    ("max-transitions-forced-top",po::value< int >(&ctOpt.maxTransitionsForcedTop)->default_value(-1),"Performs approximation after <arg> transitions.")
    ("max-iterations-forced-top",po::value< int >(&ctOpt.maxIterationsForcedTop)->default_value(-1),"Performs approximation after <arg> loop iterations. Currently requires --exploration-mode=loop-aware[-sync].")
    ("max-memory-forced-top",po::value< long int >(&ctOpt.maxMemoryForcedTop)->default_value(-1),"Performs approximation after <arg> bytes of physical memory have been used.")
    ("max-time-forced-top",po::value< long int >(&ctOpt.maxTimeForcedTop)->default_value(-1),"Performs approximation after an analysis time of approximately <arg> seconds has been reached.")
    ("resource-limit-diff",po::value< int >(&ctOpt. resourceLimitDiff)->default_value(-1),"Check if the resource limit is reached every <arg> computed estates.")
    ("rewrite",po::value< bool >(&ctOpt.rewrite)->default_value(false)->implicit_value(true),"Rewrite AST applying all rewrite system rules.")
    ("run-rose-tests",po::value< bool >(&ctOpt.runRoseAstChecks)->default_value(false)->implicit_value(true), "Run ROSE AST tests.")
    ("analyzed-functions-csv",po::value<std::string>(&ctOpt.analyzedFunctionsCSVFileName),"Write list of analyzed functions to CSV file [arg].")
    ("analyzed-files-csv",po::value<std::string>(&ctOpt.analyzedFilesCSVFileName),"Write list of analyzed files (with analyzed functions) to CSV file [arg].")
    ("external-functions-csv",po::value<std::string>(&ctOpt.externalFunctionsCSVFileName),"Write list of external functions to CSV file [arg].")
    ("threads",po::value< int >(&ctOpt.threads)->default_value(1),"(experimental) Run analyzer in parallel using <arg> threads.")
    ("unparse",po::value< bool >(&ctOpt.unparse)->default_value(false)->implicit_value(true),"unpare code (only relevant for inlining, normalization, and lowering)")
    ("version,v",po::value< bool >(&ctOpt.displayVersion)->default_value(false)->implicit_value(true), "Display the version of CodeThorn.")
    ;

  infoOptions.add_options()
    ("print-variable-id-mapping",po::value< bool >(&ctOpt.info.printVariableIdMapping)->default_value(false)->implicit_value(true),"Print variable-id-mapping on stdout.")
    ("print-function-id-mapping",po::value< bool >(&ctOpt.info.printFunctionIdMapping)->default_value(false)->implicit_value(true),"Print function-id-mapping on stdout.")
    ("ast-stats-print",po::value< bool >(&ctOpt.info.printAstNodeStats)->default_value(false)->implicit_value(true),"Print ast node statistics on stdout.")
    ("ast-stats-csv",po::value< string >(&ctOpt.info.astNodeStatsCSVFileName),"Write ast node statistics to CSV file [arg].")
    ("ast-traversal-csv",po::value< string >(&ctOpt.info.astTraversalCSVFileName),"Write ast node traversal (sequence of node types) to file [arg].")
    ("ast-traversal-csv-mode",po::value< int >(&ctOpt.info.astTraversalCSVMode)->default_value(1),"Select mode to generate csv file (1..2) [arg].")
    ("type-size-mapping-print",po::value< bool >(&ctOpt.info.printTypeSizeMapping)->default_value(false)->implicit_value(true),"Print type-size mapping on stdout.")
    ("type-size-mapping-csv",po::value<std::string>(&ctOpt.info.typeSizeMappingCSVFileName),"Write type-size mapping to CSV file [arg].")
    ;

  po::options_description all("All supported options");
  all.add(visibleOptions)
    .add(hiddenOptions)
    .add(passOnToRoseOptions)
    .add(cegpraOptions)
    .add(parallelProgramOptions)
    .add(experimentalOptions)
    .add(ltlOptions)
    .add(patternSearchOptions)
    .add(rersOptions)
    .add(svcompOptions)
    .add(dataRaceOptions)
    .add(visualizationOptions)
    .add(infoOptions)
    ;

  po::options_description configFileOptions("Configuration file options");
  configFileOptions.add(visibleOptions)
    .add(hiddenOptions)
    //    .add(passOnToRoseOptions) [cannot be used in config file]
    .add(cegpraOptions)
    .add(parallelProgramOptions)
    .add(experimentalOptions)
    .add(ltlOptions)
    .add(patternSearchOptions)
    .add(rersOptions)
    .add(svcompOptions)
    .add(dataRaceOptions)
    .add(visualizationOptions)
    .add(infoOptions)
    ;

  args.parse(argc,argv,all,configFileOptions);

  if (args.isUserProvided("help")) {
    cout << visibleOptions << "\n";
    exit(0);
  } else if(args.isUserProvided("help-all")) {
    cout << all << "\n";
    exit(0);
  } else if(args.isUserProvided("help-cegpra")) {
    cout << cegpraOptions << "\n";
    exit(0);
  } else if(args.isUserProvided("help-exp")) {
    cout << experimentalOptions << "\n";
    exit(0);
  } else if(args.isUserProvided("help-ltl")) {
    cout << ltlOptions << "\n";
    exit(0);
  } else if(args.isUserProvided("help-par")) {
    cout << parallelProgramOptions << "\n";
    exit(0);
  } else if(args.isUserProvided("help-pat")) {
    cout << patternSearchOptions << "\n";
    exit(0);
  } else if(args.isUserProvided("help-rers")) {
    cout << rersOptions << "\n";
    exit(0);
  } else if(args.isUserProvided("help-rose")) {
    cout << passOnToRoseOptions << "\n";
    exit(0);
  } else if(args.isUserProvided("help-svcomp")) {
    cout << svcompOptions << "\n";
    exit(0);
  } else if(args.isUserProvided("help-vis")) {
    cout << visualizationOptions << "\n";
    exit(0);
  } else if(args.isUserProvided("help-data-race")) {
    cout << dataRaceOptions << "\n";
    exit(0);
  } else if(args.isUserProvided("help-info")) {
    cout << infoOptions << "\n";
    exit(0);
  } else if(ctOpt.displayVersion) {
    cout << "CodeThorn version "<<version<<endl;
    cout << "Written by Markus Schordan, Marc Jasper, Simon Schroder, Maximilan Fecke, Joshua Asplund, Adrian Prantl\n";
    exit(0);
  }

  // Additional checks for options passed on to the ROSE frontend.
  // "-std" is a short option with long name. Check that it still has an argument if used.
  // deactivated  // "-I" should either be followed by a whitespace or by a slash
  for (int i=1; i < argc; ++i) {
    string currentArg(argv[i]);
    if (currentArg == "-std") {
      logger[ERROR] << "Option \"-std\" requires an argument." << endl;
      ROSE_ASSERT(0);
    }
  }

  // Remove all CodeThorn-specific elements of argv (do not confuse ROSE frontend)
  for (int i=1; i < argc; ++i) {
    string currentArg(argv[i]);
    if (currentArg == "--rose:ast:read"){
      argv[i] = strdup("");
      ROSE_ASSERT(i+1<argc);
      argv[i+1]= strdup("");
      continue;
<<<<<<< HEAD
=======
    } else if (currentArg == "--rose:ast:write"||currentArg == "--rose:ast:merge") {
      argv[i] = strdup("");
      continue;
>>>>>>> 67c03f0b
    }
    if (currentArg[0] != '-' ){
      continue;  // not an option      
    }
    // explicitly keep options relevant to the ROSE frontend (white list) 
    else if (currentArg == "-I") {
      assert(i+1<argc);
      ++i;
      continue;
    } else if (currentArg == "--edg:no_warnings") {
      continue;
    } else {
      string iPrefix = "-I/";
      string dPrefix = "-D"; // special case, cannot contain separating space
      if(currentArg.substr(0, iPrefix.size()) == iPrefix) {
        continue;
      }
      if(currentArg.substr(0, dPrefix.size()) == dPrefix) {
        continue;
      }
    }
    // No match with elements in the white list above. 
    // Must be a CodeThorn option, therefore remove it from argv.
    argv[i] = strdup("");
  }

  checkSpotOptions(ltlOpt,parProOpt);
  checkZ3Options(ctOpt);
<<<<<<< HEAD
=======
  checkNumThreads(ctOpt);
>>>>>>> 67c03f0b

  return args;
}
<|MERGE_RESOLUTION|>--- conflicted
+++ resolved
@@ -36,8 +36,6 @@
 #endif	
 }
 
-<<<<<<< HEAD
-=======
 void checkNumThreads(CodeThornOptions& ctOpt) {
   int numThreads=ctOpt.threads; // default is 1
   if(numThreads<=0) {
@@ -46,7 +44,6 @@
   }
 }
 
->>>>>>> 67c03f0b
 CodeThorn::CommandLineOptions& parseCommandLine(int argc, char* argv[], Sawyer::Message::Facility logger, std::string version,
                                                 CodeThornOptions& ctOpt, LTLOptions& ltlOpt, ParProOptions& parProOpt) {
 
@@ -76,10 +73,7 @@
     ("keep-error-states",  po::value< bool >(&ltlOpt.keepErrorStates)->default_value(false)->implicit_value(true), "Do not reduce error states for the LTL analysis.")      
     ("ltl-in-alphabet",po::value< string >(&ltlOpt.ltlInAlphabet),"Specify an input alphabet used by the LTL formulae. (e.g. \"{1,2,3}\")")
     ("ltl-out-alphabet",po::value< string >(&ltlOpt.ltlOutAlphabet),"Specify an output alphabet used by the LTL formulae. (e.g. \"{19,20,21,22,23,24,25,26}\")")
-<<<<<<< HEAD
-=======
     ("ltl-rers-mapping-file",po::value< string >(&ltlOpt.ltlRersMappingFileName),"File containing input/ouput alphabets and mapping (as provided in RERS)")
->>>>>>> 67c03f0b
     ("ltl-driven", po::value< bool >(&ltlOpt.ltlDriven)->default_value(false)->implicit_value(true), "Select mode to verify LTLs driven by SPOT's access to the state transitions.")
     ("reset-analyzer", po::value< bool >(&ltlOpt.resetAnalyzer)->default_value(false)->implicit_value(true), "Reset the analyzer and therefore the state transition graph before checking the next property. Only affects ltl-driven mode.")
     ("no-input-input",  po::value< bool >(&ltlOpt.noInputInputTransitions)->default_value(false)->implicit_value(true), "(deprecated) remove transitions where one input states follows another without any output in between. Removal occurs before the LTL check. [yes|=no]")
@@ -103,11 +97,8 @@
     (",D", po::value< vector<string> >(&ctOpt.preProcessorDefines),"Define constants for preprocessor.")
     ("edg:no_warnings", po::bool_switch(&ctOpt.edgNoWarningsFlag),"EDG frontend flag.")
     ("rose:ast:read", po::value<std::string>(&ctOpt.roseAstReadFileName),"read in binary AST from comma separated list (no spaces)")
-<<<<<<< HEAD
-=======
     ("rose:ast:write", po::value<bool>(&ctOpt.roseAstWrite),"write AST binary file.")
     ("rose:ast:merge", po::value<bool>(&ctOpt.roseAstWrite),"merge ASTs of read files (is implict for rose:ast:read).")
->>>>>>> 67c03f0b
     ;
 
   cegpraOptions.add_options()
@@ -205,11 +196,7 @@
     ("ignore-unknown-functions",po::value< bool >(&ctOpt.ignoreUnknownFunctions)->default_value(true)->implicit_value(true), "Ignore function pointers (functions are not called).")
     ("function-resolution-mode",po::value< int >(&ctOpt.functionResolutionMode)->default_value(4),"1:Translation unit only, 2:slow lookup, 3: -, 4: complete resolution (including function pointers)")
     ("context-sensitive",po::value< bool >(&ctOpt.contextSensitive)->default_value(true)->implicit_value(true),"Perform context sensitive analysis. Uses call strings with arbitrary length, recursion is not supported yet.")
-<<<<<<< HEAD
-    ("abstraction-mode",po::value< int >(&ctOpt.abstractionMode)->default_value(0),"Select abstraction mode (0: equality merge (explicit model checking), 1: approximating merge (abstract model checking).")
-=======
     ("abstraction-mode",po::value< int >(&ctOpt.abstractionMode)->default_value(0),"Select abstraction mode (0: equality merge (explicit model checking), 1: approximating merge (abstract model checking), 2: approximating merge (separate solver)")
->>>>>>> 67c03f0b
     ("interpreter-mode",po::value< int >(&ctOpt.interpreterMode)->default_value(0),"Select interpretation mode. 0: default, 1: execute stdout functions.")
     ("interpreter-mode-file",po::value< string >(&ctOpt.interpreterModeOuputFileName)->default_value(""),"Select interpretation mode output file (otherwise stdout is used).")
     ("print-warnings",po::value< bool >(&ctOpt.printWarnings)->default_value(false)->implicit_value(true),"Print warnings on stdout during analysis (this can slow down the analysis significantly)")
@@ -218,12 +205,9 @@
     ("callstring-length",po::value< int >(&ctOpt.callStringLength)->default_value(10),"Set the length of the callstring for context-sensitive analysis. Default value is 10.")
     ("unit-test-expr-analyzer", po::value< bool >(&ctOpt.exprEvalTest)->default_value(false)->implicit_value(true), "Run expr eval test (with input program).")
     ("byte-mode", po::value< bool >(&ctOpt.byteMode)->default_value(false)->implicit_value(true),"switches from index-based addresses to byte-based addresses in state representation.")
-<<<<<<< HEAD
-=======
     ("test-selector",po::value< int >(&ctOpt.testSelector)->default_value(0)->implicit_value(0),"Option for selecting dev tests.")
     ("intra",po::value< bool >(&ctOpt.intraProcedural)->default_value(false)->implicit_value(true),"Select intra-procedural analysis.")
     ("precision",po::value< int >(&ctOpt.precisionLevel),"Option for selecting level of precision.")
->>>>>>> 67c03f0b
     ;
 
   rersOptions.add_options()
@@ -263,11 +247,7 @@
     ("colors", po::value< bool >(&ctOpt.colors)->default_value(true)->implicit_value(true),"Use colors in output.")
     ("csv-stats",po::value< string >(&ctOpt.csvStatsFileName),"Output statistics into a CSV file <arg>.")
     ("display-diff",po::value< int >(&ctOpt.displayDiff)->default_value(-1),"Print statistics every <arg> computed estates.")
-<<<<<<< HEAD
-    ("exploration-mode",po::value< string >(&ctOpt.explorationMode), "Set mode in which state space is explored. ([breadth-first]|depth-first|loop-aware|loop-aware-sync)")
-=======
     ("exploration-mode",po::value< string >(&ctOpt.explorationMode), "Set mode in which state space is explored. ([breadth-first]|depth-first|loop-aware|loop-aware-sync|topologic-sort)")
->>>>>>> 67c03f0b
     ("quiet", po::value< bool >(&ctOpt.quiet)->default_value(false)->implicit_value(true), "Produce no output on screen.")
     ("help,h", "Produce this help message.")
     ("help-all", "Show all help options.")
@@ -420,12 +400,9 @@
       ROSE_ASSERT(i+1<argc);
       argv[i+1]= strdup("");
       continue;
-<<<<<<< HEAD
-=======
     } else if (currentArg == "--rose:ast:write"||currentArg == "--rose:ast:merge") {
       argv[i] = strdup("");
       continue;
->>>>>>> 67c03f0b
     }
     if (currentArg[0] != '-' ){
       continue;  // not an option      
@@ -454,10 +431,7 @@
 
   checkSpotOptions(ltlOpt,parProOpt);
   checkZ3Options(ctOpt);
-<<<<<<< HEAD
-=======
   checkNumThreads(ctOpt);
->>>>>>> 67c03f0b
 
   return args;
 }
