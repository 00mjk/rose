include $(top_srcdir)/config/Makefile.for.ROSE.includes.and.libs

# override ROSE settings from AM_INIT_AUTOMAKE
AUTOMAKE_OPTIONS = subdir-objects

COUNTEREXAMPLES = counterexamples/ltl2haskell.sh counterexamples/Makefile counterexamples/qc.hs counterexamples/log2csv.awk
EXTRA_DIST = Doxyfile $(TESTS) $(COUNTEREXAMPLES)

# 
bin_PROGRAMS = codethorn equithorn memthorn parprothorn ltlthorn woodpecker analyterix addressTakenAnalysis cldemo

# matcher_demo matcher astinfo cldemo
noinst_PROGRAMS = addressTakenAnalysis cldemo
#noinst_PROGRAMS matcher_demo matcher astinfo cldemo

CLEANFILES =

if USE_Z3
Z3_INCLUDES = -I$(Z3_INCLUDE_PATH)
Z3_LIB_INCLUDES = -L$(Z3_LIBRARY_PATH)
Z3_LINK = -lz3
else
Z3_INCLUDES =
Z3_LIB_INCLUDES =
Z3_LINK =
endif

if ROSE_WITH_SPOT
AM_LDFLAGS = $(ROSE_LIBS) $(LIBS_WITH_RPATH) -fopenmp -L$(SPOT_LIBRARY_PATH)
AM_CPPFLAGS = $(ROSE_INCLUDES) -I$(top_srcdir)/projects/Codethorn/src -I$(SPOT_INCLUDE_PATH)/spot -I$(SPOT_INCLUDE_PATH) $(Z3_INCLUDES) -g -rdynamic
else
AM_LDFLAGS = $(ROSE_LIBS) $(LIBS_WITH_RPATH) -fopenmp $(Z3_LIB_INCLUDES)
AM_CPPFLAGS = $(ROSE_INCLUDES) -I$(top_srcdir)/projects/Codethorn/src $(Z3_INCLUDES) -g -rdynamic
endif

MYDATE = $(shell date +%Y_%m_%d)

lib_LTLIBRARIES = libcodethorn.la libltlthorn.la

##############################################################
# LIBRARY: CODETHORN (CORE)
##############################################################

# codethorn liabrary header files without corresponding source files
CODETHORN_SOLO_HEADER_FILES=\
  AnalysisParameters.h \
  CollectionOperators.h \
  CtxAnalysis.h \
  CtxAttribute.h \
  CtxLattice.h \
  CtxPropertyStateFactory.h \
  CtxReachabilityFactory.h \
  CtxReachabilityTransfer.h \
  CtxTransfer.h \
  DataDependenceVisualizer.h \
  EqualityMaintainer.h \
  Evaluator.h \
  ExecutionTrace.h \
  HashFun.h \
  HSetMaintainer.h \
  ReadWriteData.h \
  SetAlgo.h \
<<<<<<< HEAD
  WorkListSeq.h

=======
  WorkListSeq.h \
  WorkList.h
  
  
>>>>>>> 6ee5a6a1
# codethorn library header files (each with a corresponding source file)
CODETHORN_HEADER_FILES=\
  AbstractValue.h \
  addressTakenAnalysis.h \
  AliasAnalysis.h \
  AstUtility.h \
  AnalysisAstAnnotator.h \
  AnalysisReporting.h \
  Analyzer.h \
  ArrayElementAccessData.h \
  AstNodeInfo.h \
  AstTermRepresentation.h \
  BoolLattice.h \
  CallString.h \
  CFAnalysis.h \
  CodeThornLib.h \
  CommandLineOptions.h \
  ConstraintRepresentation.h \
  ContNodeAttribute.h \
  CounterexampleGenerator.h \
  CPAstAttribute.h \
  CppExprEvaluator.h \
  CppStdUtilities.h \
  CTIOLabeler.h \
  CtxCallStrings.h \
  CtxPrioritySolver.h \
  CtxReachabilityAnalysis.h \
  CtxReachabilityLattice.h \
  CtxSolver0.h \
  DataDependenceVisualizer.h \
  DataRaceDetection.h \
  defUseQuery.h \
  DFAbstractSolver.h \
  DFAnalysisBase.h \
  DFTransferFunctions.h \
  DotGraphCfgFrontend.h \
  EquivalenceChecking.h \
  EState.h \
  EStateAnalysis.h \
  EStateFactory.h \
  EStateTransferFunctions.h \
  EStateWorkList.h \
  EStatePriorityWorkList.h \
  ExprAnalyzer.h \
  FIConstAnalysis.h \
  Flow.h \
  FunctionCallMapping.h \
  FunctionCallMapping2.h \
  FunctionCallTarget.h \
  FunctionId.h \
  FunctionIdMapping.h \
  InputOutput.h \
  InternalChecks.h \
  IntervalAnalysis.h \
  IntervalAstAttribute.h \
  IntervalAstAttributeInterface.h \
  IntervalPropertyStateFactory.h \
  IntervalPropertyState.h \
  IntervalTransferFunctions.h \
  IOAnalyzer.h \
  IOSequenceGenerator.h \
  IOSolver.h \
  LanguageRestrictorCollection.h \
  LanguageRestrictor.h \
  Lattice.h \
  LoopInfo.h \
  LVAnalysis.h \
  LVAstAttribute.h \
  LVAstAttributeInterface.h \
  LVLattice.h \
  LVTransferFunctions.h \
  MemAnalysis.h \
  MemTransferFunctions.h \
  MemPropertyState.h \
  MemPropertyStateFactory.h \
  Miscellaneous2.h \
  Miscellaneous.h \
  Normalization.h \
  NormalizationCxx.h \
  NormalizationInliner.h \
  NormalizationOp.h \
  NumberIntervalLattice.h \
  Options.h \
  CodeThornOptions.h \
  LTLOptions.h \
  ltlthorn-lib/ParProOptions.h \
  PASolver1.h \
  PointerAnalysisInterface.h \
  PragmaHandler.h \
  PredefinedSemanticFunctions.h \
  ProgramAbstractionLayer.h \
  ProgramInfo.h \
  ProgramLocationsReport.h \
  ProgramLocationsAnalysis.h \
  PropertyState.h \
  PropertyStateFactory.h \
  PropertyValueTable.h \
  PState.h \
  RDAnalysis.h \
  RDAstAttribute.h \
  RDLattice.h \
  RDTransferFunctions.h \
  ReachabilityAnalysis.h \
  ReadWriteAnalyzer.h \
  ReadWriteHistory.h \
  RERS_empty_specialization.h \
  RersCounterexample.h \
  RewriteStatistics.h \
  RewriteSystem.h \
  RWState.h \
  Solver5.h \
  Solver8.h \
  Solver.h \
  Specialization.h \
  SvcompWitness.h \
  TimeMeasurement.h \
  TopologicalSort.h \
  TransitionGraph.h \
  TransitionGraphReducer.h \
  TypeSizeMapping.h \
  UDAstAttribute.h \
  VariableIdUtils.h \
  VariableIdMappingExtended.h \
  VariableValueMonitor.h \
  Visualizer.h

# codethorn library source files (each with a corresponding header file)
CODETHORN_SOURCE_FILES=\
  AbstractValue.C \
  addressTakenAnalysis.C \
  AliasAnalysis.C \
  AstUtility.C \
  AnalysisAstAnnotator.C \
  AnalysisReporting.C \
  Analyzer.C \
  ArrayElementAccessData.C \
  AstNodeInfo.C \
  AstTermRepresentation.C \
  BoolLattice.C \
  CallString.C \
  CFAnalysis.C \
  CodeThornLib.C \
  CommandLineOptions.C \
  ConstraintRepresentation.C \
  ContNodeAttribute.C \
  CounterexampleGenerator.C \
  CPAstAttribute.C \
  CppExprEvaluator.C \
  CppStdUtilities.C \
  CTIOLabeler.C \
  CtxCallStrings.C \
  CtxPrioritySolver.C \
  CtxReachabilityAnalysis.C \
  CtxReachabilityLattice.C \
  CtxSolver0.C \
  DataDependenceVisualizer.C \
  defUseQuery.C \
  DataRaceDetection.C \
  DFAnalysisBase.C \
  DFTransferFunctions.C \
  DotGraphCfgFrontend.C \
  EquivalenceChecking.C \
  EState.C \
  EStateAnalysis.C \
  EStateFactory.C \
  EStateTransferFunctions.C \
  EStateWorkList.C \
  EStatePriorityWorkList.C \
  ExprAnalyzer.C \
  FIConstAnalysis.C \
  Flow.C \
  FunctionCallMapping.C \
  FunctionCallMapping2.C \
  FunctionCallTarget.C \
  FunctionId.C \
  FunctionIdMapping.C \
  InputOutput.C \
  InternalChecks.C \
  IntervalAnalysis.C \
  IntervalAstAttribute.C \
  IntervalAstAttributeInterface.C \
  IntervalPropertyStateFactory.C \
  IntervalPropertyState.C \
  IntervalTransferFunctions.C \
  IOAnalyzer.C \
  IOSequenceGenerator.C \
  IOSolver.C \
  LanguageRestrictorCollection.C \
  LanguageRestrictor.C \
  Lattice.C \
  LoopInfo.C \
  CodeThornOptions.C \
  LTLOptions.C \
  ltlthorn-lib/ParProOptions.C \
  LVAnalysis.C \
  LVAstAttribute.C \
  LVAstAttributeInterface.C \
  LVLattice.C \
  LVTransferFunctions.C \
  MemAnalysis.C \
  MemTransferFunctions.C \
  MemPropertyState.C \
  MemPropertyStateFactory.C \
  Miscellaneous2.C \
  Miscellaneous.C \
  Normalization.C \
  NormalizationCxx.C \
  NormalizationInliner.C \
  NormalizationOp.C \
  NumberIntervalLattice.C \
  PASolver1.C \
  PointerAnalysisInterface.C \
  PragmaHandler.C \
  PredefinedSemanticFunctions.C \
  ProgramAbstractionLayer.C \
  ProgramInfo.C \
  ProgramLocationsReport.C \
  ProgramLocationsAnalysis.C \
  PropertyState.C \
  PropertyStateFactory.C \
  PropertyValueTable.C \
  PState.C \
  RDAnalysis.C \
  RDAstAttribute.C \
  RDLattice.C \
  RDTransferFunctions.C \
  ReachabilityAnalysis.C \
  ReadWriteAnalyzer.C \
  ReadWriteHistory.C \
  RERS_empty_specialization.C \
  RersCounterexample.C \
  RewriteStatistics.C \
  RewriteSystem.C \
  RWState.C \
  Solver5.C \
  Solver8.C \
  Solver.C \
  Specialization.C \
  SvcompWitness.C \
  TimeMeasurement.C \
  TopologicalSort.C \
  TransitionGraph.C \
  TransitionGraphReducer.C \
  TypeSizeMapping.C \
  UDAstAttribute.C \
  VariableIdUtils.C \
  VariableIdMappingExtended.C \
  VariableValueMonitor.C \
  Visualizer.C

#libcodethorn_la_LDFLAGS= -no-undefined
libcodethorn_la_LDFLAGS=
libcodethorn_la_CXXFLAGS = -fopenmp -Wall -O3

# codethorn header files are installed in <installpath>/rose/codethorn
codethornincludedir = $(pkgincludedir)/codethorn
codethorninclude_HEADERS=\
  $(CODETHORN_SOLO_HEADER_FILES) \
  $(CODETHORN_HEADER_FILES) 

# codethorn (core) library sources
libcodethorn_la_SOURCES=\
  $(CODETHORN_SOURCE_FILES)

################################################################
# LIBRARY: LTLTHORN/ (for linear temporal logic verification)
################################################################

libltlthorn_la_LDFLAGS=
libltlthorn_la_CXXFLAGS = -fopenmp -Wall -O3

LTLTHORN_SOLO_HEADER_FILES=
LTLTHORN_HEADER_FILES=\
  z3-prover-connection/ReachabilityAnalyzerZ3.h \
  z3-prover-connection/SSAGenerator.h \
  z3-prover-connection/PhiAttribute.h \
  z3-prover-connection/PhiStatement.h \
  ltlthorn-lib/CounterexampleAnalyzer.h \
  ltlthorn-lib/LtsminConnection.h \
  ltlthorn-lib/ParProAutomataGenerator.h \
  ltlthorn-lib/ParProAutomata.h \
  ltlthorn-lib/ParProAnalyzer.h \
  ltlthorn-lib/ParProEState.h \
  ltlthorn-lib/ParProExplorer.h \
  ltlthorn-lib/ParProLtlMiner.h \
  ltlthorn-lib/ParProSpotState.h \
  ltlthorn-lib/ParProSpotSuccIter.h \
  ltlthorn-lib/ParProSpotTgba.h \
  ltlthorn-lib/ParProTransitionGraph.h \
  ltlthorn-lib/PromelaCodeGenerator.h \
  ltlthorn-lib/Solver10.h \
  ltlthorn-lib/Solver11.h \
  ltlthorn-lib/Solver12.h \
  ltlthorn-lib/SpotConnection.h \
  ltlthorn-lib/SpotMiscellaneous.h \
  ltlthorn-lib/SpotRenameVisitor.h \
  ltlthorn-lib/SpotState.h \
  ltlthorn-lib/SpotSuccIter.h \
  ltlthorn-lib/SpotTgba.h

LTLTHORN_SOURCE_FILES=\
  z3-prover-connection/ReachabilityAnalyzerZ3.C \
  z3-prover-connection/SSAGenerator.C \
  z3-prover-connection/PhiAttribute.C \
  z3-prover-connection/PhiStatement.C \
  ltlthorn-lib/CounterexampleAnalyzer.C \
  ltlthorn-lib/LtsminConnection.C \
  ltlthorn-lib/ParProAutomataGenerator.C \
  ltlthorn-lib/ParProAutomata.C \
  ltlthorn-lib/ParProAnalyzer.C \
  ltlthorn-lib/ParProEState.C \
  ltlthorn-lib/ParProExplorer.C \
  ltlthorn-lib/ParProLtlMiner.C \
  ltlthorn-lib/ParProSpotState.C \
  ltlthorn-lib/ParProSpotSuccIter.C \
  ltlthorn-lib/ParProSpotTgba.C \
  ltlthorn-lib/ParProTransitionGraph.C \
  ltlthorn-lib/PromelaCodeGenerator.C \
  ltlthorn-lib/Solver10.C \
  ltlthorn-lib/Solver11.C \
  ltlthorn-lib/Solver12.C \
  ltlthorn-lib/SpotConnection.C \
  ltlthorn-lib/SpotMiscellaneous.C \
  ltlthorn-lib/SpotRenameVisitor.C \
  ltlthorn-lib/SpotState.C \
  ltlthorn-lib/SpotSuccIter.C \
  ltlthorn-lib/SpotTgba.C

# only informative (not installed)
libltlthorn_xHEADERS = \
  $(LTLTHORN_SOLO_HEADER_FILES) \
  $(LTLTHORN_HEADER_FILES) \
  LTLThornLib.h

# library sources
libltlthorn_la_SOURCES= \
  $(LTLTHORN_SOURCE_FILES) \
  LTLThornLib.C


##############################################################
# TOOL: CODETHORN
##############################################################

# yacc flags for LTL parser
codethorn_YFLAGS = -p ltl_ 

# this line creates speparately named object files
codethorn_CXXFLAGS = -fopenmp -Wall -O3 

# codethorn has most of its code organized in two separate libraries
codethorn_DEPENDENCIES=libcodethorn.la libltlthorn.la

if ROSE_WITH_SPOT
#spot and bdd need to be linked last with gcc 5.4
codethorn_LDADD = $(LIBS_WITH_RPATH) $(ROSE_LIBS) -lcodethorn -lltlthorn $(Z3_LINK) -lspot -lbdd 
codethorn_LDFLAGS = -L$(SPOT_LIBRARY_PATH) $(Z3_LIB_INCLUDES)
else
codethorn_LDADD = $(LIBS_WITH_RPATH) $(ROSE_LIBS) -lcodethorn -lltlthorn
endif

codethorndir=.

# only informative
codethorn_xHEADERS = \
  CommandLineOptions.h \
  CodeThornCommandLineOptions.h \
  codethorn.h \
  LTL.h

# codethorn sources in addition to libcodethorn and libltlthorn
codethorn_SOURCES = \
  LTLParser.y++ \
  CodeThornCommandLineOptions.C \
  codethorn.C

##############################################################
# TOOL: LTLTHORN
##############################################################

# yacc flags for LTL parser
ltlthorn_YFLAGS = -p ltl_ 

# this line creates speparately named object files
ltlthorn_CXXFLAGS = -fopenmp -Wall -O3 

# ltlthorn has most of its code organized in two separate libraries
ltlthorn_DEPENDENCIES=libcodethorn.la libltlthorn.la

if ROSE_WITH_SPOT
#spot and bdd need to be linked last with gcc 5.4
ltlthorn_LDADD = $(LIBS_WITH_RPATH) $(ROSE_LIBS) -lcodethorn -lltlthorn $(Z3_LINK) -lspot -lbdd 
ltlthorn_LDFLAGS = -L$(SPOT_LIBRARY_PATH) $(Z3_LIB_INCLUDES)
else
ltlthorn_LDADD = $(LIBS_WITH_RPATH) $(ROSE_LIBS) -lcodethorn -lltlthorn
endif

ltlthorndir=.

# only informative
ltlthorn_xHEADERS = \
  CommandLineOptions.h \
  LTLThornCommandLineOptions.h \
  codethorn.h \
  LTL.h

# codethorn sources in addition to libcodethorn and libltlthorn
ltlthorn_SOURCES = \
  LTLParser.y++ \
  LTLThornCommandLineOptions.C \
  ltlthorn.C

##############################################################
# TOOL: EQUITHORN
##############################################################

# yacc flags for LTL parser
equithorn_YFLAGS = -p ltl_ 

# this line creates speparately named object files
equithorn_CXXFLAGS = -fopenmp -Wall -O3 

# equithorn has most of its code organized in two separate libraries
equithorn_DEPENDENCIES=libcodethorn.la libltlthorn.la

if ROSE_WITH_SPOT
#spot and bdd need to be linked last with gcc 5.4
equithorn_LDADD = $(LIBS_WITH_RPATH) $(ROSE_LIBS) -lcodethorn -lltlthorn $(Z3_LINK) -lspot -lbdd 
equithorn_LDFLAGS = -L$(SPOT_LIBRARY_PATH) $(Z3_LIB_INCLUDES)
else
equithorn_LDADD = $(LIBS_WITH_RPATH) $(ROSE_LIBS) -lcodethorn -lltlthorn
endif

equithorndir=.

# only informative
equithorn_xHEADERS = \
  CommandLineOptions.h \
  EquiThornCommandLineOptions.h \
  codethorn.h \
  LTL.h

# codethorn sources in addition to libcodethorn and libltlthorn
equithorn_SOURCES = \
  LTLParser.y++ \
  EquiThornCommandLineOptions.C \
  equithorn.C

##############################################################
# TOOL: PARPROTHORN
##############################################################

# yacc flags for LTL parser
parprothorn_YFLAGS = -p ltl_ 

# this line creates speparately named object files
parprothorn_CXXFLAGS = -fopenmp -Wall -O3 

# parprothorn has most of its code organized in two separate libraries
parprothorn_DEPENDENCIES=libcodethorn.la libltlthorn.la

if ROSE_WITH_SPOT
#spot and bdd need to be linked last with gcc 5.4
parprothorn_LDADD = $(LIBS_WITH_RPATH) $(ROSE_LIBS) -lcodethorn -lltlthorn $(Z3_LINK) -lspot -lbdd 
parprothorn_LDFLAGS = -L$(SPOT_LIBRARY_PATH) $(Z3_LIB_INCLUDES)
else
parprothorn_LDADD = $(LIBS_WITH_RPATH) $(ROSE_LIBS) -lcodethorn -lltlthorn
endif

parprothorndir=.

# only informative
parprothorn_xHEADERS = \
  CommandLineOptions.h \
  ParProThornCommandLineOptions.h \
  codethorn.h \
  LTL.h

# codethorn sources in addition to libcodethorn and libltlthorn
parprothorn_SOURCES = \
  LTLParser.y++ \
  ParProThornCommandLineOptions.C \
  parprothorn.C

##############################################################
# TOOL: MEMTHORN
##############################################################

# yacc flags for LTL parser
memthorn_YFLAGS = -p ltl_ 

# this line creates speparately named object files
memthorn_CXXFLAGS = -fopenmp -Wall -O3 

# memthorn has most of its code organized in two separate libraries
memthorn_DEPENDENCIES=libcodethorn.la libltlthorn.la

if ROSE_WITH_SPOT
#spot and bdd need to be linked last with gcc 5.4
memthorn_LDADD = $(LIBS_WITH_RPATH) $(ROSE_LIBS) -lcodethorn -lltlthorn $(Z3_LINK) -lspot -lbdd 
memthorn_LDFLAGS = -L$(SPOT_LIBRARY_PATH) $(Z3_LIB_INCLUDES)
else
memthorn_LDADD = $(LIBS_WITH_RPATH) $(ROSE_LIBS) -lcodethorn -lltlthorn
endif

memthorndir=.

# only informative
memthorn_xHEADERS = \
  CommandLineOptions.h \
  MemThornCommandLineOptions.h \
  codethorn.h \
  LTL.h

# codethorn sources in addition to libcodethorn and libltlthorn
memthorn_SOURCES = \
  LTLParser.y++ \
  MemThornCommandLineOptions.C \
  memthorn.C

##############################################################
# TOOL: WOODPECKER
##############################################################

woodpecker_DEPENDENCIES=libcodethorn.la
if ROSE_WITH_SPOT
woodpecker_LDADD = $(LIBS_WITH_RPATH) $(ROSE_LIBS)  -lcodethorn
woodpecker_LDFLAGS = -L$(SPOT_LIBRARY_PATH)
else
woodpecker_LDADD = $(LIBS_WITH_RPATH) $(ROSE_LIBS)  -lcodethorn
endif
woodpecker_CXXFLAGS= -fopenmp -Wall -O3
woodpecker_SOURCES = \
  shared-src/ProgramStats.h \
  shared-src/ProgramStats.C \
  woodpecker-src/Threadification.h \
  woodpecker-src/Threadification.C \
  woodpecker-src/TrivialInlining.C \
  woodpecker-src/TrivialInlining.h \
  woodpecker-src/DeadCodeElimination.C \
  woodpecker-src/DeadCodeElimination.h \
  woodpecker-src/ConversionFunctionsGenerator.h \
  woodpecker-src/ConversionFunctionsGenerator.C \
  woodpecker-src/woodpecker.C


##############################################################
# TOOL: ANALYTERIX
##############################################################

analyterix_DEPENDENCIES=libcodethorn.la
if ROSE_WITH_SPOT
analyterix_LDADD = $(LIBS_WITH_RPATH) $(ROSE_LIBS)  -lcodethorn
analyterix_LDFLAGS = -L$(SPOT_LIBRARY_PATH)
else
analyterix_LDADD = $(LIBS_WITH_RPATH) $(ROSE_LIBS)  -lcodethorn
endif
analyterix_CXXFLAGS = -fopenmp -Wall -O3
analyterix_SOURCES = \
  shared-src/ProgramStats.C \
  shared-src/ProgramStats.h \
  analyterix-src/DFAstAttributeConversion.h \
  analyterix-src/DFAstAttributeConversion.C \
  analyterix-src/DeadCodeAnalysis.C \
  analyterix-src/DeadCodeAnalysis.h \
  analyterix-src/FIPointerAnalysis.C \
  analyterix-src/FIPointerAnalysis.h \
  analyterix-src/RoseRDAnalysis.C \
  analyterix-src/RoseRDAnalysis.h \
  analyterix-src/TransformationOperators.h \
  analyterix-src/TransformationOperators.C \
  analyterix-src/analyterix.C

roseonlytools: woodpecker analyterix

check-roseonlytools: check-flow-insensitive


##############################################################
# TOOL: ADDRESSTAKENANALYSIS (for testing only)
##############################################################

if ROSE_WITH_SPOT
addressTakenAnalysis_LDADD = $(LIBS_WITH_RPATH) $(ROSE_LIBS)  -lcodethorn -lboost_program_options
addressTakenAnalysis_LDFLAGS = -L$(SPOT_LIBRARY_PATH)
else
addressTakenAnalysis_LDADD = $(LIBS_WITH_RPATH) $(ROSE_LIBS)  -lcodethorn -lboost_program_options
endif
addressTakenAnalysis_CXXFLAGS = -fopenmp -Wall -O3
addressTakenAnalysis_DEPENDENCIES=libcodethorn.la

REGRESSION_DATA_DIR=regressiondata

addressTakenAnalysis_SOURCES = \
  addressTakenAnalysisDriver.C

.PHONY: codethorn-dist viz bsps test checkdemos

# obsolete since integration into ROSE
# explicit rules because of multiple bison parser
#matcherparser.C: $(srcdir)/matcherlexer.ll $(srcdir)/matcherparser.yy
#	$(YACC) $(YFLAGS) -d -p matcherparser $(srcdir)/matcherparser.yy # generates y.tab.h/c
#	$(LEX) $(LFLAGS) $(AM_LFLAGS) -Pmatcherparser $(srcdir)/matcherlexer.ll
#	mv y.tab.h matcherparser.h
#	cat lex.yy.c y.tab.c > matcherparser.C
#	rm lex.yy.c y.tab.c

# MS: matcher_demo
#matcher_demo_DEPENDENCIES=libcodethorn.la
#matcher_demo_LDADD = $(LIBS_WITH_RPATH) $(ROSE_LIBS) -lcodethorn
#matcher_demo__CXXFLAGS = -Wall -O3 -march=native -ftree-vectorize
#matcher_demo_SOURCES = matcher_demo.C
#BUILT_SOURCES =
#AM_YFLAGS =
#AM_LFLAGS =

#matcher_DEPENDENCIES=libcodethorn.la
#matcher_LDADD = $(LIBS_WITH_RPATH) $(ROSE_LIBS) -lcodethorn
#matcher__CXXFLAGS = -Wall -O3 -march=native -ftree-vectorize
#matcher_SOURCES = matcher.C

cldemo_LDADD = $(LIBS_WITH_RPATH) $(ROSE_LIBS)
cldemo__CXXFLAGS = -Wall -O3 -march=native -ftree-vectorize
cldemo_SOURCES = cldemo.C

#MS: iterator_test not ingegrated yet
#iterator_test_SOURCES = iterator_test.C ShowSeq.h
#iterator_test_LDADD = -lrose libmatcher.la

#astinfo_DEPENDENCIES=
#astinfo_LDADD = $(LIBS_WITH_RPATH) $(ROSE_LIBS)
#astinfo_SOURCES = astinfo.C LineColInfo.C

#MS: ast_demo not integrated yet
#ast_demo_SOURCES = ast_demo.C TimeMeasurement.C TimeMeasurement.h  RoseAst.C RoseAst.h
#ast_demo_LFLAGS = -Pmatcher
#ast_demo_YFLAGS = -d -p matcher

check-astinfo: astinfo
	@echo "-------------------------------------------------------------"
	./astinfo --classname --edg:no_warnings $(srcdir)/tests/bugs/bug1.C
	@echo "-------------------------------------------------------------"
	./astinfo --linecol --edg:no_warnings $(srcdir)/tests/bugs/bug2.C
	@echo "-------------------------------------------------------------"
	./astinfo --linecol --edg:no_warnings $(srcdir)/tests/bugs/bug3.C
	@echo "-------------------------------------------------------------"

check-matcher-demo:
	./matcher_demo  --edg:no_warnings $(srcdir)/tests/basictest5.C < $(srcdir)/tests/matchexpressions/test1.mat
#	./ast_demo $(srcdir)/tests/basictest5.C

check-matcher:
	./matcher_demo  --edg:no_warnings $(srcdir)/tests/basictest5.C < $(srcdir)/tests/matchexpressions/test1.mat

CHECK_DEFAULT_PASSING=check-codethorn-internal check-domain unit-test check-normalization check-equivalence check-par-cfg

CHECK_DEFAULT_FAILING=check-data-races check-deadcode

#CHECK_WITH_SPOT_ONLY=check-ltl check-ltl-driven
CHECK_WITH_SPOT_ONLY_PASSING=check-svcomp-witness check-ltl check-ltl-driven-reset-analyzer

CHECK_WITH_SPOT_PASSING=$(CHECK_DEFAULT_PASSING) $(CHECK_WITH_SPOT_ONLY_PASSING)

if ROSE_WITH_SPOT
check-local: $(CHECK_WITH_SPOT_PASSING)
else
check-local: $(CHECK_DEFAULT_PASSING)
endif

check-default-failing: $(CHECK_DEFAULT_FAILING)

check-svcomp:
	@echo ================================================================
	@echo RUNNING VERIFICATION ERROR TESTS
	@echo ================================================================
	@./codethorn $(srcdir)/tests/svcomp/svcomp-test1.c
	@./codethorn $(srcdir)/tests/svcomp/svcomp-test2.c
	@./codethorn $(srcdir)/tests/svcomp/svcomp-test3.c
	@./codethorn $(srcdir)/tests/svcomp/svcomp-test4.c
	@./codethorn $(srcdir)/tests/svcomp/svcomp-test5.c
	@./codethorn $(srcdir)/tests/svcomp/svcomp-test6.c
	@./codethorn $(srcdir)/tests/svcomp/svcomp-test7.c

check-codethorn-internal:
	@echo ================================================================
	@echo RUNNING CODETHORN INTERNAL CHECKS
	@echo ================================================================
	@./codethorn --internal-checks

check-domain:
	$(srcdir)/scripts/runDomainTests $(srcdir)/tests

unit-test:
	$(srcdir)/scripts/runUnitTests $(srcdir)/tests

check-domain-old:
	@echo ================================================================
	@echo DOMAIN TESTS
	@echo ================================================================
	@echo
	@./codethorn --edg:no_warnings $(srcdir)/tests/domaintest1.C
	@./codethorn --edg:no_warnings $(srcdir)/tests/domaintest2.C
	@./codethorn --edg:no_warnings $(srcdir)/tests/struct1.C
	@./codethorn --edg:no_warnings $(srcdir)/tests/struct2.C
	@./codethorn --edg:no_warnings --stg-trace-file=trace.txt $(srcdir)/tests/struct3.C
	@./codethorn $(srcdir)/tests/intertest14.C --viz && dot -Tpdf transitiongraph1.dot -otransitiongraph1.pdf

check-data-races:
	@echo ================================================================
	@echo RUNNING DATA RACE VERIFICATION TESTS
	@echo ================================================================
	@./codethorn --data-race=yes  $(srcdir)/tests/datarace/anti_dep_1.yes.c --max-time=5 --solver=12
	@./codethorn --data-race=yes  $(srcdir)/tests/datarace/inner_only_1.no.c --max-time=5 --solver=12


#check-flow-insensitive: check-analyterix check-const-analysis
check-flow-insensitive: check-const-analysis

check-analyterix:
	@echo ================================================================
	@echo RUNNING STATIC PROGRAM ANALYSIS TESTS
	@echo ================================================================
	@$(srcdir)/scripts/runAnalyterixTests.sh "$(srcdir)" "$(top_builddir)/projects/CodeThorn/src" "$(clean-only)" "$(skip-analyterix)" # Run analyterix tests

check-const-analysis:
	@echo ================================================================
	@echo RUNNING CONST ANALYSIS CHECK
	@echo ================================================================
	@./woodpecker --csv-const-result=tmp.const.csv $(srcdir)/tests/Problem1401_opt.pp.c
	@diff tmp.const.csv $(srcdir)/tests/Problem1401_opt.pp.const.csv
	@rm tmp.const.csv


check-par-cfg:
	$(srcdir)/scripts/runParCfgTests $(srcdir)/tests/ompcfg

# outdated tests (but still passing)
check-ltl-old: check-ltl-rers-different-versions

# failing tests
#check-failing: 

# failing tests due to changes in domain
#check-ltl-failing: check-ltl-rers-array

# current tests all passing
check-ltl: check-ltl-start check-ltl-rers-timeout check-ltl-rers-arithmetic check-ltl-rers-loop-aware-sync check-ltl-rers-topify check-ltl-cegpra check-ltl-rers-array

check-ltl-start:
	@echo ================================================================
	@echo RUNNING LTL VERIFICATION TESTS
	@echo ================================================================
	@rm -f *.consistent

#run RERS Problem1 from 2012 in several versions and compare to previous results
check-ltl-rers-different-versions:
	@$(srcdir)/scripts/runRersTestsDifferentVersion $(srcdir) $(top_builddir)/projects/CodeThorn/src

#test the parallel analysis of RERS Problem1402 (4 threads, problem features arithmetic)
check-ltl-rers-arithmetic:
	@$(srcdir)/scripts/runRersArithmeticProblemTest $(srcdir) $(top_builddir)/projects/CodeThorn/src 

#test the analysis of RERS Problem1403 (which features arrays)
check-ltl-rers-array:
	@$(srcdir)/scripts/runRersArrayProblemTest $(srcdir) $(top_builddir)/projects/CodeThorn/src

#test the analysis of RERS Problem1403, abstracting from global variables after 10,000 transitions
check-ltl-rers-topify:
	@$(srcdir)/scripts/runRersTopifyTest $(srcdir) $(top_builddir)/projects/CodeThorn/src

# SKIPPED
#test the analysis of RERS Problem1603 while using up to 1GB of RAM up to and including the STG computation (4 threads)
check-ltl-rers-memory-bound:
	@$(srcdir)/scripts/runRersMemoryBoundTest $(srcdir) $(top_builddir)/projects/CodeThorn/src

#test the analysis of RERS Problem1402 and terminate after 5 seconds (4 threads)
check-ltl-rers-timeout:
	@$(srcdir)/scripts/runRersTimeoutTest $(srcdir) $(top_builddir)/projects/CodeThorn/src

#one test for the loop-aware-sync analysis (solver 12, ISoLA'16 paper)
check-ltl-rers-loop-aware-sync:
	@$(srcdir)/scripts/runRersLoopAwareSyncTest $(srcdir) $(top_builddir)/projects/CodeThorn/src

#run CEGPRA tests
check-ltl-cegpra:
	@$(srcdir)/scripts/run_tests_cegpra $(srcdir) $(top_builddir)/projects/CodeThorn/src

# not used
check-arrays:
	./codethorn $(srcdir)/tests/pointer/test48.cpp --explicit-arrays=yes --viz=yes && dot -Tpdf transitiongraph1.dot -otransitiongraph1.pdf

# not used
check-array-bounds: ./codethorn
	./codethorn --explicit-arrays=yes $(srcdir)/tests/arraybounds1.C

# seg-faults with --reset-analyzer=no. Works with --reset-analyzer=yes (see below)
check-ltl-driven:
	./codethorn $(srcdir)/tests/rers/Problem1401_opt.c --rersmode=yes --with-counterexamples=yes --counterexamples-with-output=yes --input-values="{1,2,3,4,5}" --ltl-in-alphabet="{1,2,3,4,5}" --ltl-out-alphabet="{18,19,20,21,22,23,24,25,26}" --check-ltl=$(srcdir)/tests/rers/constraints-RERS14-5.txt  --display-diff=100000 --ltl-driven --reset-analyzer=no

check-ltl-driven-reset-analyzer:
	./codethorn $(srcdir)/tests/rers/Problem1401_opt.c --rersmode=yes --with-counterexamples=yes --counterexamples-with-output=yes --input-values="{1,2,3,4,5}" --ltl-in-alphabet="{1,2,3,4,5}" --ltl-out-alphabet="{18,19,20,21,22,23,24,25,26}" --check-ltl=$(srcdir)/tests/rers/constraints-RERS14-5.txt  --display-diff=100000 --ltl-driven --reset-analyzer=yes

check-svcomp-witness:
	./codethorn $(srcdir)/tests/svcomp/eca-rers2012/Problem01_label15_false-unreach-call.c --svcomp-mode --input-values="{1,2,3,4,5,6}" --witness-file=toBeImplemented.witness --with-counterexamples

check-equivalence:
	@rm -f tmp.nsdump
	@echo ================================================================
	@echo RUNNING UPDATE SEQUENCE VERIFICATION TESTS
	@echo ================================================================
	@./equithorn --edg:no_warnings --normalize-all=off $(srcdir)/tests/jacobi-1d-imper_mod.c --dump-non-sorted=tmp.nsdump --rule-commutative-sort=no --abstraction-mode=0
#	@diff tmp.nsdump $(srcdir)/tests/jacobi-1d-imper_mod.c.nsdump
	@cat tmp.nsdump
	@rm -f tmp.nsdump

check-commandline-options: ./codethorn
	@echo ================================================================
	@echo RUNNING COMMAND LINE OPTION TESTS
	@echo ================================================================
	@./codethorn --cl-options="a bbb cc" $(srcdir)/tests/commandlineoptions1.C --viz
	@dot -Tpdf transitiongraph1.dot -otransitiongraph1.pdf

check-deadcode:
	$(srcdir)/scripts/runDeadCodeTests $(srcdir)/tests

check-normalization:
	$(srcdir)/scripts/runNormalizationTests $(srcdir)/tests

# MS: 1-6 is reasonable for V1.2
RERS=$(patsubst %,Problem%.log, $(shell seq 6))
rers: $(RERS)

docs:
	cd "$(srcdir)" && doxygen

clean-local:
	rm -f *.dot
	rm -f *.ps
	rm -f *.jpg
	rm -f viz/*
	rm -f bsps/*
	rm -f *.consistent Problem*.[0-9].csv
	rm -f codethorn-LTLParser.c++
	rm -f tmp.nsdump
	rm -f rose_Problem1401_opt.pp.c
	rm -f Problem1401_assert_results_forcedtop_1000_n_bf.csv
	rm -f transitiongraph1.pdf
	rm -f transitiongraph2.pdf
	rm -f rose_NORM*.[Cc]
	rm -f LTLParser.c++
	rm -f *.cfg.dot # runParCfgTests
	rm -f a.out
	rm -rf ../docs/doxygen
	rm -f *.imout
	rm -f *.exe
	rm -f *.imout.check
	rm -Rf make_check_log_*
	rm -f *-LTLParser.c++

distclean-local: clean
	rm -f *.tgz
	rm -f *~
	rm -f codethornref

codethorn-dist:
	tar cvzf codethorn_$(MYDATE).tgz *.C *cpp *.h *.lxx *.yxx tests/*.C tests/*.c Makefile*

demo:
	$(srcdir)/demodir/rundemo.sh $(srcdir)/demodir $(top_builddir)/projects/CodeThorn<|MERGE_RESOLUTION|>--- conflicted
+++ resolved
@@ -60,15 +60,8 @@
   HSetMaintainer.h \
   ReadWriteData.h \
   SetAlgo.h \
-<<<<<<< HEAD
   WorkListSeq.h
 
-=======
-  WorkListSeq.h \
-  WorkList.h
-  
-  
->>>>>>> 6ee5a6a1
 # codethorn library header files (each with a corresponding source file)
 CODETHORN_HEADER_FILES=\
   AbstractValue.h \
