#ifndef CTX_ANALYSIS_H
#define CTX_ANALYSIS_H 1

/// \author Peter Pirkelbauer

#include "CtxLattice.h"
#include "CtxTransfer.h"
#include "CtxAttribute.h"
#include "CtxPropertyStateFactory.h"
#include "CtxSolver0.h"

namespace CodeThorn
{

struct CtxStats
{
<<<<<<< HEAD
  size_t min        = size_t(-1);
  size_t max        = 0;
  size_t numNonbot  = 0;
  size_t numBot     = 0;

  Label    maxLbl   = Label();
  Lattice* maxLat   = nullptr; 
  
  double avg        = 0;
=======
  size_t             min        = size_t(-1);
  size_t             max        = 0;
  size_t             numNonbot  = 0;
  size_t             numBot     = 0;

  Label              maxLbl   = Label();
  Lattice*           maxLat   = nullptr; 
  
  std::vector<Label> bots;
  
  double             avg        = 0;
>>>>>>> 67c03f0b
};


/// analysis class that wraps a context-sensitive analysis around
///   a non-context-sensitive forward analysis.
template <class CallContext>
struct CtxAnalysis : DFAnalysisBase
{
    typedef DFAnalysisBase        base;
    typedef CallContext           context_t;
    typedef CtxLattice<context_t> context_lattice_t;
    
    CtxAnalysis(PropertyStateFactory& compFactory, DFTransferFunctions& compTransfer)
    : base(), ctxFactory(compFactory), ctxTransfer(compTransfer, *this), botLattice(compFactory)
    {
      _transferFunctions = &ctxTransfer;
      _transferFunctions->setInitialElementFactory(&ctxFactory);
    }

    CtxAnalysis(PropertyStateFactory& compFactory, DFTransferFunctions& compTransfer, const context_lattice_t& init)
    : base(), ctxFactory(compFactory), ctxTransfer(compTransfer, *this, init), botLattice(compFactory)
    {
      _transferFunctions = &ctxTransfer;
      _transferFunctions->setInitialElementFactory(&ctxFactory);
    }

<<<<<<< HEAD
    const CtxLattice<CallContext>&
    getCtxLattice(Label lbl)
    {
      return dynamic_cast<context_lattice_t&>(SG_DEREF(getPreInfo(lbl)));
=======
    const context_lattice_t&
    getCtxLattice(Label lbl)
    {
      ROSE_ASSERT(botLattice.size() == 0 && botLattice.isBot());
      
      const Lattice* lat = getPreInfo(lbl);
      const Lattice* res = lat;
      
      if (!res)
      { 
        res = &botLattice;
        std::cerr << "sub bot lattice " << res << std::endl;
      }
      
      ROSE_ASSERT(lat != nullptr || res->isBot());
      return dynamic_cast<const context_lattice_t&>(*res);
    }

    /// retrieves the lattice from the call site
    const CtxLattice<CallContext>&
    getCallSiteLattice(Label lblretn)
    {
      Labeler& labeler = *getLabeler();
      ROSE_ASSERT(labeler.isFunctionCallReturnLabel(lblretn));
      
      return getCtxLattice(labeler.getFunctionCallLabelFromReturnLabel(lblretn));
    }

    CtxPropertyStateFactory<context_t>& factory()  { return ctxFactory;  }
    CtxTransfer<context_t>&             transfer() { return ctxTransfer; }
    
    void initializeSolver() ROSE_OVERRIDE
    {
      _solver = new CtxSolver0( _workList,
                                _analyzerDataPreInfo,
                                _analyzerDataPostInfo,
                                SG_DEREF(getInitialElementFactory()),
                                SG_DEREF(getFlow()),
                                SG_DEREF(_transferFunctions),
                                SG_DEREF(getLabeler())
                              );
>>>>>>> 67c03f0b
    }
    
    void setProgramAbstractionLayer(ProgramAbstractionLayer& pal)
    {
      _programAbstractionLayer = &pal;
      _programAbstractionLayerOwner = false;
    }

    // debugging support
    
    /*
    Labeler* getLabeler() const
    {
      return const_cast<CtxAnalysis<context_t>*>(this)->base::getLabeler();
    }
    */
    
    CtxStats latticeStats();
    
    
    SgNode& getNode(Label lbl) const
    {
<<<<<<< HEAD
      Labeler& labeler = *getLabeler();
      ROSE_ASSERT(labeler.isFunctionCallReturnLabel(lblret) && (lblret.getId() > 0));
      
      Label    lblcall(lblret.getId()-1);
      
      return getCtxLattice(lblcall);
    }

    CtxPropertyStateFactory<context_t>& factory()  { return ctxFactory;  }
    CtxTransfer<context_t>&             transfer() { return ctxTransfer; }
    
    void initializeSolver() ROSE_OVERRIDE
    {
      _solver = new CtxSolver0( _workList,
                                _analyzerDataPreInfo,
                                _analyzerDataPostInfo,
                                SG_DEREF(getInitialElementFactory()),
                                SG_DEREF(getFlow()),
                                SG_DEREF(_transferFunctions),
                                SG_DEREF(getLabeler())
                              );
    }

    // debugging support
    
    /*
    Labeler* getLabeler() const
    {
      return const_cast<CtxAnalysis<context_t>*>(this)->base::getLabeler();
    }
    */
    
    CtxStats latticeStats() ;
    
    
    SgNode& getNode(Label lbl) const
    {
      // MS 7/24/20: added required dereference op
      return *getLabeler()->getNode(lbl);
    }
=======
      // MS 7/24/20: added required dereference op
      return *getLabeler()->getNode(lbl);
    }
>>>>>>> 67c03f0b
    
    
  protected:
    CtxAttribute<CallContext>*
    createDFAstAttribute(Lattice* elem) ROSE_OVERRIDE
    {
      context_lattice_t* lat = dynamic_cast<context_lattice_t*>(elem);

      return new CtxAttribute<CallContext>(sg::deref(lat));
    }

  private:
    CtxPropertyStateFactory<context_t> ctxFactory;
    CtxTransfer<context_t>             ctxTransfer;
    const CtxLattice<CallContext>      botLattice;
};

template <class CallContext>
CtxStats
CtxAnalysis<CallContext>::latticeStats() 
{
<<<<<<< HEAD
  Labeler& labeler = *getLabeler();
=======
  ProgramAbstractionLayer& pal = SG_DEREF(getProgramAbstractionLayer());
  Labeler& labeler             = SG_DEREF(pal.getLabeler());
>>>>>>> 67c03f0b
  CtxStats res;
  
  for (Label lbl : labeler)
  {
<<<<<<< HEAD
    Lattice& el = SG_DEREF(getPreInfo(lbl));
    
    if (!el.isBot())
    {
      context_lattice_t& lat = dynamic_cast<context_lattice_t&>(el);
      const size_t       sz = lat.size();
      
      if (sz < res.min) res.min = sz; 
=======
    Lattice* el = getPreInfo(lbl);
    
    //~ std::cerr << el << std::endl;
    //~ if (el) std::cerr << &typeid(*el) << std::endl;
    
    if (el && !el->isBot())
    {
      context_lattice_t& lat = dynamic_cast<context_lattice_t&>(*el);
      const size_t       sz = lat.size();
      
      if (sz < res.min) 
      {
        res.min = sz;
      } 
>>>>>>> 67c03f0b
      
      if (sz > res.max) 
      {
        res.max    = sz;
        res.maxLbl = lbl;
<<<<<<< HEAD
        res.maxLat = &el;
=======
        res.maxLat = el;
>>>>>>> 67c03f0b
      } 
      
      res.avg += sz;
      ++res.numNonbot;
    }
    else
    {
<<<<<<< HEAD
=======
      res.bots.push_back(lbl);
>>>>>>> 67c03f0b
      ++res.numBot;
    }
  }
  
  res.avg = res.avg / res.numNonbot;
  return res;
}

} // namespace CodeThorn

#endif /* CTX_ANALYSIS_H */<|MERGE_RESOLUTION|>--- conflicted
+++ resolved
@@ -14,17 +14,6 @@
 
 struct CtxStats
 {
-<<<<<<< HEAD
-  size_t min        = size_t(-1);
-  size_t max        = 0;
-  size_t numNonbot  = 0;
-  size_t numBot     = 0;
-
-  Label    maxLbl   = Label();
-  Lattice* maxLat   = nullptr; 
-  
-  double avg        = 0;
-=======
   size_t             min        = size_t(-1);
   size_t             max        = 0;
   size_t             numNonbot  = 0;
@@ -36,7 +25,6 @@
   std::vector<Label> bots;
   
   double             avg        = 0;
->>>>>>> 67c03f0b
 };
 
 
@@ -63,12 +51,6 @@
       _transferFunctions->setInitialElementFactory(&ctxFactory);
     }
 
-<<<<<<< HEAD
-    const CtxLattice<CallContext>&
-    getCtxLattice(Label lbl)
-    {
-      return dynamic_cast<context_lattice_t&>(SG_DEREF(getPreInfo(lbl)));
-=======
     const context_lattice_t&
     getCtxLattice(Label lbl)
     {
@@ -110,7 +92,6 @@
                                 SG_DEREF(_transferFunctions),
                                 SG_DEREF(getLabeler())
                               );
->>>>>>> 67c03f0b
     }
     
     void setProgramAbstractionLayer(ProgramAbstractionLayer& pal)
@@ -133,52 +114,9 @@
     
     SgNode& getNode(Label lbl) const
     {
-<<<<<<< HEAD
-      Labeler& labeler = *getLabeler();
-      ROSE_ASSERT(labeler.isFunctionCallReturnLabel(lblret) && (lblret.getId() > 0));
-      
-      Label    lblcall(lblret.getId()-1);
-      
-      return getCtxLattice(lblcall);
-    }
-
-    CtxPropertyStateFactory<context_t>& factory()  { return ctxFactory;  }
-    CtxTransfer<context_t>&             transfer() { return ctxTransfer; }
-    
-    void initializeSolver() ROSE_OVERRIDE
-    {
-      _solver = new CtxSolver0( _workList,
-                                _analyzerDataPreInfo,
-                                _analyzerDataPostInfo,
-                                SG_DEREF(getInitialElementFactory()),
-                                SG_DEREF(getFlow()),
-                                SG_DEREF(_transferFunctions),
-                                SG_DEREF(getLabeler())
-                              );
-    }
-
-    // debugging support
-    
-    /*
-    Labeler* getLabeler() const
-    {
-      return const_cast<CtxAnalysis<context_t>*>(this)->base::getLabeler();
-    }
-    */
-    
-    CtxStats latticeStats() ;
-    
-    
-    SgNode& getNode(Label lbl) const
-    {
       // MS 7/24/20: added required dereference op
       return *getLabeler()->getNode(lbl);
     }
-=======
-      // MS 7/24/20: added required dereference op
-      return *getLabeler()->getNode(lbl);
-    }
->>>>>>> 67c03f0b
     
     
   protected:
@@ -200,26 +138,12 @@
 CtxStats
 CtxAnalysis<CallContext>::latticeStats() 
 {
-<<<<<<< HEAD
-  Labeler& labeler = *getLabeler();
-=======
   ProgramAbstractionLayer& pal = SG_DEREF(getProgramAbstractionLayer());
   Labeler& labeler             = SG_DEREF(pal.getLabeler());
->>>>>>> 67c03f0b
   CtxStats res;
   
   for (Label lbl : labeler)
   {
-<<<<<<< HEAD
-    Lattice& el = SG_DEREF(getPreInfo(lbl));
-    
-    if (!el.isBot())
-    {
-      context_lattice_t& lat = dynamic_cast<context_lattice_t&>(el);
-      const size_t       sz = lat.size();
-      
-      if (sz < res.min) res.min = sz; 
-=======
     Lattice* el = getPreInfo(lbl);
     
     //~ std::cerr << el << std::endl;
@@ -234,17 +158,12 @@
       {
         res.min = sz;
       } 
->>>>>>> 67c03f0b
       
       if (sz > res.max) 
       {
         res.max    = sz;
         res.maxLbl = lbl;
-<<<<<<< HEAD
-        res.maxLat = &el;
-=======
         res.maxLat = el;
->>>>>>> 67c03f0b
       } 
       
       res.avg += sz;
@@ -252,10 +171,7 @@
     }
     else
     {
-<<<<<<< HEAD
-=======
       res.bots.push_back(lbl);
->>>>>>> 67c03f0b
       ++res.numBot;
     }
   }
