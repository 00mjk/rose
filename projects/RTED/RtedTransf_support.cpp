--- conflicted
+++ resolved
@@ -12,7 +12,6 @@
 
 #include "sageFunctors.h"
 #include "sageGeneric.hpp"
-#include "sageFunctors.h"
 
 #include "RtedSymbols.h"
 #include "DataStructures.h"
@@ -394,10 +393,6 @@
 
 AllocKind varAllocKind(const SgInitializedName& n)
 {
-<<<<<<< HEAD
-  std::cout << "@@@ " << n.get_name() << std::endl;
-=======
->>>>>>> df44e1c6
 
   const bool global = isSgGlobal(n.get_scope());
 
@@ -1589,11 +1584,6 @@
 
 }
 
-<<<<<<< HEAD
-
-
-=======
->>>>>>> df44e1c6
 ////
 // \todo move into SageInterface or SageBuilder
 ////
