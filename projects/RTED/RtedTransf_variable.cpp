--- conflicted
+++ resolved
@@ -307,15 +307,12 @@
 {
         ROSE_ASSERT( var_ref );
 
-        SgInitializedName* initName = var_ref -> get_symbol() -> get_declaration();
-        std::cerr << "..." << initName->get_name() << std::endl;
-
         SgType*            varType = var_ref -> get_type();
 
         // variables are handled by buildArrayCreateCall
         ROSE_ASSERT ( "SgArrayType" != skip_ModifierType(varType)->class_name() );
 
-
+        SgInitializedName* initName = var_ref -> get_symbol() -> get_declaration();
 
         // build the function call : runtimeSystem-->createArray(params); ---------------------------
         SgExprListExp*     arg_list = buildExprListExp();
@@ -332,17 +329,12 @@
         SgExpression*  callName = buildStringVal(debug_name);
         SgExpression*  callNameExp = buildStringVal(debug_name);
 
-<<<<<<< HEAD
-        // \todo check C++ rules for global init
-        initb = initb || ((allocKind & akGlobal) != 0);
-=======
         // if this is a global variable
         //   we set it to initialized according to the defined option value
         if ((allocKind & akGlobal) == akGlobal)
         {
           initb = options.globalsInitialized;
         }
->>>>>>> df44e1c6
 
         const bool     var_init = initb && !isFileIOVariable(varType);
 
