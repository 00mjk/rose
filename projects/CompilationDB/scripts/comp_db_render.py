--- conflicted
+++ resolved
@@ -7,10 +7,7 @@
 import textwrap
 import argparse
 import subprocess
-<<<<<<< HEAD
-=======
 import traceback
->>>>>>> 2555afba
 import multiprocessing
 
 def prefix_path(path, prefixes):
@@ -49,17 +46,10 @@
 	F.write('        </a>\n')
 	F.write('        <div class="dropdown-menu" aria-labelledby="navbarDropdown">\n')
 
-<<<<<<< HEAD
-	for (cu_id, cu_report) in enumerate(report['comp-units']):
-		filename = prefix_path(cu_report['file'], prefixes)
-		style = 'btn-dark' if 'exception' in cu_report else ('btn-success' if cu_report['returncode'] == 0 else 'btn-danger')
-		F.write('          <a class="btn {} page-scroll" href="#compilation_unit_{}" ><span>{}</span></a>\n'.format(style, cu_id,filename))
-=======
 	for (tu_id, tu_report) in enumerate(report['trans-units']):
 		filename = prefix_path(tu_report['file'], prefixes)
 		style = 'btn-dark' if 'exception' in tu_report else ('btn-success' if tu_report['returncode'] == 0 else 'btn-danger')
 		F.write('          <a class="btn {} page-scroll" href="#translation_unit_{}" ><span>{}</span></a><br/>\n'.format(style, tu_id,filename))
->>>>>>> 2555afba
 	F.write('        </div>\n')
 	F.write('      </li>\n')
 	F.write('    </ul>\n')
@@ -73,13 +63,8 @@
 	success_cnt = 0
 	failure_cnt = 0
 	except_cnt = 0
-<<<<<<< HEAD
-	for cu_report in report['comp-units']:
-		if 'exception' in cu_report:
-=======
 	for tu_report in report['trans-units']:
 		if 'exception' in tu_report:
->>>>>>> 2555afba
 			except_cnt += 1
 		elif tu_report['returncode'] == 0:
 			success_cnt += 1
@@ -112,11 +97,7 @@
 	F.write('          <div class="collapse" id="summary_results_body">\n')
 	F.write('            <div class="card-body">\n')
 	F.write('              <p>\n')
-<<<<<<< HEAD
-	F.write('              Applied <code>{}</code> to <b>{} compilation units</b> in <b>{:.1f} seconds</b> using <b>{} processes</b>.\n'.format(tool, len(report['comp-units']), report['elapsed'], report['config']['nprocs']))
-=======
 	F.write('              Applied <code>{}</code> to <b>{} translation units</b> in <b>{:.1f} seconds</b> using <b>{} processes</b>.\n'.format(tool, len(report['trans-units']), report['elapsed'], report['config']['nprocs']))
->>>>>>> 2555afba
 	if failure_cnt > 0:
 		F.write('              It failed on <b>{} translation units</b>, these translation units are shown in red.\n'.format(failure_cnt))
 	F.write('              </p>\n')
@@ -199,17 +180,10 @@
 def write_global_report(F, report):
 	pass # TODO
 
-<<<<<<< HEAD
-def write_compilation_unit_report(F, report, cu_id):
-	cu_report = report['comp-units'][cu_id]
-
-	style = 'dark' if 'exception' in cu_report else ('success' if cu_report['returncode'] == 0 else 'danger')
-=======
 def write_translation_unit_report(F, report, tu_id):
 	tu_report = report['trans-units'][tu_id]
 
 	style = 'dark' if 'exception' in tu_report else ('success' if tu_report['returncode'] == 0 else 'danger')
->>>>>>> 2555afba
 
 	prefixes = {
 	    "@srcdir@" : report['directory']['source'],
@@ -227,13 +201,8 @@
 	F.write('        <table border=0 align=center>\n')
 	F.write('          <tr><td><h5>File:</h5>          </td><td> </td><td><h3>{}</h3></td></tr>\n'.format(filename))
 	F.write('          <tr><td><h5>Work Directory:</h5></td><td> </td><td><h3>{}</h3></td></tr>\n'.format(workdir))
-<<<<<<< HEAD
-	F.write('          <tr><td></td><td colspan=2><h5>Return code is <b>{}</b></h5></td></tr>\n'.format(cu_report['returncode']))
-	F.write('          <tr><td></td><td colspan=2><h5>Processed in <b>{:.1f}</b> seconds</h5></td></tr>\n'.format(cu_report['elapsed']))
-=======
 	F.write('          <tr><td></td><td colspan=2><h5>Return code is <b>{}</b></h5></td></tr>\n'.format(tu_report['returncode']))
 	F.write('          <tr><td></td><td colspan=2><h5>Processed in <b>{:.1f}</b> seconds</h5></td></tr>\n'.format(tu_report['elapsed']))
->>>>>>> 2555afba
 	F.write('        </table>\n')
 	F.write('      </div>\n')
 	F.write('    </div>\n')
@@ -300,11 +269,7 @@
 		F.write('      </div>\n')
 		F.write('      <div class="collapse" id="translation_unit_{}_out_body">\n'.format(tu_id))
 		F.write('        <div class="card-body">\n')
-<<<<<<< HEAD
-		F.write('          <pre>{}</pre>\n'.format(cu_report['out'].encode('utf-8')))
-=======
 		F.write('          <pre>{}</pre>\n'.format(tu_report['out'].encode('utf-8')))
->>>>>>> 2555afba
 		F.write('        </div>\n')
 		F.write('      </div>\n')
 		F.write('    </div>\n')
@@ -322,11 +287,7 @@
 		F.write('      </div>\n')
 		F.write('      <div class="collapse" id="translation_unit_{}_err_body">\n'.format(tu_id))
 		F.write('        <div class="card-body">\n')
-<<<<<<< HEAD
-		F.write('          <pre>{}</pre>\n'.format(cu_report['err'].encode('utf-8')))
-=======
 		F.write('          <pre>{}</pre>\n'.format(tu_report['err'].encode('utf-8')))
->>>>>>> 2555afba
 		F.write('        </div>\n')
 		F.write('      </div>\n')
 		F.write('    </div>\n')
@@ -344,39 +305,23 @@
 		F.write('      </div>\n')
 		F.write('      <div class="collapse" id="translation_unit_{}_exception_body">\n'.format(tu_id))
 		F.write('        <div class="card-body">\n')
-<<<<<<< HEAD
-		F.write('          <pre>{}</pre>\n'.format(cu_report['exception'].encode('utf-8')))
-=======
 		F.write('          <pre>{}</pre>\n'.format(tu_report['exception'].encode('utf-8')))
->>>>>>> 2555afba
 		F.write('        </div>\n')
 		F.write('      </div>\n')
 		F.write('    </div>\n')
 		F.write('    </div>\n')
 
-<<<<<<< HEAD
-	for addon in cu_report['addons']:
-=======
 	for addon in tu_report['addons']:
->>>>>>> 2555afba
 		F.write('    <div class="col-lg-12">\n')
 		F.write('    <div class="card">\n')
 		F.write('      <div class="card-header">\n')
 		F.write('        <ul class="nav nav-pills card-header-pills">\n')
 		F.write('          <li class="nav-item">')
-<<<<<<< HEAD
-		F.write('            <a class="nav-link active btn-{0}" data-toggle="collapse" href="#compilation_unit_{1}_{3}_body" aria-expanded="false" aria-controls="compilation_unit_{1}_{3}_body">{2}</a>\n'.format(addon['code'] if 'code' in addon else style, cu_id, addon['title'], addon['tag']))
-		F.write('          </li>\n')
-		F.write('        </ul>\n')
-		F.write('      </div>\n')
-		F.write('      <div class="collapse {2}" id="compilation_unit_{0}_{1}_body">\n'.format(cu_id, addon['tag'], addon['class']))
-=======
 		F.write('            <a class="nav-link active btn-{0}" data-toggle="collapse" href="#translation_unit_{1}_{3}_body" aria-expanded="false" aria-controls="translation_unit_{1}_{3}_body">{2}</a>\n'.format(addon['code'] if 'code' in addon else style, tu_id, addon['title'], addon['tag']))
 		F.write('          </li>\n')
 		F.write('        </ul>\n')
 		F.write('      </div>\n')
 		F.write('      <div class="collapse {2}" id="translation_unit_{0}_{1}_body">\n'.format(tu_id, addon['tag'], addon['class']))
->>>>>>> 2555afba
 		F.write('        <div class="card-body">{}</div>\n'.format(addon['html']))
 		F.write('      </div>\n')
 		F.write('    </div>\n')
@@ -398,13 +343,8 @@
 
 	write_global_report(F, report)
 
-<<<<<<< HEAD
-	for cu_id in range(len(report['comp-units'])):
-		write_compilation_unit_report(F, report, cu_id)
-=======
 	for tu_id in range(len(report['trans-units'])):
 		write_translation_unit_report(F, report, tu_id)
->>>>>>> 2555afba
 
 	F.write('</main>\n')
 	F.write('</body>\n')
@@ -426,28 +366,6 @@
 	write_scripts(F, report, rscdir)
 	F.write('</html>\n')
 
-<<<<<<< HEAD
-def addons_apply_graphviz_worker(addon_id, title, max_size, timeout, cu_id, fid, fpath):
-	if not os.path.isfile(fpath):
-		html = '<p>Cannot find the GraphViz file:</p><pre>{}</pre>'.format(fpath)
-		code = 'danger'
-	elif not max_size is None and os.stat(fpath).st_size > max_size:
-		html = '<p>Provided GraphViz file is larger than {}. You can try manually:</p><pre>{}</pre>'.format(max_size, fpath)
-		code = 'danger'
-	else:
-		dot_cmdline = [ 'dot' , '-Tsvg' , fpath ]
-		if not timeout is None:
-			dot_cmdline = [ 'timeout' , timeout ] + dot_cmdline
-		dot_proc = subprocess.Popen(dot_cmdline, stdout=subprocess.PIPE, stderr=subprocess.PIPE)
-		out, err = dot_proc.communicate()
-		rc = dot_proc.returncode
-		html = out if rc == 0 else '<pre>Return Code = {}</pre><pre>{}</pre>'.format(rc,  err)
-		code = 'danger' if rc != 0 else 'success'
-
-	return ( cu_id , {
-	  'tag': 'addon_{}_file_{}'.format(addon_id, fid),
-	  'class' : 'svg_zoom_pan' if code == 'success' else '',
-=======
 def addons_apply_graphviz_worker(addon_id, title, max_size, timeout, tu_id, fid, fpath, **kwargs):
 	fsize = os.stat(fpath).st_size
 
@@ -494,7 +412,6 @@
 	return ( tu_id , {
 	  'tag': 'addon_{}_file_{}'.format(addon_id, fid),
 	  'class' : 'card-svg-object' if code == 'success' else '',
->>>>>>> 2555afba
 	  'title' : title,
 	  'html' : html,
 	  'code' : code
@@ -504,43 +421,6 @@
 	try:
 		return addons_apply_graphviz_worker(**kwargs)
 	except Exception as e:
-<<<<<<< HEAD
-		traceback.print_exc(file=sys.stdout)
-		return ( kwargs['cu_id'] , {
-		  'tag': 'addon_{}_file_{}'.format(kwargs['addon_id'], kwargs['fid']),
-		  'class' : '',
-		  'title' : kwargs['title'],
-		  'html' : 'GraphViz Renderer Exception: <pre>{}</pre>'.format(e),
-		  'code' : 'dark'
-		})
-
-def addons_apply_graphviz(report, addon_id, title, filename, nprocs, **kwargs):
-
-	max_size = int(kwargs['max-size']) if 'max-size' in kwargs else None
-	timeout = kwargs['timeout'] if 'timeout' in kwargs else None
-
-	workload = list()
-
-	if '%F' in filename or '%f' in filename or '%F%e' in filename or '%f%e' in filename:
-		for (cu_id,cu_report) in enumerate(report['comp-units']):
-			cu_filepath_ext = os.path.realpath(cu_report['file'])
-			cu_filepath = '.'.join(cu_filepath_ext.split('.')[:-1])
-			cu_filename_ext = os.path.basename(cu_filepath_ext)
-			cu_filename = '.'.join(cu_filename_ext.split('.')[:-1])
-			cu_wordir = cu_report['directory']
-
-			cu_filename = filename.replace('%Fe',cu_filepath_ext).replace('%fe',cu_filename_ext).replace('%F',cu_filepath).replace('%f',cu_filename).replace('%d',cu_wordir)
-
-			if '*' in cu_filename:
-				assert False, "NIY!!!" # TODO
-			else:
-				cu_files = [ ( cu_filename , '' ) ]
-
-			for (fid, ( fpath , fM ) ) in enumerate(cu_files):
-				workload.append({ 'addon_id' : addon_id, 'title' : title.replace('%M', fM), 'max_size' : max_size, 'timeout' : timeout, 'cu_id' : cu_id, 'fid' : fid, 'fpath' : fpath })
-	else:
-		assert False, "NIY!!!" # TODO
-=======
 		type_, value_, traceback_ = sys.exc_info()
 		trace = ''.join(traceback.format_exception(etype=type_, value=value_, tb=traceback_))
 		return ( kwargs['tu_id'] , {
@@ -575,7 +455,6 @@
 				workload.append(job)
 	else:
 		assert False, "NIY!!!" # TODO graphviz file(s) is not dependent on 1 translation unit. It is a global entry
->>>>>>> 2555afba
 
 	if len(workload) > 0:
 		start_time = time.time()
@@ -601,15 +480,6 @@
 
 	for result in results:
 		if result[0] >= 0:
-<<<<<<< HEAD
-			report['comp-units'][result[0]]['addons'].append(result[1])
-		else:
-			assert False, "NIY!!!" # TODO
-
-def generate_report(report, title, addons, rscdir, nprocs):
-	for cu_report in report['comp-units']:
-		cu_report.update({ 'addons' : list() })
-=======
 			report['trans-units'][result[0]]['addons'].append(result[1])
 		else:
 			assert False, "NIY!!!" # TODO add result to global entries
@@ -648,7 +518,6 @@
 def generate_report(report, title, addons, rscdir, nprocs):
 	for tu_report in report['trans-units']:
 		tu_report.update({ 'addons' : list() })
->>>>>>> 2555afba
 
 	for (addon_id, addon_desc) in enumerate(addons):
 		if not isinstance(addon_desc, dict) or not 'function' in addon_desc or not 'kwargs' in addon_desc:
@@ -656,11 +525,8 @@
 			exit(1)
 		if addon_desc['function'] == 'graphviz':
 			addons_apply_graphviz(report=report, addon_id=addon_id, nprocs=nprocs, **addon_desc['kwargs'])
-<<<<<<< HEAD
-=======
 		elif addon_desc['function'] == 'json':
 			addons_apply_json(report=report, addon_id=addon_id, nprocs=nprocs, **addon_desc['kwargs'])
->>>>>>> 2555afba
 		else:
 			print "Unrecognized add-on function: {}".format(addon_desc['function'])
 
@@ -674,11 +540,7 @@
 				formatter_class=argparse.RawTextHelpFormatter, add_help=False,
 				usage=textwrap.dedent('''
 					(0) python comp_db_render.py [-h|--help]
-<<<<<<< HEAD
-					(1) python comp_db_render.py [ --report report.json ] [--title "Compilation Report" ] \
-=======
 					(1) python comp_db_render.py [ --report report.json ] [--title "Compilation Report" ] [--addons JSON ] \
->>>>>>> 2555afba
 				'''),
 				description=textwrap.dedent('''\
 					This renders a HTML document from the JSON report generated for a Compilation DB. \
@@ -696,27 +558,6 @@
 	optional.add_argument('--title',
 		help=textwrap.dedent('''\
 			Title to use instead of "Compilation Report". \
-<<<<<<< HEAD
-			'''))
-
-	optional.add_argument('--addons',
-		help=textwrap.dedent('''\
-			Either a JSON file or inlined JSON describing additional information provided by the tool. \
-			It must be a list of dictionary entries. Each entry represents on addon with the following fields:
-			 - "function", one of: graphviz or user-defined,
-			 - "kwargs":  of arguments for rendering.
-                        The "graphviz" function expects "title" and "filename" in "kwargs".
-			In filename, %F and %f represent the source file path and basename  *without* extension respectively. \
-			While, %Fe and %fe represent the source file path and basename  *with* extension respectively. \
-			Finally, %d is replaced by the work directory. \
-			It also accepts one * at most. In this case, one graph will be generated for each of the matching file. \
-			The title field is used to name the section(s) added to the compilation unit report.
-			If using *, then the "title" can contain %M which will be replaced by the matched part of the filename.
-			The "user-defined" function is not implemented yet! It should permit the user to post-process the tools results using his own tools. \
-			One possible use could be to generate a filtered version of the standard output or formating some user-defined output file.
-			'''))
-
-=======
 			'''))
 
 	optional.add_argument('--addons',
@@ -736,7 +577,6 @@
 			One possible use could be to generate a filtered version of the standard output or formating some user-defined output file.
 			'''))
 
->>>>>>> 2555afba
 	optional.add_argument('--nprocs', type=int, default=multiprocessing.cpu_count(),
 								 	help=textwrap.dedent('''\
 										Number of proccesses to use to run the tool.
