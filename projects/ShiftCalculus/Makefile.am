include $(top_srcdir)/config/Makefile.for.ROSE.includes.and.libs

# DQ (10/23/2013): Disable so that we can try an approach modifiying the original ATerm library to be ROSE specific.
# DQ (10/20/2013): Allow alternative support using ROSE ATerm library API.
# SUBDIRS = tests

INCLUDES = $(ROSE_INCLUDES)

bin_PROGRAMS = shiftCalculusCompiler 

shiftCalculusCompiler_SOURCES = shiftCalculusCompiler.C stencilAndStencilOperatorDetection.C stencilEvaluation.C stencilFiniteStateMachine.C dslSupport.C dslCodeGeneration.C lowLevelCodeGeneration.C

include_HEADERS = shiftCalculusCompiler.h stencilAndStencilOperatorDetection.h stencilEvaluation.h stencilFiniteStateMachine.h dslSupport.h dslCodeGeneration.h lowLevelCodeGeneration.h

ATERM_LIB_DIR = $(ATERM_INSTALL_PATH)/lib

LDADD = $(LIBS_WITH_RPATH) $(ROSE_LIBS)

TESTCODES_REQUIRED_TO_PASS = test2014_01.C

TESTCODE_CURRENTLY_FAILING =

# Automake's testing mechanism (which defines the "make check" rule) requires passing tests.
TESTCODES = $(TESTCODES_REQUIRED_TO_PASS)

ALL_TESTCODES = $(TESTCODES) $(TESTCODE_CURRENTLY_FAILING)

PASSING_TEST_Output = $(addprefix rose_,${TESTCODES})
TEST_Output = $(addprefix rose_,${ALL_TESTCODES})

PASSING_REGRESSION_TEST_Output = ${TESTCODES_REQUIRED_TO_PASS:.C=.C.passing}


$(PASSING_REGRESSION_TEST_Output): ./shiftCalculusCompiler
	./shiftCalculusCompiler $(ROSE_FLAGS) -I$(top_srcdir)/tests/CompileTests/Cxx_tests -c $(top_srcdir)/tests/CompileTests/Cxx_tests/$(@:.C.passing=.C)



test1: shiftCalculusCompiler
	./shiftCalculusCompiler -c $(srcdir)/identity.cpp

test2: shiftCalculusCompiler
	./shiftCalculusCompiler -c $(srcdir)/laplacian.cpp


test3: shiftCalculusCompiler
	./shiftCalculusCompiler -c $(srcdir)/identity_lite.cpp

test4: shiftCalculusCompiler
	./shiftCalculusCompiler -c $(srcdir)/laplacian_lite.cpp

test5: shiftCalculusCompiler
	./shiftCalculusCompiler -c $(srcdir)/test2014_02.C

test6: shiftCalculusCompiler
	./shiftCalculusCompiler -c $(srcdir)/test2014_03.C

test7: shiftCalculusCompiler
	./shiftCalculusCompiler -c $(srcdir)/test2014_04.C

test8: shiftCalculusCompiler
	./shiftCalculusCompiler -c $(srcdir)/test2014_05.C

<<<<<<< HEAD
test9: shiftCalculusCompiler
	./shiftCalculusCompiler -c $(srcdir)/laplacian_lite_v2.cpp

test10: shiftCalculusCompiler
	./shiftCalculusCompiler -std=c++11 -c $(srcdir)/laplacian_lite_v3.cpp

test11: shiftCalculusCompiler
	./shiftCalculusCompiler -std=c++11 -c $(srcdir)/simpleCNS.cpp

=======
rose_laplacian_lite.cu: shiftCalculusCompiler
	./shiftCalculusCompiler -c -rose:dslcompiler:cuda -rose:output rose_laplacian_lite.cu $(srcdir)/laplacian_lite.cpp
>>>>>>> a9190c01
# Note that test1 and test3 are zero dimensional stencils that are not supported for code generation yet.
# test2 is including STL and other library code
# test4 is a version of test2 which excludes STL and library code (and it thus smaller to work with but the same API).
# test5 - test8 test subsets of the stencil specification.
localTests: test4 test2 test5 test6 test7 test8 


check-local:
	@echo "Tests for Shift Calculus examples."
#	@$(MAKE) $(PASSING_TEST_Output)
	@$(MAKE) $(PASSING_REGRESSION_TEST_Output)
	@$(MAKE) localTests rose_laplacian_lite.cu
	@echo "********************************************************************************************"
	@echo "******* ROSE/projects/ShiftCalculus: make check rule complete (terminated normally) ********"
	@echo "********************************************************************************************"


EXTRA_DIST = 
CLEANFILES = 

clean-local:
	rm -rf rose_*.C *.pdf *.cu rose_*.cpp
	rm -f a.out *.dot 
<|MERGE_RESOLUTION|>--- conflicted
+++ resolved
@@ -61,7 +61,6 @@
 test8: shiftCalculusCompiler
 	./shiftCalculusCompiler -c $(srcdir)/test2014_05.C
 
-<<<<<<< HEAD
 test9: shiftCalculusCompiler
 	./shiftCalculusCompiler -c $(srcdir)/laplacian_lite_v2.cpp
 
@@ -71,10 +70,8 @@
 test11: shiftCalculusCompiler
 	./shiftCalculusCompiler -std=c++11 -c $(srcdir)/simpleCNS.cpp
 
-=======
 rose_laplacian_lite.cu: shiftCalculusCompiler
 	./shiftCalculusCompiler -c -rose:dslcompiler:cuda -rose:output rose_laplacian_lite.cu $(srcdir)/laplacian_lite.cpp
->>>>>>> a9190c01
 # Note that test1 and test3 are zero dimensional stencils that are not supported for code generation yet.
 # test2 is including STL and other library code
 # test4 is a version of test2 which excludes STL and library code (and it thus smaller to work with but the same API).
