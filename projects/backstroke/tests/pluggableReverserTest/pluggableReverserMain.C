--- conflicted
+++ resolved
@@ -20,8 +20,6 @@
     vector<string> args(argv, argv+argc);
     SgProject* project = frontend(args);
 
-        generateWholeGraphOfAST("Cong");
-    generateGraphOfAST(project, "Graph");
 
 #if 1
     VariableRenaming var_renaming(project);
@@ -106,11 +104,6 @@
     popScopeStack();
 
     fixVariableReferences(global);
-<<<<<<< HEAD
-    //fixVariableReferences(global);
-
-
-=======
     cout << "VarRef fixed\n";
     //fixVariableReferences(global);
 
@@ -119,7 +112,6 @@
     //generateGraphOfAST(project, "Graph");
     //cout << "Graph generated successfully!\n";
 
->>>>>>> e33fe4b4
 #endif
 
 
