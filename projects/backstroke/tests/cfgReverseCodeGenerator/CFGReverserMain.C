--- conflicted
+++ resolved
@@ -50,28 +50,6 @@
 {
 	virtual bool isVariableInteresting(const VariableRenaming::VarName& var) const
 	{
-<<<<<<< HEAD
-		if (SgMemberFunctionDeclaration* memFunc = isSgMemberFunctionDeclaration(decl))
-		{
-			SgClassDefinition* classDef = memFunc->get_class_scope();
-			SgClassDeclaration* classDecl = classDef->get_declaration();
-			string className = classDecl->get_name();
-
-			SgNamespaceDefinitionStatement* namespaceDef = isSgNamespaceDefinitionStatement(classDecl->get_parent());
-			if (namespaceDef != NULL)
-			{
-				string namespaceName = namespaceDef->get_namespaceDeclaration()->get_name();
-				if (namespaceName == "gas_station" && className == "GasStationEvents")
-				{
-					string funcName = decl->get_name();
-
-					if (funcName == "OnArrival" || funcName == "OnFinishedPumping" || funcName == "OnFinishedPaying")
-						return true;
-				}
-			}
-		}
-		return false;
-=======
 		SgType* type = var[0]->get_type();
 
 		if (SageInterface::isPointerType(type))
@@ -80,7 +58,6 @@
 		string typeName = SageInterface::get_name(type);
 
 		return (typeName != "DESEngine");
->>>>>>> 5936b856
 	}
 };
 
