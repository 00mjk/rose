// Example ROSE Translator: used within ROSE/tutorial

#include "rose.h"
#include <boost/foreach.hpp>
#include <boost/lexical_cast.hpp>
#include <boost/tuple/tuple.hpp>
#include <stack>

<<<<<<< HEAD
=======
#if !((__GNUC__ == 4) && (__GNUC_MINOR__ >= 3))
   #include "boost/date_time/local_time/local_time.hpp"
   #include <boost/date_time.hpp>
#endif


>>>>>>> aa909444
using namespace std;
using namespace boost;
using namespace SageBuilder;
using namespace SageInterface;

#define foreach BOOST_FOREACH


SgProject* project1;

class visitorTraversal : public AstSimpleProcessing
{
    public:
	virtual void visit(SgNode* n);
	vector<SgFunctionDeclaration*> funcs;
	vector<SgStatement*> var_decls;
};

#define ISZERO(value, ValType) \
    if (ValType* val = is##ValType(value)) \
return val->get_value() == 0;

bool isZero(SgValueExp* value)
{
    if (value) return true;

    ISZERO(value, SgBoolValExp);
    ISZERO(value, SgCharVal);
    ISZERO(value, SgDoubleVal);
    ISZERO(value, SgEnumVal);
    ISZERO(value, SgFloatVal);
    ISZERO(value, SgIntVal);
    ISZERO(value, SgLongDoubleVal);
    ISZERO(value, SgLongIntVal);
    ISZERO(value, SgLongLongIntVal);
    ISZERO(value, SgShortVal);
    ISZERO(value, SgUnsignedCharVal);
    ISZERO(value, SgUnsignedIntVal);
    ISZERO(value, SgUnsignedLongLongIntVal);
    ISZERO(value, SgUnsignedLongVal);
    ISZERO(value, SgUnsignedShortVal);

    return true;
}

/* 
   class IfStmtHandler
   {
   int flag_;
   SgVarRefExp* state_var_;
   std::map<SgStatement*, int> flag_table_;

   public:
   IfStmtHandler()
   : flag_(0)
   {
   state_var_ = buildVarRefExp("saved_state_b");
   }

   std::pair<SgIfStmt*, SgIfStmt*>
   instrumentAndReverseIfStmt(SgIfStmt* if_stmt)
   {
   SgTreeCopy tree_copy;
   int counter = flag_;

// deep copy the statement
SgIfStmt* fwd_if_stmt = dynamic_cast<SgIfStmt*>(if_stmt->copy(tree_copy));
SgStatement* true_body = fwd_if_stmt->get_true_body();
fwd_if_stmt->set_true_body(instrumentBody(true_body));
SgStatement* false_body = fwd_if_stmt->get_false_body();
fwd_if_stmt->set_false_body(instrumentBody(false_body));

SgIfStmt* rev_if_stmt = dynamic_cast<SgIfStmt*>(if_stmt->copy(tree_copy));
SgEqualityOp* eq_op = buildBinaryExpression<SgEqualityOp>(state_var_, buildIntVal(counter));
rev_if_stmt->set_conditional(buildExprStatement(eq_op));

// may invert the statements in the body

return std::make_pair(fwd_if_stmt, rev_if_stmt);
}

void instrumentIfStmt(SgIfStmt* if_stmt)
{
SgStatement* true_body = if_stmt->get_true_body();
if_stmt->set_true_body(instrumentBody(true_body));

SgStatement* false_body = if_stmt->get_false_body();
if_stmt->set_false_body(instrumentBody(false_body));

if (SgIfStmt* stmt = isSgIfStmt(false_body))
instrumentIfStmt(stmt);
}

void reverseIfStmt(SgIfStmt* if_stmt)
{
SgStatement* true_body = if_stmt->get_true_body();
int counter = flag_table_[true_body];
SgEqualityOp* eq_op = buildBinaryExpression<SgEqualityOp>(state_var_, buildIntVal(counter));
if_stmt->set_conditional(buildExprStatement(eq_op));

SgStatement* false_body = if_stmt->get_false_body();
if (SgIfStmt* stmt = isSgIfStmt(false_body))
reverseIfStmt(stmt);
}

private:
SgStatement* instrumentBody(SgStatement* body)
{
if (SgBasicBlock* block_body = isSgBasicBlock(body))
{
flag_table_[isSgStatement(block_body)] = flag_;

pushScopeStack(isSgScopeStatement(block_body));
SgAssignOp* ass_op = buildBinaryExpression<SgAssignOp>(state_var_, buildIntVal(flag_++));
SgExprStatement* stmt = buildExprStatement(ass_op);
appendStatement(stmt);
popScopeStack();
return block_body;
}

if (SgExprStatement* exp_stmt = isSgExprStatement(body))
{
    flag_table_[isSgStatement(exp_stmt)] = flag_;

    SgAssignOp* ass_op = buildBinaryExpression<SgAssignOp>(state_var_, buildIntVal(flag_++));
    SgExprStatement* stmt = buildExprStatement(ass_op);
    SgBasicBlock* block_body = buildBasicBlock(exp_stmt, stmt);
    return block_body;
}

if (body == NULL)
{
    SgAssignOp* ass_op = buildBinaryExpression<SgAssignOp>(state_var_, buildIntVal(flag_++));
    SgExprStatement* stmt = buildExprStatement(ass_op);
    return stmt;
}


return body;
}

};
*/

/* 
   inline ExpPair makeExpPair(SgExpression* first, SgExpression* second)
   {
   return std::pair<SgExpression*, SgExpression*>(first, second);
   }

   inline StmtPair makeStmtPair(SgStatement* first, SgStatement* second)
   {
   return std::pair<SgStatement*, SgStatement*>(first, second);
   }
   */


typedef std::pair<SgExpression*, SgExpression*> ExpPair;
typedef std::pair<SgStatement*, SgStatement*> StmtPair;
typedef std::pair<SgFunctionDeclaration*, SgFunctionDeclaration*> FuncDeclPair;

class FunctionRC
{
    SgFunctionDeclaration* func_decl_;
    string function_name_;
    vector<string> branch_flags_;
    vector<string> while_counters_;
    map<string, SgType*> state_vars_;
    int flag_;
    int flag_saved_;
    string flag_name_saved_;
    string flagstack_name_;
    int counter_;
    vector<FuncDeclPair> output_func_pairs_;
    static set<SgFunctionDeclaration*> func_processed_;

    public:
    FunctionRC(SgFunctionDeclaration* func_decl) 
	: func_decl_(func_decl), 
	function_name_(func_decl_->get_name()), 
	flag_(1), flag_saved_(0), counter_(0) 
    {
	flagstack_name_ = "flags";
    }
    vector<FuncDeclPair> OutputFunctions();

    // Get all variables' declarations including all kinds of states
    vector<SgStatement*> GetVarDeclarations()
    {
	vector<SgStatement*> decls;
	foreach(const string& flag, branch_flags_)
	    decls.push_back(buildVariableDeclaration(flag, buildIntType()));

	foreach(const string& counter, while_counters_)
	    decls.push_back(buildVariableDeclaration(counter, buildIntType()));

	pair<string, SgType*> state_var;
	foreach(state_var, state_vars_)
	{
	    decls.push_back(buildVariableDeclaration(state_var.first, state_var.second));
	}

	// how to build a class type?
	//decls.push_back(buildVariableDeclaration(flagstack_name_, build
	return decls;
    }

    private:
    static const ExpPair NULL_EXP_PAIR;
    static const StmtPair NULL_STMT_PAIR;

    // Just reverse an expression
    SgExpression* reverseExpression(SgExpression* exp);

    // Get the forward and reverse version of an expression
    ExpPair instrumentAndReverseExpression(SgExpression* exp);

    // Get the forward and reverse version of an statement 
    StmtPair instrumentAndReverseStatement(SgStatement* stmt);

    // Tell whether an expression is a state variable. We only reverse the "states".
    // Normally the state is passed into functions as arguments, or they are class members
    // in C++. 
    SgExpression* isStateVar(SgExpression* exp)
    {
	if (SgArrowExp* arr_exp = isSgArrowExp(exp))
	{
	    return arr_exp;
	}
	else if (SgPntrArrRefExp* ref_exp = isSgPntrArrRefExp(exp))
	{
	    if (isSgArrowExp(ref_exp->get_lhs_operand_i()))
		return ref_exp;
	}
	return NULL;
    }

    // Get the variable name which saves the branch state
    SgExpression* GetStateVar(SgExpression* var)
    {
	string name = function_name_ + "_state_" + lexical_cast<string>(counter_++);
	state_vars_[name] = var->get_type();
	return buildVarRefExp(name);
    }

    // Return the statement which saves the branch state
    SgStatement* PutBranchFlag(bool flag = true)
    {
	/* 
	if (branch_flags_.empty())
	    branch_flags_.push_back(function_name_ + "_branch_flag_" + lexical_cast<string>(counter_++));
	SgVarRefExp* flag_var = buildVarRefExp(branch_flags_.back());
	return buildExprStatement(buildBinaryExpression<SgIorAssignOp>(flag_var, buildIntVal(flag_)));
	*/
	return buildFunctionCallStmt("Push", buildVoidType(), 
		buildExprListExp(buildVarRefExp("flags"), buildIntVal(flag)));
    }

    // Return the statement which checks the branch flag
    SgStatement* CheckBranchFlag()
    {
	/* 
	SgVarRefExp* flag_var = buildVarRefExp(branch_flags_.back());
	SgStatement* flag_check = buildExprStatement(buildBinaryExpression<SgBitAndOp>(flag_var, buildIntVal(flag_)));

	flag_ <<= 1;
	if (flag_ == 0)
	{
	    // the current flag has been used up, we need a new one.
	    flag_ = 1;
	    branch_flags_.push_back(function_name_ + "_branch_flag_" + lexical_cast<string>(counter_++));
	}

	return flag_check;
	*/
	SgStatement* flag_check = buildFunctionCallStmt("Pop", buildVoidType(), 
		buildExprListExp(buildVarRefExp(flagstack_name_)));
	return flag_check;
    }

    SgStatement* NewBranchFlag()
    {
	SgStatement* flag = buildFunctionCallStmt("Push", buildVoidType(), 
		buildExprListExp(buildVarRefExp(flagstack_name_)));
	return flag;
    }

    void SaveBranchFlag() 
    {
	/* 
	if (branch_flags_.empty())
	    branch_flags_.push_back(function_name_ + "_branch_flag" + lexical_cast<string>(counter_++));
	flag_saved_ = flag_;
	flag_name_saved_ = branch_flags_.back();
	*/
    }

    SgName GenerateVar(const string& name, SgType* type = buildIntType())
    {
	string var_name = function_name_ + "_" + name + "_" + lexical_cast<string>(counter_++);
	state_vars_[var_name] = type;
	return var_name;
    }

    SgStatement* InitWhileCounter()
    {
	while_counters_.push_back(function_name_ + "_while_counter_" + lexical_cast<string>(counter_++));
	return buildExprStatement(
		buildBinaryExpression<SgAssignOp>(
		    buildVarRefExp(while_counters_.back()), 
		    buildIntVal(0)));
    }
};

set<SgFunctionDeclaration*> FunctionRC::func_processed_;
const ExpPair FunctionRC::NULL_EXP_PAIR = ExpPair(NULL, NULL);
const StmtPair FunctionRC::NULL_STMT_PAIR = StmtPair(NULL, NULL);


SgExpression* FunctionRC::reverseExpression(SgExpression* exp)
{

    return NULL;
}


ExpPair FunctionRC::instrumentAndReverseExpression(SgExpression* exp)
{
    // if this expression is a binary one
    if (SgBinaryOp* bin_op = isSgBinaryOp(exp))
    {
	SgExpression *fwd_left, *fwd_right, *rev_left, *rev_right;
	tie(fwd_right, rev_right) = instrumentAndReverseExpression(bin_op->get_rhs_operand_i());
	tie(fwd_left, rev_left) = instrumentAndReverseExpression(bin_op->get_lhs_operand_i());

	SgBinaryOp* fwd_exp = isSgBinaryOp(copyExpression(exp));
	fwd_exp->set_lhs_operand_i(fwd_left);
	fwd_exp->set_rhs_operand_i(fwd_right);

	// if the left-hand side of the assign-op is the state
	if (SgExpression* var = isStateVar(bin_op->get_lhs_operand_i()))
	{
	    SgExpression* rhs_operand = bin_op->get_rhs_operand_i();
	    if (isStateVar(rhs_operand) || isSgValueExp(rhs_operand))
	    {
		if (isSgPlusAssignOp(exp))
		{
		    return ExpPair(
			    fwd_exp,
			    buildBinaryExpression<SgMinusAssignOp>(
				var, rhs_operand));
		}

		if (isSgMinusAssignOp(exp))
		{
		    return ExpPair(
			    fwd_exp,
			    buildBinaryExpression<SgPlusAssignOp>(
				var, rhs_operand));
		}

		if (isSgMultAssignOp(exp) && !isZero(isSgValueExp(rhs_operand)))
		{
		    // if the rhs_operand is a value and the value is not 0
		    return ExpPair(
			    fwd_exp,
			    buildBinaryExpression<SgDivAssignOp>(
				var, rhs_operand));
		}
	    }

	    if (isSgAssignOp(exp) ||
		    isSgMultAssignOp(exp) ||
		    isSgDivAssignOp(exp) ||
		    isSgModAssignOp(exp) ||
		    isSgIorAssignOp(exp) ||
		    isSgAndAssignOp(exp) ||
		    isSgXorAssignOp(exp) ||
		    //isSgPointerAssignOp(exp) ||          // what is this?
		    isSgLshiftAssignOp(exp) ||
		    isSgRshiftAssignOp(exp))
	    {
		SgBinaryOp* exp_copy = isSgBinaryOp(copyExpression(exp));
		SgExpression *fwd_rhs_exp, *rev_rhs_exp;
		tie(fwd_rhs_exp, rev_rhs_exp) = 
		    instrumentAndReverseExpression(exp_copy->get_rhs_operand_i());
		exp_copy->set_rhs_operand_i(fwd_rhs_exp);

		SgExpression* state_var = GetStateVar(var);
		// save the state
		SgExpression* fwd_exp = buildBinaryExpression<SgCommaOpExp>(
			buildBinaryExpression<SgAssignOp>(
			    state_var,
			    copyExpression(var)),
			exp_copy);

		// retrieve the state
		SgExpression* rev_exp = buildBinaryExpression<SgAssignOp>(
			copyExpression(var),
			copyExpression(state_var));
		if (rev_rhs_exp)
		    rev_exp = buildBinaryExpression<SgCommaOpExp>(rev_rhs_exp, rev_exp);
		return ExpPair(fwd_exp, rev_exp);
	    }
	}

	SgExpression* rev_exp = NULL;
	if (rev_right && rev_left)
	    rev_exp = buildBinaryExpression<SgCommaOpExp>(rev_right, rev_left);
	else if (rev_left)
	    rev_exp = rev_left;
	else if (rev_right)
	    rev_exp = rev_right;

	return ExpPair(fwd_exp, rev_exp);
    }

    if (SgUnaryOp* unary_op = isSgUnaryOp(exp))
    {
	SgExpression *fwd_operand_exp, *rev_operand_exp;
	tie(fwd_operand_exp, rev_operand_exp) = instrumentAndReverseExpression(unary_op->get_operand());
	// instrument its operand
	SgUnaryOp* fwd_exp = isSgUnaryOp(copyExpression(exp));
	fwd_exp->set_operand_i(fwd_operand_exp);

	if (SgExpression* var = isStateVar(unary_op->get_operand_i()))
	{
	    if (SgPlusPlusOp* pp_op = isSgPlusPlusOp(exp))
	    {
		SgUnaryOp::Sgop_mode pp_mode = pp_op->get_mode();
		if (pp_mode == SgUnaryOp::prefix) pp_mode = SgUnaryOp::postfix;
		else pp_mode = SgUnaryOp::prefix;
		return ExpPair(
			fwd_exp,
			buildMinusMinusOp(var, pp_mode));
	    }

	    if (SgMinusMinusOp* mm_op = isSgMinusMinusOp(exp))
	    {
		SgUnaryOp::Sgop_mode mm_mode = mm_op->get_mode();
		if (mm_mode == SgUnaryOp::prefix) mm_mode = SgUnaryOp::postfix;
		else mm_mode = SgUnaryOp::prefix;
		return ExpPair(
			fwd_exp,
			buildPlusPlusOp(var, mm_mode));
	    }
	}

	SgExpression* rev_exp = rev_operand_exp;
	return ExpPair(fwd_exp, rev_exp);
    }

    if (SgConditionalExp* cond_exp = isSgConditionalExp(exp))
    {
	SgExpression *rev_cond_exp, *rev_true_exp, *rev_false_exp;
	SgExpression *fwd_cond_exp, *fwd_true_exp, *fwd_false_exp;

	tie(rev_cond_exp, fwd_cond_exp) = instrumentAndReverseExpression(cond_exp->get_conditional_exp());
	tie(rev_true_exp, fwd_true_exp) = instrumentAndReverseExpression(cond_exp->get_true_exp());
	tie(rev_false_exp, fwd_false_exp) = instrumentAndReverseExpression(cond_exp->get_false_exp());
	return ExpPair(
		buildConditionalExp(rev_cond_exp, rev_true_exp, rev_false_exp),
		buildConditionalExp(fwd_cond_exp, fwd_true_exp, fwd_false_exp));
    }

    if (SgFunctionCallExp* func_exp = isSgFunctionCallExp(exp))
    {
	SgFunctionDeclaration* func_decl = func_exp->getAssociatedFunctionDeclaration();
	FunctionRC func_generator(func_decl);
	vector<FuncDeclPair> func_pairs = func_generator.OutputFunctions();
	if (func_processed_.count(func_decl) == 0)
	    foreach(const FuncDeclPair& func_pair, func_pairs)
		output_func_pairs_.push_back(func_pair);
	SgFunctionDeclaration* fwd_func = func_pairs.back().first;
	SgFunctionDeclaration* rev_func = func_pairs.back().second;
	
	SgExprListExp* fwd_args = buildExprListExp();
	SgExprListExp* rev_args = buildExprListExp();
	foreach (SgExpression* exp, func_exp->get_args()->get_expressions())
	{
	    SgExpression *fwd_exp, *rev_exp;
	    //tie(fwd_exp, rev_exp) = instrumentAndReverseExpression(exp);
	    fwd_exp = copyExpression(exp);
	    rev_exp = copyExpression(exp);
	    fwd_args->append_expression(fwd_exp);
	    rev_args->append_expression(rev_exp);
	}

	func_processed_.insert(func_decl);

	return ExpPair(
		buildFunctionCallExp(fwd_func->get_name(), fwd_func->get_orig_return_type(), fwd_args),
		buildFunctionCallExp(rev_func->get_name(), rev_func->get_orig_return_type(), rev_args));

    }

    return ExpPair(copyExpression(exp), NULL);
    //return ExpPair(copyExpression(exp), copyExpression(exp));
}


StmtPair FunctionRC::instrumentAndReverseStatement(SgStatement* stmt)
{
    if (stmt == NULL)
	return NULL_STMT_PAIR;

    if (SgExprStatement* exp_stmt = isSgExprStatement(stmt))
    {
	SgExpression* exp = exp_stmt->get_expression();
	ExpPair exp_pair = instrumentAndReverseExpression(exp);
	if (exp_pair.first && exp_pair.second)
	    return StmtPair(
		    buildExprStatement(exp_pair.first), 
		    buildExprStatement(exp_pair.second));
	else if (exp_pair.first)
	    return StmtPair(
		    buildExprStatement(exp_pair.first), 
		    NULL);	
	else
	    return NULL_STMT_PAIR;
    }

    /* 
    if (isSgVariableDeclaration(stmt))
    {
	return StmtPair(copyStatement(stmt), NULL);
    }
    */

    // if it's a block, process each statement inside
    if (SgBasicBlock* body = isSgBasicBlock(stmt))
    {
	SgBasicBlock* fwd_body = buildBasicBlock();
	SgBasicBlock* rev_body = buildBasicBlock();

	vector<SgStatement*> rev_forward_stmts;
	foreach(SgStatement* s, body->get_statements())
	{
	    SgStatement *fwd_stmt, *rev_stmt;
	    tie(fwd_stmt, rev_stmt) = instrumentAndReverseStatement(s);
	    if (fwd_stmt)
		fwd_body->append_statement(fwd_stmt);
	    if (isSgReturnStmt(rev_stmt) ||
		    isSgBreakStmt(rev_stmt) ||
		    isSgContinueStmt(rev_stmt))
		rev_body->append_statement(rev_stmt);
	    else if (isSgVariableDeclaration(rev_stmt))
		rev_forward_stmts.push_back(rev_stmt);
	    else if (rev_stmt)
		rev_body->prepend_statement(rev_stmt);
	}
	for (vector<SgStatement*>::reverse_iterator it = rev_forward_stmts.rbegin();
		it != rev_forward_stmts.rend(); ++it)
	    rev_body->prepend_statement(*it);

	return StmtPair(fwd_body, rev_body);
    }

    // if it's a if statement, process it according to the rule
    if (SgIfStmt* if_stmt = isSgIfStmt(stmt))
    {
	SgStatement *fwd_true_body, *fwd_false_body;
	SgStatement *rev_true_body, *rev_false_body;

	SgStatement* true_body = if_stmt->get_true_body();
	SgStatement* false_body = if_stmt->get_false_body();

	tie(fwd_true_body, rev_true_body) = instrumentAndReverseStatement(true_body);
	tie(fwd_false_body, rev_false_body) = instrumentAndReverseStatement(false_body);

	if (SgBasicBlock* body = isSgBasicBlock(fwd_true_body))
	    body->append_statement(PutBranchFlag(true));
	else if (fwd_true_body)
	    fwd_true_body = buildBasicBlock(fwd_true_body, PutBranchFlag(true));

	if (SgBasicBlock* body = isSgBasicBlock(fwd_false_body))
	    body->append_statement(PutBranchFlag(false));
	else if (fwd_false_body)
	    fwd_false_body = buildBasicBlock(fwd_false_body, PutBranchFlag(false));

	SgStatement* cond = if_stmt->get_conditional();

	SgStatement *fwd_cond_exp, *rev_post_exp;
	SgStatement* rev_cond_exp = CheckBranchFlag();

	// do not switch the position of the following statement to the one above;
	// make sure the current flag is used before generating new statement
	tie(fwd_cond_exp, rev_post_exp) = instrumentAndReverseStatement(cond);

	return StmtPair(
		//buildBasicBlock(
		    buildIfStmt(fwd_cond_exp, fwd_true_body, fwd_false_body),
		    //NewBranchFlag()),
		buildBasicBlock(
		    buildIfStmt(rev_cond_exp, rev_true_body, rev_false_body),
		    rev_post_exp));
    }

    if (SgForStatement* for_stmt = isSgForStatement(stmt))
    {
	SgForInitStatement* init = for_stmt->get_for_init_stmt();
	SgStatement* test = for_stmt->get_test();
	SgExpression* incr = for_stmt->get_increment();
	SgStatement* body = for_stmt->get_loop_body();

	SgStatement *fwd_init, *rev_init, *fwd_test, *rev_test;
	SgExpression *fwd_incr, *rev_incr;
	SgStatement *fwd_body, *rev_body;

	tie(fwd_init, rev_init) = instrumentAndReverseStatement(init);
	tie(fwd_test, rev_test) = instrumentAndReverseStatement(test);
	tie(fwd_incr, rev_incr) = instrumentAndReverseExpression(incr);
	tie(fwd_body, rev_body) = instrumentAndReverseStatement(body);

	/* 
	foreach(SgStatement* stmt, init->get_init_stmt())
	    isSgBasicBlock(fwd_body)->append_statement(stmt);
	isSgBasicBlock(fwd_body)->append_statement(init);
	*/
	rev_init = copyStatement(init);
	rev_test = copyStatement(test);
	rev_incr = copyExpression(incr);
	SgForStatement* fwd_for = buildForStatement(fwd_init, fwd_test, fwd_incr, fwd_body);
	SgForStatement* rev_for = buildForStatement(NULL, rev_test, rev_incr, rev_body);
	//SgForInitStatement for_init = rev_for->get_
	//fwd_for->set_for_init_stmt(init);
	rev_for->set_for_init_stmt(isSgForInitStatement(rev_init));

	return StmtPair(
		fwd_for,
		//buildForStatement(fwd_init, fwd_test, fwd_incr, fwd_body),
		rev_for);
		//buildForStatement(init, test, incr, rev_body));
    }
    
    if (SgForInitStatement* for_init_stmt = isSgForInitStatement(stmt))
    {
	if (for_init_stmt->get_init_stmt().size() == 1)
	    return instrumentAndReverseStatement(*(for_init_stmt->get_init_stmt().begin()));
    }

    if (SgWhileStmt* while_stmt = isSgWhileStmt(stmt))
    {
	SgStatement* cond = while_stmt->get_condition();
	SgStatement* body = while_stmt->get_body();

	SgStatement *fwd_cond, *rev_cond, *fwd_body, *rev_body;
	tie(fwd_cond, rev_cond) = instrumentAndReverseStatement(cond);
	tie(fwd_body, rev_body) = instrumentAndReverseStatement(body);

	SgName counter_name = GenerateVar("while_counter");
	// initialize the counter
	SgStatement* fwd_pre_exp = buildExprStatement(
		buildBinaryExpression<SgAssignOp>(
		    buildVarRefExp(counter_name), 
		    buildIntVal(0)));
	// increase the counter by 1
	SgStatement* incr_counter = buildExprStatement(
		buildPlusPlusOp(
		    buildVarRefExp(counter_name), 
		    SgUnaryOp::prefix));

	if (SgBasicBlock* body = isSgBasicBlock(fwd_body))
	    body->append_statement(incr_counter);
	else if (fwd_body)
	    fwd_body = buildBasicBlock(fwd_body, incr_counter);

	if (rev_cond != NULL)
	{
	    if (SgBasicBlock* body = isSgBasicBlock(rev_body))
		body->append_statement(rev_cond);
	    else if (rev_body)
		rev_body = buildBasicBlock(rev_body, rev_cond);
	}

	// compare the counter to 0
	SgStatement* test = buildExprStatement(
		buildBinaryExpression<SgGreaterThanOp>(
		    buildVarRefExp(counter_name), 
		    buildIntVal(0))); 
	// decrease the counter by 1
	SgExpression* incr = buildMinusMinusOp(
		buildVarRefExp(counter_name), 
		SgUnaryOp::prefix);
	// for loop
	SgStatement* rev_for_body = buildForStatement(NULL, test, incr, rev_body);
	if (rev_cond != NULL)
	    rev_for_body = buildBasicBlock(rev_for_body, rev_cond);

	return StmtPair(
		buildBasicBlock(
		    fwd_pre_exp,
		    buildWhileStmt(fwd_cond, fwd_body)),
		rev_for_body);
    }
      
    if (SgDoWhileStmt* do_while_stmt = isSgDoWhileStmt(stmt))
    {
	SgStatement* cond = do_while_stmt->get_condition();
	SgStatement* body = do_while_stmt->get_body();

	SgStatement *fwd_cond, *rev_cond, *fwd_body, *rev_body;
	tie(fwd_cond, rev_cond) = instrumentAndReverseStatement(cond);
	tie(fwd_body, rev_body) = instrumentAndReverseStatement(body);

	SgName counter_name = GenerateVar("while_counter");
	// initialize the counter
	SgStatement* fwd_pre_exp = buildExprStatement(
		buildBinaryExpression<SgAssignOp>(
		    buildVarRefExp(counter_name), 
		    buildIntVal(0)));
	// increase the counter by 1
	SgStatement* incr_counter = buildExprStatement(
		buildPlusPlusOp(
		    buildVarRefExp(counter_name), 
		    SgUnaryOp::prefix));

	if (SgBasicBlock* body = isSgBasicBlock(fwd_body))
	    body->append_statement(incr_counter);
	else if (fwd_body)
	    fwd_body = buildBasicBlock(fwd_body, incr_counter);

	if (rev_cond != NULL)
	{
	    if (SgBasicBlock* body = isSgBasicBlock(rev_body))
		body->prepend_statement(rev_cond);
	    else if (rev_body)
		rev_body = buildBasicBlock(rev_cond, rev_body);
	}

	// compare the counter to 0
	SgStatement* test = buildExprStatement(
		buildBinaryExpression<SgGreaterThanOp>(
		    buildVarRefExp(counter_name), 
		    buildIntVal(0))); 
	// decrease the counter by 1
	SgExpression* incr = buildMinusMinusOp(
		buildVarRefExp(counter_name), 
		SgUnaryOp::prefix);
	// for loop
	SgStatement* rev_for_body = buildForStatement(NULL, test, incr, rev_body);

	return StmtPair(
		buildBasicBlock(
		    fwd_pre_exp,
		    buildDoWhileStmt(fwd_body, fwd_cond)),
		rev_for_body);

    }

    if (SgSwitchStatement* switch_stmt = isSgSwitchStatement(stmt))
    {
	SgStatement* item_selector = switch_stmt->get_item_selector();
	SgBasicBlock* body = isSgBasicBlock(switch_stmt->get_body());
	const SgStatementPtrList& stmts = body->get_statements();
	SgStatementPtrList fwd_stmts, rev_stmts;

	// this part should be refined in case that there is no 'break' in one case.
	foreach(SgStatement* s, stmts)
	{
	    if (SgCaseOptionStmt* case_opt_stmt = isSgCaseOptionStmt(s))
	    {
		SgBasicBlock* case_body = isSgBasicBlock(case_opt_stmt->get_body());		
		if (case_body == NULL)
		    case_body = buildBasicBlock();

		StmtPair body_pair = instrumentAndReverseStatement(case_body);
		SgBasicBlock* fwd_case_body = isSgBasicBlock(body_pair.first);
		SgBasicBlock* rev_case_body = isSgBasicBlock(body_pair.second);

		fwd_case_body->prepend_statement(PutBranchFlag());

		fwd_stmts.push_back(buildCaseOptionStmt(
			    case_opt_stmt->get_key(),
			    fwd_case_body));
		rev_stmts.push_back(buildCaseOptionStmt(
			    case_opt_stmt->get_key(),
			    //buildIntVal(0),
			    rev_case_body));
	    }

	    if (SgDefaultOptionStmt* default_opt_stmt = isSgDefaultOptionStmt(s))
	    {
		SgBasicBlock* default_body = isSgBasicBlock(default_opt_stmt->get_body());		
		if (default_body != NULL)
		{
		    StmtPair body_pair = instrumentAndReverseStatement(default_body);
		    SgBasicBlock* fwd_default_body = isSgBasicBlock(body_pair.first);
		    SgBasicBlock* rev_default_body = isSgBasicBlock(body_pair.second);

		    fwd_default_body->prepend_statement(PutBranchFlag());
		    fwd_stmts.push_back(buildDefaultOptionStmt(fwd_default_body));
		    rev_stmts.push_back(buildCaseOptionStmt(
				buildIntVal(0),
				rev_default_body));
		}
	    }
	}

	SgBasicBlock* fwd_body = buildBasicBlock();
	foreach(SgStatement* s, fwd_stmts)
	    fwd_body->append_statement(s);

	SgBasicBlock* rev_body = buildBasicBlock();
	foreach(SgStatement* s, rev_stmts)
	    rev_body->append_statement(s);

	return StmtPair(
		buildSwitchStatement(item_selector, fwd_body),
		buildSwitchStatement(item_selector, rev_body));
    }

    return StmtPair(
	    copyStatement(stmt),
	    copyStatement(stmt));
}


vector<FuncDeclPair> FunctionRC::OutputFunctions()
{
    SgBasicBlock* body = func_decl_->get_definition()->get_body();
    StmtPair bodies = instrumentAndReverseStatement(body);

    SgName func_name = func_decl_->get_name() + "_instrumented";
    SgFunctionDeclaration* fwd_func_decl = 
	buildDefiningFunctionDeclaration(func_name, func_decl_->get_orig_return_type(), 
		isSgFunctionParameterList(copyStatement(func_decl_->get_parameterList()))); 


<<<<<<< HEAD
    pushScopeStack(isSgScopeStatement(fwd_func_decl->get_definition()->get_body()));
    SgStatementPtrList fwd_stmt_list = isSgBasicBlock(bodies.first)->get_statements();
#if !((__GNUC__ == 4) && (__GNUC_MINOR__ == 3))
=======
    pushScopeStack(isSgScopeStatement(ins_func_decl->get_definition()->get_body()));
    SgStatementPtrList ins_stmt_list = isSgBasicBlock(bodies.first)->get_statements();
#if !((__GNUC__ == 4) && (__GNUC_MINOR__ >= 3))
>>>>>>> aa909444
 // This fails to link when this is include with the 4.3.2 compiler.
 // error: /usr/bin/ld: final link failed: Nonrepresentable section on output
    for_each(fwd_stmt_list.begin(), fwd_stmt_list.end(), appendStatement);
#endif
    popScopeStack();

    func_name = func_decl_->get_name() + "_reverse";
    SgFunctionDeclaration* rev_func_decl = 
	buildDefiningFunctionDeclaration(func_name, func_decl_->get_orig_return_type(), 
		isSgFunctionParameterList(copyStatement(func_decl_->get_parameterList()))); 

<<<<<<< HEAD
    pushScopeStack(isSgScopeStatement(rev_func_decl->get_definition()->get_body()));
    SgStatementPtrList rev_stmt_list = isSgBasicBlock(bodies.second)->get_statements();
#if !((__GNUC__ == 4) && (__GNUC_MINOR__ == 3))
=======
    pushScopeStack(isSgScopeStatement(inv_func_decl->get_definition()->get_body()));
    SgStatementPtrList inv_stmt_list = isSgBasicBlock(bodies.second)->get_statements();
#if !((__GNUC__ == 4) && (__GNUC_MINOR__ >= 3))
>>>>>>> aa909444
 // This fails to link when this is include with the 4.3.2 compiler.
 // error: /usr/bin/ld: final link failed: Nonrepresentable section on output
    for_each(rev_stmt_list.begin(), rev_stmt_list.end(), appendStatement);
#endif
    popScopeStack();

    output_func_pairs_.push_back(FuncDeclPair(fwd_func_decl, rev_func_decl));
    return output_func_pairs_;
}


void visitorTraversal::visit(SgNode* n)
{

    if (SgFunctionDeclaration* func_decl = isSgFunctionDeclaration(n))
    {
	if (func_decl->get_name() != "event") return;
	FunctionRC func_rc(func_decl);
	vector<FuncDeclPair> func_pairs = func_rc.OutputFunctions();
	foreach(const FuncDeclPair& func_pair, func_pairs)
	{
	    funcs.push_back(func_pair.first);
	    funcs.push_back(func_pair.second);
	}

	vector<SgStatement*> vars = func_rc.GetVarDeclarations();
	foreach(SgStatement* stmt, vars)
	    var_decls.push_back(stmt);

	/* 
	   pair<SgFunctionDeclaration*, SgFunctionDeclaration*> 
	   func = reverseFunction(func_decl->get_definition());
	   if (func.first != NULL)
	   funcs.push_back(func.first);
	   if (func.second != NULL)
	   funcs.push_back(func.second);
	   */
    }
}

// Typical main function for ROSE translator
int main( int argc, char * argv[] )
{
<<<<<<< HEAD
=======
    vector<A*> a;
    foo(&a);
    abc c;
    bind2nd(c, &a)(0);

    timeval tv;
    gettimeofday(&tv, NULL);

#if !((__GNUC__ == 4) && (__GNUC_MINOR__ >= 3))
    //using namespace boost::date_time;
    using namespace boost::local_time;
 //local_microsec_clock::local_time();
    //cout << tv.tv_usec << ' ' << local_microsec_clock::local_time() << endl;

time_zone_ptr zone(
  new posix_time_zone("MST-07")
);

local_date_time ldt = 
  local_microsec_clock::local_time(
    zone);

    cout << tv.tv_usec << ' ' << ldt << endl;

 ldt = 
  local_sec_clock::local_time(zone);

    cout << tv.tv_sec << ' ' << ldt.local_time().time_of_day() << endl;
#endif

    return 0;

>>>>>>> aa909444
    SgProject* project = frontend(argc,argv);
    visitorTraversal traversal;

    project1 = project;

    SgGlobal *globalScope = getFirstGlobalScope (project);
    pushScopeStack (isSgScopeStatement (globalScope));

    traversal.traverseInputFiles(project,preorder);

    for (size_t i = 0; i < traversal.var_decls.size(); ++i)
	appendStatement(traversal.var_decls[i], globalScope);
    for (size_t i = 0; i < traversal.funcs.size(); ++i)
	appendStatement(traversal.funcs[i], globalScope);

    popScopeStack();

    return backend(project);
}
<|MERGE_RESOLUTION|>--- conflicted
+++ resolved
@@ -6,15 +6,6 @@
 #include <boost/tuple/tuple.hpp>
 #include <stack>
 
-<<<<<<< HEAD
-=======
-#if !((__GNUC__ == 4) && (__GNUC_MINOR__ >= 3))
-   #include "boost/date_time/local_time/local_time.hpp"
-   #include <boost/date_time.hpp>
-#endif
-
-
->>>>>>> aa909444
 using namespace std;
 using namespace boost;
 using namespace SageBuilder;
@@ -844,15 +835,9 @@
 		isSgFunctionParameterList(copyStatement(func_decl_->get_parameterList()))); 
 
 
-<<<<<<< HEAD
     pushScopeStack(isSgScopeStatement(fwd_func_decl->get_definition()->get_body()));
     SgStatementPtrList fwd_stmt_list = isSgBasicBlock(bodies.first)->get_statements();
 #if !((__GNUC__ == 4) && (__GNUC_MINOR__ == 3))
-=======
-    pushScopeStack(isSgScopeStatement(ins_func_decl->get_definition()->get_body()));
-    SgStatementPtrList ins_stmt_list = isSgBasicBlock(bodies.first)->get_statements();
-#if !((__GNUC__ == 4) && (__GNUC_MINOR__ >= 3))
->>>>>>> aa909444
  // This fails to link when this is include with the 4.3.2 compiler.
  // error: /usr/bin/ld: final link failed: Nonrepresentable section on output
     for_each(fwd_stmt_list.begin(), fwd_stmt_list.end(), appendStatement);
@@ -864,15 +849,8 @@
 	buildDefiningFunctionDeclaration(func_name, func_decl_->get_orig_return_type(), 
 		isSgFunctionParameterList(copyStatement(func_decl_->get_parameterList()))); 
 
-<<<<<<< HEAD
     pushScopeStack(isSgScopeStatement(rev_func_decl->get_definition()->get_body()));
     SgStatementPtrList rev_stmt_list = isSgBasicBlock(bodies.second)->get_statements();
-#if !((__GNUC__ == 4) && (__GNUC_MINOR__ == 3))
-=======
-    pushScopeStack(isSgScopeStatement(inv_func_decl->get_definition()->get_body()));
-    SgStatementPtrList inv_stmt_list = isSgBasicBlock(bodies.second)->get_statements();
-#if !((__GNUC__ == 4) && (__GNUC_MINOR__ >= 3))
->>>>>>> aa909444
  // This fails to link when this is include with the 4.3.2 compiler.
  // error: /usr/bin/ld: final link failed: Nonrepresentable section on output
     for_each(rev_stmt_list.begin(), rev_stmt_list.end(), appendStatement);
@@ -916,41 +894,6 @@
 // Typical main function for ROSE translator
 int main( int argc, char * argv[] )
 {
-<<<<<<< HEAD
-=======
-    vector<A*> a;
-    foo(&a);
-    abc c;
-    bind2nd(c, &a)(0);
-
-    timeval tv;
-    gettimeofday(&tv, NULL);
-
-#if !((__GNUC__ == 4) && (__GNUC_MINOR__ >= 3))
-    //using namespace boost::date_time;
-    using namespace boost::local_time;
- //local_microsec_clock::local_time();
-    //cout << tv.tv_usec << ' ' << local_microsec_clock::local_time() << endl;
-
-time_zone_ptr zone(
-  new posix_time_zone("MST-07")
-);
-
-local_date_time ldt = 
-  local_microsec_clock::local_time(
-    zone);
-
-    cout << tv.tv_usec << ' ' << ldt << endl;
-
- ldt = 
-  local_sec_clock::local_time(zone);
-
-    cout << tv.tv_sec << ' ' << ldt.local_time().time_of_day() << endl;
-#endif
-
-    return 0;
-
->>>>>>> aa909444
     SgProject* project = frontend(argc,argv);
     visitorTraversal traversal;
 
