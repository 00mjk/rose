--- conflicted
+++ resolved
@@ -18,13 +18,10 @@
 	 */
 	static bool violatesRestrictionsOnEventFunctions(SgFunctionDefinition* functionDefinition);
 
-<<<<<<< HEAD
-=======
 	/** Prints an error message associated with a certain node. Also outputs the file and location
 	  * of the node. */
 	static void printCompilerError(SgNode* badNode, const char * message);
 
->>>>>>> cf90cf70
 private:
 
 	/** Returns true if the given function declares any local variables that are of a pointer or array type. */
@@ -43,8 +40,6 @@
 	/** Returns true if the given function calls any other functions through function pointers
 	  * or through virtual functions. */
 	static bool usesFunctionPointersOrVirtualFunctions(SgFunctionDefinition* functionDefinition);
-<<<<<<< HEAD
-=======
 
 	/** Returns true if the function accesses an array or a pointer through the bracket operator []. */
 	static bool usesArrays(SgFunctionDefinition* functionDefinition);
@@ -62,5 +57,4 @@
 
 	/** Returns true if the function uses any type that is not a scalar or a struct strictly containing scalars.*/
 	static bool usesBannedTypes(SgFunctionDefinition* functionDefinition);
->>>>>>> cf90cf70
 };